# SPDX-License-Identifier: GPL-2.0+
# Copyright Roger Meier <r.meier@siemens.com>

# build U-Boot on Travis CI - https://travis-ci.org/

sudo: required
dist: bionic

language: c

addons:
  apt:
    sources:
    - ubuntu-toolchain-r-test
    - llvm-toolchain-bionic-7
    packages:
    - cppcheck
    - sloccount
    - sparse
    - bc
    - build-essential
    - libsdl1.2-dev
    - python
    - python-pyelftools
    - python3-virtualenv
    - python3-pip
    - swig
    - libpython-dev
    - iasl
    - grub-efi-ia32-bin
    - grub-efi-amd64-bin
    - rpm2cpio
    - wget
    - device-tree-compiler
    - lzop
    - liblz4-tool
    - lzma-alone
    - libisl15
    - clang-7
    - srecord

install:
 # Clone uboot-test-hooks
 - git clone --depth=1 git://github.com/swarren/uboot-test-hooks.git /tmp/uboot-test-hooks
 - ln -s travis-ci /tmp/uboot-test-hooks/bin/`hostname`
 - ln -s travis-ci /tmp/uboot-test-hooks/py/`hostname`
 # prepare buildman environment
 - echo -e "[toolchain]\nroot = /usr" > ~/.buildman
 - echo -e "arc = /tmp/arc_gnu_2018.09_prebuilt_uclibc_le_archs_linux_install" >> ~/.buildman
 - echo -e "\n[toolchain-alias]\nsh = sh2" >> ~/.buildman
 - echo -e "x86 = i386" >> ~/.buildman;
 - echo -e "riscv = riscv64" >> ~/.buildman;
 - cat ~/.buildman
 - grub-mkimage --prefix="" -o ~/grub_x86.efi -O i386-efi normal  echo lsefimmap lsefi lsefisystab efinet tftp minicmd
 - grub-mkimage --prefix="" -o ~/grub_x64.efi -O x86_64-efi normal  echo lsefimmap lsefi lsefisystab efinet tftp minicmd
 - mkdir ~/grub2-arm
 - ( cd ~/grub2-arm; wget -O - http://download.opensuse.org/ports/armv7hl/distribution/leap/42.2/repo/oss/suse/armv7hl/grub2-arm-efi-2.02~beta2-87.1.armv7hl.rpm | rpm2cpio | cpio -di )
 - mkdir ~/grub2-arm64
 - ( cd ~/grub2-arm64; wget -O - http://download.opensuse.org/ports/aarch64/distribution/leap/42.2/repo/oss/suse/aarch64/grub2-arm64-efi-2.02~beta2-87.1.aarch64.rpm | rpm2cpio | cpio -di )
 - wget http://mirrors.kernel.org/ubuntu/pool/main/m/mpfr4/libmpfr4_3.1.4-1_amd64.deb && sudo dpkg -i libmpfr4_3.1.4-1_amd64.deb && rm libmpfr4_3.1.4-1_amd64.deb

env:
  global:
    - PATH=/tmp/qemu-install/bin:/tmp/uboot-test-hooks/bin:/usr/bin:/bin:/usr/local/bin
    - PYTHONPATH=/tmp/uboot-test-hooks/py/travis-ci
    - BUILD_DIR=build
    - HOSTCC="cc"
    - HOSTCXX="c++"
    - QEMU_VERSION="v3.1.0"

before_script:
  # install toolchains based on TOOLCHAIN} variable
  - if [[ "${TOOLCHAIN}" == *m68k* ]]; then ./tools/buildman/buildman --fetch-arch m68k ; fi
  - if [[ "${TOOLCHAIN}" == *microblaze* ]]; then ./tools/buildman/buildman --fetch-arch microblaze ; fi
  - if [[ "${TOOLCHAIN}" == *mips* ]]; then ./tools/buildman/buildman --fetch-arch mips ; fi
  - if [[ "${TOOLCHAIN}" == *sh* ]]; then ./tools/buildman/buildman --fetch-arch sh2 ; fi
  - if [[ "${TOOLCHAIN}" == *i386* ]]; then
      ./tools/buildman/buildman --fetch-arch i386;
    fi
  - if [[ "${TOOLCHAIN}" == arc ]]; then
       wget https://github.com/foss-for-synopsys-dwc-arc-processors/toolchain/releases/download/arc-2018.09-release/arc_gnu_2018.09_prebuilt_uclibc_le_archs_linux_install.tar.gz &&
       tar -C /tmp -xf arc_gnu_2018.09_prebuilt_uclibc_le_archs_linux_install.tar.gz;
    fi
  - if [[ "${TOOLCHAIN}" == "nds32" ]]; then
       wget https://github.com/vincentzwc/prebuilt-nds32-toolchain/releases/download/20180521/nds32le-linux-glibc-v3-upstream.tar.gz &&
       tar -C /tmp -xf nds32le-linux-glibc-v3-upstream.tar.gz &&
       echo -e "\n[toolchain-prefix]\nnds32 = /tmp/nds32le-linux-glibc-v3-upstream/bin/nds32le-linux-" >> ~/.buildman;
    fi
  - if [[ "${TOOLCHAIN}" == *xtensa* ]]; then
       wget https://github.com/foss-xtensa/toolchain/releases/download/2018.02/x86_64-2018.02-${TOOLCHAIN}.tar.gz &&
       tar -C /tmp -xf x86_64-2018.02-${TOOLCHAIN}.tar.gz &&
       echo -e "\n[toolchain-prefix]\nxtensa = /tmp/2018.02/${TOOLCHAIN}/bin/${TOOLCHAIN}-" >> ~/.buildman;
    fi
  # If TOOLCHAIN is unset, we're on some flavour of ARM.
  - if [[ "${TOOLCHAIN}" == "" ]]; then
       ./tools/buildman/buildman --fetch-arch arm &&
       ./tools/buildman/buildman --fetch-arch aarch64;
    fi
  - if [[ "${TOOLCHAIN}" == "powerpc" ]]; then ./tools/buildman/buildman --fetch-arch powerpc; fi
  - if [[ "${TOOLCHAIN}" == "riscv" ]]; then
       ./tools/buildman/buildman --fetch-arch riscv64;
    fi
  - if [[ "${QEMU_TARGET}" != "" ]]; then
       git clone git://git.qemu.org/qemu.git /tmp/qemu;
       pushd /tmp/qemu;
       git submodule update --init dtc &&
       git checkout ${QEMU_VERSION} &&
       ./configure --prefix=/tmp/qemu-install --target-list=${QEMU_TARGET} &&
       make -j4 all install;
       popd;
    fi

script:
 # Comments must be outside the command strings below, or the Travis parser
 # will get confused.
 #
 # From buildman, exit code 129 means warnings only.  If we've been asked to
 # use clang only do one configuration.
 - if [[ "${BUILDMAN}" != "" ]]; then
     ret=0;
     tools/buildman/buildman -P -E ${BUILDMAN} ${OVERRIDE}|| ret=$?;
     if [[ $ret -ne 0 && $ret -ne 129 ]]; then
       tools/buildman/buildman -sdeP ${BUILDMAN};
       exit $ret;
     fi;
   fi
 # "not a_test_which_does_not_exist" is a dummy -k parameter which will
 # never prevent any test from running. That way, we can always pass
 # "-k something" even when $TEST_PY_TEST_SPEC doesnt need a custom
 # value.
 - export UBOOT_TRAVIS_BUILD_DIR=`cd .. && pwd`/.bm-work/${TEST_PY_BD};
   cp ~/grub_x86.efi $UBOOT_TRAVIS_BUILD_DIR/;
   cp ~/grub_x64.efi $UBOOT_TRAVIS_BUILD_DIR/;
   cp ~/grub2-arm/usr/lib/grub2/arm-efi/grub.efi $UBOOT_TRAVIS_BUILD_DIR/grub_arm.efi;
   cp ~/grub2-arm64/usr/lib/grub2/arm64-efi/grub.efi $UBOOT_TRAVIS_BUILD_DIR/grub_arm64.efi;
   if [[ -n "${TEST_PY_TOOLS}" ]]; then
     PYTHONPATH="${UBOOT_TRAVIS_BUILD_DIR}/scripts/dtc/pylibfdt"
     PATH="${UBOOT_TRAVIS_BUILD_DIR}/scripts/dtc:${PATH}"
     ./tools/binman/binman --toolpath ${UBOOT_TRAVIS_BUILD_DIR}/tools test &&
     ./tools/patman/patman --test &&
     ./tools/buildman/buildman -t &&
     PYTHONPATH="${UBOOT_TRAVIS_BUILD_DIR}/scripts/dtc/pylibfdt"
     PATH="${UBOOT_TRAVIS_BUILD_DIR}/scripts/dtc:${PATH}"
     ./tools/dtoc/dtoc -t;
   fi;
   if [[ "${TEST_PY_BD}" != "" ]]; then
     virtualenv -p /usr/bin/python3 /tmp/venv;
     . /tmp/venv/bin/activate;
     pip install -r test/py/requirements.txt;
     ./test/py/test.py --bd ${TEST_PY_BD} ${TEST_PY_ID}
       -k "${TEST_PY_TEST_SPEC:-not a_test_which_does_not_exist}"
       --build-dir "$UBOOT_TRAVIS_BUILD_DIR";
     ret=$?;
     if [[ $ret -ne 0 ]]; then
       exit $ret;
     fi;
   fi

matrix:
  include:
  # we need to build by vendor due to 50min time limit for builds
  # each env setting here is a dedicated build
    - name: "buildman arc"
      env:
        - BUILDMAN="arc"
          TOOLCHAIN="arc"
    - name: "buildman arm11 arm7 arm920t arm946es"
      env:
        - BUILDMAN="arm11 arm7 arm920t arm946es"
    - name: "buildman arm926ejs (non-NXP,siemens,at91,kirkwood,spear)"
      env:
        - JOB="arm926ejs"
          BUILDMAN="arm926ejs -x freescale,siemens,at91,kirkwood,spear,omap"
    - name: "buildman at91 (non arm v7)"
      env:
        - BUILDMAN="at91 -x armv7"
    - name: "buildman at91 (non arm926ejs)"
      env:
        - BUILDMAN="at91 -x arm926ejs"
    - name: "buildman boundary engicam toradex"
      env:
        - BUILDMAN="boundary engicam toradex"
    - name: "buildman ARM bcm"
      env:
        - BUILDMAN="bcm -x mips"
    - name: "buildman NXP ARM32 (catch-all)"
      env:
        - BUILDMAN="freescale -x powerpc,m68k,aarch64,ls101,ls102,ls104,ls108,ls20,lx216"
    - name: "buildman NXP LS101x"
      env:
        - BUILDMAN="freescale&ls101"
    - name: "buildman NXP LS102x"
      env:
        - BUILDMAN="freescale&ls102"
    - name: "buildman NXP LS104x"
      env:
        - BUILDMAN="freescale&ls104"
    - name: "buildman NXP LS108x"
      env:
        - BUILDMAN="freescale&ls108"
    - name: "buildman NXP LS20xx"
      env:
        - BUILDMAN="freescale&ls20"
    - name: "buildman NXP LX216x"
      env:
        - BUILDMAN="freescale&lx216"
    - name: "buildman i.MX6 tqc"
      env:
        - BUILDMAN="mx6&tqc"
    - name: "buildman i.MX6 (catch-all)"
      env:
        - BUILDMAN="mx6 -x boundary,engicam,freescale,technexion,toradex,tqc"
    - name: "buildman i.MX (non-i.MX6 catch-all)"
      env:
        - BUILDMAN="mx -x freescale,mx6,toradex,technexion"
    - name: "buildman keystone 2/3"
      env:
        - BUILDMAN="k2 k3"
    - name: "buildman samsung socfpga"
      env:
        - BUILDMAN="samsung socfpga"
    - name: "buildman spear"
      env:
        - BUILDMAN="spear"
    - name: "buildman sun4i"
      env:
        - BUILDMAN="sun4i"
    - name: "buildman sun5i"
      env:
        - BUILDMAN="sun5i"
    - name: "buildman sun6i"
      env:
        - BUILDMAN="sun6i"
    - name: "buildman sun7i"
      env:
        - BUILDMAN="sun7i"
    - name: "buildman 64bit sun8i"
      env:
        - BUILDMAN="sun8i&aarch64 -x orangepi"
    - name: "buildman 32bit sun8i"
      env:
        - BUILDMAN="sun8i&armv7 -x orangepi"
    - name: "buildman sun9i"
      env:
        - BUILDMAN="sun9i"
    - name: "buildman sun50i"
      env:
        - BUILDMAN="sun50i -x orangepi"
    - name: "buildman catch-all ARM"
      env:
        - BUILDMAN="arm -x arm11,arm7,arm9,aarch64,at91,bcm,freescale,kirkwood,mvebu,siemens,tegra,uniphier,mx,samsung,sunxi,am33xx,omap,rockchip,toradex,socfpga,k2,k3,zynq"
    - name: "buildman sandbox x86"
      env:
        - BUILDMAN="sandbox x86"
          TOOLCHAIN="i386"
    - name: "buildman technexion"
      env:
        - BUILDMAN="technexion"
    - name: "buildman kirkwood"
      env:
        - BUILDMAN="kirkwood"
    - name: "buildman mvebu"
      env:
        - BUILDMAN="mvebu"
    - name: "buildman m68k"
      env:
        - BUILDMAN="m68k"
          TOOLCHAIN="m68k"
    - name: "buildman microblaze"
      env:
        - BUILDMAN="microblaze"
          TOOLCHAIN="microblaze"
    - name: "buildman mips"
      env:
        - BUILDMAN="mips"
          TOOLCHAIN="mips"
    - name: "buildman non-Freescale PowerPC"
      env:
        - BUILDMAN="powerpc -x freescale"
          TOOLCHAIN="powerpc"
    - name: "buildman mpc85xx&freescale (excluding many)"
      env:
        - BUILDMAN="mpc85xx&freescale -x t208xrdb -x t4qds -x t102* -x p1_p2_rdb_pc -x p1010rdb -x corenet_ds -x b4860qds -x bsc91*"
          TOOLCHAIN="powerpc"
    - name: "buildman t208xrdb corenet_ds"
      env:
        - BUILDMAN="t208xrdb corenet_ds"
          TOOLCHAIN="powerpc"
    - name: "buildman Freescale PowerPC"
      env:
        - BUILDMAN="t4qds b4860qds mpc83xx&freescale mpc86xx&freescale"
          TOOLCHAIN="powerpc"
    - name: "buildman t102*"
      env:
        - BUILDMAN="t102*"
          TOOLCHAIN="powerpc"
    - name: "buildman p1_p2_rdb_pc"
      env:
        - BUILDMAN="p1_p2_rdb_pc"
          TOOLCHAIN="powerpc"
    - name: "buildman p1010rdb bsc91"
      env:
        - BUILDMAN="p1010rdb bsc91"
          TOOLCHAIN="powerpc"
    - name: "buildman siemens"
      env:
        - BUILDMAN="siemens"
    - name: "buildman tegra"
      env:
        - BUILDMAN="tegra -x toradex"
    - name: "buildman am33xx (no siemens)"
      env:
        - BUILDMAN="am33xx -x siemens"
    - name: "buildman omap"
      env:
        - BUILDMAN="omap"
    - name: "buildman orangepi"
      env:
        - BUILDMAN="orangepi"
    - name: "buildman uniphier"
      env:
        - BUILDMAN="uniphier"
    - name: "buildman catch-all AArch64"
      env:
        - BUILDMAN="aarch64 -x bcm,k3,tegra,ls1,ls2,mvebu,uniphier,sunxi,samsung,rockchip,versal,zynq"
    - name: "buildman rockchip"
      env:
        - BUILDMAN="rockchip -x orangepi"
    - name: "buildman sh"
      env:
        - BUILDMAN="sh -x arm"
          TOOLCHAIN="sh"
    - name: "buildman Zynq* (ARMv7)"
      env:
        - BUILDMAN="zynq&armv7"
    - name: "buildman ZynqMP and Versal"
      env:
        - BUILDMAN="versal|zynqmp&aarch64"
    - name: "buildman xtensa"
      env:
        - BUILDMAN="xtensa"
          TOOLCHAIN="xtensa-dc233c-elf"
    - name: "buildman riscv"
      env:
        - BUILDMAN="riscv"
          TOOLCHAIN="riscv"
    - name: "buildman nds32"
      env:
        - BUILDMAN="nds32"
          TOOLCHAIN="nds32"

    # QA jobs for code analytics
    # static code analysis with cppcheck (we can add --enable=all later)
    - name: "cppcheck"
      script:
        - cppcheck --force --quiet --inline-suppr .
    # search for TODO within source tree
    - name: "grep TODO"
      script:
        - grep -r TODO .
    # search for FIXME within source tree
    - name: "grep FIXME HACK"
      script:
        - grep -r FIXME .
    # search for HACK within source tree and ignore HACKKIT board
      script:
        - grep -r HACK . | grep -v HACKKIT
    # some statistics about the code base
    - name: "sloccount"
      script:
        - sloccount .
    # ensure all configs have MAINTAINERS entries
    - name: "Check for configs without MAINTAINERS entry"
      script:
        - if [ `./tools/genboardscfg.py -f 2>&1 | wc -l` -ne 0 ]; then exit 1; fi
    # Ensure host tools build
    - name: "Build tools-only"
      script:
        - make tools-only_config tools-only -j$(nproc)
    # Ensure env tools build
    - name: "Build envtools"
      script:
        - make tools-only_config envtools -j$(nproc)

    # test/py
    - name: "test/py sandbox"
      env:
        - TEST_PY_BD="sandbox"
          BUILDMAN="^sandbox$"
          TOOLCHAIN="i386"
    - name: "test/py sandbox with clang"
      env:
        - TEST_PY_BD="sandbox"
          BUILDMAN="^sandbox$"
          OVERRIDE="-O clang-7"
    - name: "test/py sandbox_spl"
      env:
        - TEST_PY_BD="sandbox_spl"
          TEST_PY_TEST_SPEC="test_ofplatdata"
          BUILDMAN="^sandbox$"
          TOOLCHAIN="i386"
          TEST_PY_TOOLS="yes"
    - name: "test/py sandbox_flattree"
      env:
        - TEST_PY_BD="sandbox_flattree"
          BUILDMAN="^sandbox_flattree$"
          TOOLCHAIN="i386"
    - name: "test/py evb-ast2500"
      env:
        - TEST_PY_BD="evb-ast2500"
          TEST_PY_ID="--id qemu"
          QEMU_TARGET="arm-softmmu"
          QEMU_VERSION="506179e42112be77bfd071f050b15762d3b2cd43"
          BUILDMAN="^evb-ast2500$"
    - name: "test/py vexpress_ca15_tc2"
      env:
        - TEST_PY_BD="vexpress_ca15_tc2"
          TEST_PY_ID="--id qemu"
          QEMU_TARGET="arm-softmmu"
          QEMU_VERSION="v3.0.0"
          BUILDMAN="^vexpress_ca15_tc2$"
    - name: "test/py vexpress_ca9x4"
      env:
        - TEST_PY_BD="vexpress_ca9x4"
          TEST_PY_ID="--id qemu"
          QEMU_TARGET="arm-softmmu"
          BUILDMAN="^vexpress_ca9x4$"
    - name: "test/py integratorcp_cm926ejs"
      env:
        - TEST_PY_BD="integratorcp_cm926ejs"
          TEST_PY_TEST_SPEC="not sleep"
          TEST_PY_ID="--id qemu"
          QEMU_TARGET="arm-softmmu"
          BUILDMAN="^integratorcp_cm926ejs$"
    - name: "test/py qemu_arm"
      env:
        - TEST_PY_BD="qemu_arm"
          TEST_PY_TEST_SPEC="not sleep"
          QEMU_TARGET="arm-softmmu"
          BUILDMAN="^qemu_arm$"
    - name: "test/py qemu_arm64"
      env:
        - TEST_PY_BD="qemu_arm64"
          TEST_PY_TEST_SPEC="not sleep"
          QEMU_TARGET="aarch64-softmmu"
          BUILDMAN="^qemu_arm64$"
    - name: "test/py qemu_mips"
      env:
        - TEST_PY_BD="qemu_mips"
          TEST_PY_TEST_SPEC="not sleep"
          QEMU_TARGET="mips-softmmu"
          BUILDMAN="^qemu_mips$"
          TOOLCHAIN="mips"
    - name: "test/py qemu_mipsel"
      env:
        - TEST_PY_BD="qemu_mipsel"
          TEST_PY_TEST_SPEC="not sleep"
          QEMU_TARGET="mipsel-softmmu"
          BUILDMAN="^qemu_mipsel$"
          TOOLCHAIN="mips"
    - name: "test/py qemu_mips64"
      env:
        - TEST_PY_BD="qemu_mips64"
          TEST_PY_TEST_SPEC="not sleep"
          QEMU_TARGET="mips64-softmmu"
          BUILDMAN="^qemu_mips64$"
          TOOLCHAIN="mips"
    - name: "test/py qemu_mips64el"
      env:
        - TEST_PY_BD="qemu_mips64el"
          TEST_PY_TEST_SPEC="not sleep"
          QEMU_TARGET="mips64el-softmmu"
          BUILDMAN="^qemu_mips64el$"
          TOOLCHAIN="mips"
    - name: "test/py qemu-ppce500"
      env:
        - TEST_PY_BD="qemu-ppce500"
          TEST_PY_TEST_SPEC="not sleep"
          QEMU_TARGET="ppc-softmmu"
          BUILDMAN="^qemu-ppce500$"
          TOOLCHAIN="powerpc"
    - name: "test/py qemu-riscv64"
      env:
        - TEST_PY_BD="qemu-riscv64"
          TEST_PY_TEST_SPEC="not sleep"
          QEMU_TARGET="riscv64-softmmu"
          BUILDMAN="^qemu-riscv64$"
          TOOLCHAIN="riscv"
    - name: "test/py qemu-x86"
      env:
        - TEST_PY_BD="qemu-x86"
          TEST_PY_TEST_SPEC="not sleep"
          QEMU_TARGET="i386-softmmu"
          BUILDMAN="^qemu-x86$"
          TOOLCHAIN="i386"
          BUILD_ROM="yes"
    - name: "test/py qemu-x86_64"
      env:
        - TEST_PY_BD="qemu-x86_64"
          TEST_PY_TEST_SPEC="not sleep"
          QEMU_TARGET="x86_64-softmmu"
          BUILDMAN="^qemu-x86_64$"
          TOOLCHAIN="i386"
          BUILD_ROM="yes"
    - name: "test/py zynq_zc702"
      env:
        - TEST_PY_BD="zynq_zc702"
          TEST_PY_TEST_SPEC="not sleep"
          QEMU_TARGET="arm-softmmu"
          TEST_PY_ID="--id qemu"
          BUILDMAN="^zynq_zc702$"
    - name: "test/py xilinx_versal_virt"
      env:
        - TEST_PY_BD="xilinx_versal_virt"
          TEST_PY_TEST_SPEC="not sleep"
          QEMU_TARGET="aarch64-softmmu"
<<<<<<< HEAD
          QEMU_VERSION="v4.2.0"
=======
>>>>>>> 3414936b
          TEST_PY_ID="--id qemu"
          BUILDMAN="^xilinx_versal_virt$"
    - name: "test/py xtfpga"
      env:
        - TEST_PY_BD="xtfpga"
          TEST_PY_TEST_SPEC="not sleep"
          QEMU_TARGET="xtensa-softmmu"
          TEST_PY_ID="--id qemu"
          BUILDMAN="^xtfpga$"
          TOOLCHAIN="xtensa-dc233c-elf"

# TODO make it perfect ;-r<|MERGE_RESOLUTION|>--- conflicted
+++ resolved
@@ -514,10 +514,7 @@
         - TEST_PY_BD="xilinx_versal_virt"
           TEST_PY_TEST_SPEC="not sleep"
           QEMU_TARGET="aarch64-softmmu"
-<<<<<<< HEAD
           QEMU_VERSION="v4.2.0"
-=======
->>>>>>> 3414936b
           TEST_PY_ID="--id qemu"
           BUILDMAN="^xilinx_versal_virt$"
     - name: "test/py xtfpga"
