--- conflicted
+++ resolved
@@ -77,19 +77,11 @@
 		debug("   reserving fdt memory region: addr=%llx size=%llx flags=%x\n",
 		      (unsigned long long)addr,
 		      (unsigned long long)size, flags);
-<<<<<<< HEAD
-	} else {
-		debug("ERROR: reserving fdt memory region failed ");
-		debug("(addr=%llx size=%llx flags=%x)\n",
-		      (unsigned long long)addr,
-		      (unsigned long long)size, flags);
-=======
 	} else if (ret != -EEXIST) {
 		puts("ERROR: reserving fdt memory region failed ");
 		printf("(addr=%llx size=%llx flags=%x)\n",
 		       (unsigned long long)addr,
 		       (unsigned long long)size, flags);
->>>>>>> 26124993
 	}
 }
 
