--- conflicted
+++ resolved
@@ -283,31 +283,6 @@
 	  injected into the FIT creation (i.e. the blobs would have been pre-
 	  processed before being added to the FIT image).
 
-<<<<<<< HEAD
-config SPL_FIT_SOURCE
-	string ".its source file for U-Boot FIT image"
-	depends on SPL_FIT
-	help
-	  Specifies a (platform specific) FIT source file to generate the
-	  U-Boot FIT image. This could specify further image to load and/or
-	  execute.
-
-config USE_SPL_FIT_GENERATOR
-	bool "Use a script to generate the .its script"
-	depends on SPL_FIT
-	default y if SPL_FIT && ARCH_ZYNQMP
-
-config SPL_FIT_GENERATOR
-	string ".its file generator script for U-Boot FIT image"
-	depends on USE_SPL_FIT_GENERATOR
-	help
-	  Specifies a (platform specific) script file to generate the FIT
-	  source file used to build the U-Boot FIT image file. This gets
-	  passed a list of supported device tree file stub names to
-	  include in the generated image.
-
-=======
->>>>>>> 26124993
 if VPL
 
 config VPL_FIT
