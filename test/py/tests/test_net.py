# SPDX-License-Identifier: GPL-2.0
# Copyright (c) 2016, NVIDIA CORPORATION. All rights reserved.

# Test various network-related functionality, such as the dhcp, ping, and
# tftpboot commands.

import pytest
import u_boot_utils

"""
Note: This test relies on boardenv_* containing configuration values to define
which the network environment available for testing. Without this, this test
will be automatically skipped.

For example:

# Boolean indicating whether the Ethernet device is attached to USB, and hence
# USB enumeration needs to be performed prior to network tests.
# This variable may be omitted if its value is False.
env__net_uses_usb = False

# Boolean indicating whether the Ethernet device is attached to PCI, and hence
# PCI enumeration needs to be performed prior to network tests.
# This variable may be omitted if its value is False.
env__net_uses_pci = True

# True if a DHCP server is attached to the network, and should be tested.
# If DHCP testing is not possible or desired, this variable may be omitted or
# set to False.
env__net_dhcp_server = True

# A list of environment variables that should be set in order to configure a
# static IP. If solely relying on DHCP, this variable may be omitted or set to
# an empty list.
env__net_static_env_vars = [
    ('ipaddr', '10.0.0.100'),
    ('netmask', '255.255.255.0'),
    ('serverip', '10.0.0.1'),
]

# Details regarding a file that may be read from a TFTP server. This variable
# may be omitted or set to None if TFTP testing is not possible or desired.
env__net_tftp_readable_file = {
<<<<<<< HEAD
    "fn": "ubtest-readable.bin",
    "addr": 0x10000000,
    "size": 5058624,
    "crc32": "c2244b26",
    "timeout": 50000,
=======
    'fn': 'ubtest-readable.bin',
    'addr': 0x10000000,
    'size': 5058624,
    'crc32': 'c2244b26',
    'timeout": 50000,
>>>>>>> 3414936b
}

# Details regarding a file that may be read from a NFS server. This variable
# may be omitted or set to None if NFS testing is not possible or desired.
env__net_nfs_readable_file = {
    'fn': 'ubtest-readable.bin',
    'addr': 0x10000000,
    'size': 5058624,
    'crc32': 'c2244b26',
}
"""

net_set_up = False

def test_net_pre_commands(u_boot_console):
    """Execute any commands required to enable network hardware.

    These commands are provided by the boardenv_* file; see the comment at the
    beginning of this file.
    """

    init_usb = u_boot_console.config.env.get('env__net_uses_usb', False)
    if init_usb:
        u_boot_console.run_command('usb start')

    init_pci = u_boot_console.config.env.get('env__net_uses_pci', False)
    if init_pci:
        u_boot_console.run_command('pci enum')

@pytest.mark.buildconfigspec('cmd_dhcp')
def test_net_dhcp(u_boot_console):
    """Test the dhcp command.

    The boardenv_* file may be used to enable/disable this test; see the
    comment at the beginning of this file.
    """

    test_dhcp = u_boot_console.config.env.get('env__net_dhcp_server', False)
    if not test_dhcp:
        pytest.skip('No DHCP server available')

    u_boot_console.run_command('setenv autoload no')
    output = u_boot_console.run_command('dhcp')
    assert 'TIMEOUT' not in output
    assert 'DHCP client bound to address ' in output

    global net_set_up
    net_set_up = True

@pytest.mark.buildconfigspec('net')
def test_net_setup_static(u_boot_console):
    """Set up a static IP configuration.

    The configuration is provided by the boardenv_* file; see the comment at
    the beginning of this file.
    """

    env_vars = u_boot_console.config.env.get('env__net_static_env_vars', None)
    if not env_vars:
        pytest.skip('No static network configuration is defined')

    for (var, val) in env_vars:
        u_boot_console.run_command('setenv %s %s' % (var, val))

    global net_set_up
    net_set_up = True

@pytest.mark.buildconfigspec('cmd_ping')
def test_net_ping(u_boot_console):
    """Test the ping command.

    The $serverip (as set up by either test_net_dhcp or test_net_setup_static)
    is pinged. The test validates that the host is alive, as reported by the
    ping command's output.
    """

    if not net_set_up:
        pytest.skip('Network not initialized')

    output = u_boot_console.run_command('ping $serverip')
    assert 'TIMEOUT' not in output
    assert 'is alive' in output

@pytest.mark.buildconfigspec('cmd_net')
def test_net_tftpboot(u_boot_console):
    """Test the tftpboot command.

    A file is downloaded from the TFTP server, its size and optionally its
    CRC32 are validated.

    The details of the file to download are provided by the boardenv_* file;
    see the comment at the beginning of this file.
    """

    if not net_set_up:
        pytest.skip('Network not initialized')

    f = u_boot_console.config.env.get('env__net_tftp_readable_file', None)
    if not f:
        pytest.skip('No TFTP readable file to read')

    addr = f.get('addr', None)

    timeout = f.get('timeout', u_boot_console.p.timeout)

    timeout = f.get('timeout', u_boot_console.p.timeout)

    fn = f['fn']
    with u_boot_console.temporary_timeout(timeout):
<<<<<<< HEAD
        output = u_boot_console.run_command('tftpboot %x %s' % (addr, fn))
=======
        if not addr:
            output = u_boot_console.run_command('tftpboot %s' % (fn))
        else:
            output = u_boot_console.run_command('tftpboot %x %s' % (addr, fn))
>>>>>>> 3414936b

    expected_text = 'Bytes transferred = '
    sz = f.get('size', None)
    if sz:
        expected_text += '%d' % sz
    assert 'TIMEOUT' not in output
    assert expected_text in output

    expected_crc = f.get('crc32', None)
    if not expected_crc:
        return

    if u_boot_console.config.buildconfig.get('config_cmd_crc32', 'n') != 'y':
        return

    output = u_boot_console.run_command('crc32 $fileaddr $filesize')
    assert expected_crc in output

@pytest.mark.buildconfigspec('cmd_nfs')
def test_net_nfs(u_boot_console):
    """Test the nfs command.

    A file is downloaded from the NFS server, its size and optionally its
    CRC32 are validated.

    The details of the file to download are provided by the boardenv_* file;
    see the comment at the beginning of this file.
    """

    if not net_set_up:
        pytest.skip('Network not initialized')

    f = u_boot_console.config.env.get('env__net_nfs_readable_file', None)
    if not f:
        pytest.skip('No NFS readable file to read')

    addr = f.get('addr', None)
    if not addr:
        addr = u_boot_utils.find_ram_base(u_boot_console)

    fn = f['fn']
    output = u_boot_console.run_command('nfs %x %s' % (addr, fn))
    expected_text = 'Bytes transferred = '
    sz = f.get('size', None)
    if sz:
        expected_text += '%d' % sz
    assert expected_text in output

    expected_crc = f.get('crc32', None)
    if not expected_crc:
        return

    if u_boot_console.config.buildconfig.get('config_cmd_crc32', 'n') != 'y':
        return

    output = u_boot_console.run_command('crc32 %x $filesize' % addr)
    assert expected_crc in output<|MERGE_RESOLUTION|>--- conflicted
+++ resolved
@@ -41,19 +41,11 @@
 # Details regarding a file that may be read from a TFTP server. This variable
 # may be omitted or set to None if TFTP testing is not possible or desired.
 env__net_tftp_readable_file = {
-<<<<<<< HEAD
-    "fn": "ubtest-readable.bin",
-    "addr": 0x10000000,
-    "size": 5058624,
-    "crc32": "c2244b26",
-    "timeout": 50000,
-=======
     'fn': 'ubtest-readable.bin',
     'addr': 0x10000000,
     'size': 5058624,
     'crc32': 'c2244b26',
     'timeout": 50000,
->>>>>>> 3414936b
 }
 
 # Details regarding a file that may be read from a NFS server. This variable
@@ -159,18 +151,12 @@
 
     timeout = f.get('timeout', u_boot_console.p.timeout)
 
-    timeout = f.get('timeout', u_boot_console.p.timeout)
-
     fn = f['fn']
     with u_boot_console.temporary_timeout(timeout):
-<<<<<<< HEAD
-        output = u_boot_console.run_command('tftpboot %x %s' % (addr, fn))
-=======
         if not addr:
             output = u_boot_console.run_command('tftpboot %s' % (fn))
         else:
             output = u_boot_console.run_command('tftpboot %x %s' % (addr, fn))
->>>>>>> 3414936b
 
     expected_text = 'Bytes transferred = '
     sz = f.get('size', None)
