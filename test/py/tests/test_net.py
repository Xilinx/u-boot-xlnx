# SPDX-License-Identifier: GPL-2.0
# Copyright (c) 2016, NVIDIA CORPORATION. All rights reserved.

# Test various network-related functionality, such as the dhcp, ping, and
# tftpboot commands.

import pytest
import re
import u_boot_utils
<<<<<<< HEAD
import datetime
import uuid
=======
import uuid
import re
import datetime
>>>>>>> 84b83556

"""
Note: This test relies on boardenv_* containing configuration values to define
which network environment is available for testing. Without this, this test
will be automatically skipped.

For example:

# Boolean indicating whether the Ethernet device is attached to USB, and hence
# USB enumeration needs to be performed prior to network tests.
# This variable may be omitted if its value is False.
env__net_uses_usb = False

# Boolean indicating whether the Ethernet device is attached to PCI, and hence
# PCI enumeration needs to be performed prior to network tests.
# This variable may be omitted if its value is False.
env__net_uses_pci = True

# True if a DHCP server is attached to the network, and should be tested.
# If DHCP testing is not possible or desired, this variable may be omitted or
# set to False.
env__net_dhcp_server = True

# True if a DHCPv6 server is attached to the network, and should be tested.
# If DHCPv6 testing is not possible or desired, this variable may be omitted or
# set to False.
env__net_dhcp6_server = True

# A list of environment variables that should be set in order to configure a
# static IP. If solely relying on DHCP, this variable may be omitted or set to
# an empty list.
env__net_static_env_vars = [
    ('ipaddr', '10.0.0.100'),
    ('netmask', '255.255.255.0'),
    ('serverip', '10.0.0.1'),
]

# Details regarding a file that may be read from a TFTP server. This variable
# may be omitted or set to None if TFTP testing is not possible or desired.
env__net_tftp_readable_file = {
    'fn': 'ubtest-readable.bin',
    'addr': 0x10000000,
    'size': 5058624,
    'crc32': 'c2244b26',
    'timeout': 50000,
<<<<<<< HEAD
=======
    'fnu': 'ubtest-upload.bin',
>>>>>>> 84b83556
}

# Details regarding a file that may be read from a NFS server. This variable
# may be omitted or set to None if NFS testing is not possible or desired.
env__net_nfs_readable_file = {
    'fn': 'ubtest-readable.bin',
    'addr': 0x10000000,
    'size': 5058624,
    'crc32': 'c2244b26',
}

# Details regarding a file that may be read from a TFTP server. This variable
# may be omitted or set to None if PXE testing is not possible or desired.
env__net_pxe_readable_file = {
    'fn': 'default',
    'addr': 0x2000000,
    'size': 74,
    'timeout': 50000,
    'pattern': 'Linux',
}
<<<<<<< HEAD
=======

# True if a router advertisement service is connected to the network, and should
# be tested. If router advertisement testing is not possible or desired, this
variable may be omitted or set to False.
env__router_on_net = True
>>>>>>> 84b83556
"""

net_set_up = False
net6_set_up = False

def test_net_pre_commands(u_boot_console):
    """Execute any commands required to enable network hardware.

    These commands are provided by the boardenv_* file; see the comment at the
    beginning of this file.
    """

    init_usb = u_boot_console.config.env.get('env__net_uses_usb', False)
    if init_usb:
        u_boot_console.run_command('usb start')

    init_pci = u_boot_console.config.env.get('env__net_uses_pci', False)
    if init_pci:
        u_boot_console.run_command('pci enum')

@pytest.mark.buildconfigspec('cmd_dhcp')
def test_net_dhcp(u_boot_console):
    """Test the dhcp command.

    The boardenv_* file may be used to enable/disable this test; see the
    comment at the beginning of this file.
    """

    test_dhcp = u_boot_console.config.env.get('env__net_dhcp_server', False)
    if not test_dhcp:
        pytest.skip('No DHCP server available')

    u_boot_console.run_command('setenv autoload no')
    output = u_boot_console.run_command('dhcp')
    assert 'TIMEOUT' not in output
    assert 'DHCP client bound to address ' in output

    global net_set_up
    net_set_up = True

@pytest.mark.buildconfigspec("cmd_dhcp")
@pytest.mark.buildconfigspec("cmd_mii")
def test_net_dhcp_abort(u_boot_console):
    """Test the dhcp command by pressing ctrl+c in the middle of dhcp request

    The boardenv_* file may be used to enable/disable this test; see the
    comment at the beginning of this file.
    """

    test_dhcp = u_boot_console.config.env.get("env__net_dhcp_server", False)
    if not test_dhcp:
        pytest.skip("No DHCP server available")

    u_boot_console.run_command("setenv autoload no")

    # Phy reset before running dhcp command
    output = u_boot_console.run_command("mii device")
    if not re.search(r"Current device: '(.+?)'", output):
        pytest.skip("PHY device does not exist!")
    eth_num = re.search(r"Current device: '(.+?)'", output).groups()[0]
    u_boot_console.run_command(f"mii device {eth_num}")
    output = u_boot_console.run_command("mii info")
    eth_addr = hex(int(re.search(r"PHY (.+?):", output).groups()[0], 16))
    u_boot_console.run_command(f"mii modify {eth_addr} 0 0x8000 0x8000")

    u_boot_console.run_command("dhcp", wait_for_prompt=False)
    try:
        u_boot_console.wait_for("Waiting for PHY auto negotiation to complete")
    except:
        pytest.skip("Timeout waiting for PHY auto negotiation to complete")

    u_boot_console.wait_for("done")

    # Sending Ctrl-C
    output = u_boot_console.run_command(
        chr(3), wait_for_echo=False, send_nl=False
    )

    assert "TIMEOUT" not in output
    assert "DHCP client bound to address " not in output
    assert "Abort" in output

    # Provide a time to recover from Abort - if it is not performed
    # There is message like: ethernet@ff0e0000: No link.
    u_boot_console.run_command("sleep 1")

@pytest.mark.buildconfigspec('cmd_dhcp6')
def test_net_dhcp6(u_boot_console):
    """Test the dhcp6 command.

    The boardenv_* file may be used to enable/disable this test; see the
    comment at the beginning of this file.
    """

    test_dhcp6 = u_boot_console.config.env.get('env__net_dhcp6_server', False)
    if not test_dhcp6:
        pytest.skip('No DHCP6 server available')

    u_boot_console.run_command('setenv autoload no')
    output = u_boot_console.run_command('dhcp6')
    assert 'DHCP6 client bound to ' in output

    global net6_set_up
    net6_set_up = True

@pytest.mark.buildconfigspec('net')
def test_net_setup_static(u_boot_console):
    """Set up a static IP configuration.

    The configuration is provided by the boardenv_* file; see the comment at
    the beginning of this file.
    """

    env_vars = u_boot_console.config.env.get('env__net_static_env_vars', None)
    if not env_vars:
        pytest.skip('No static network configuration is defined')

    for (var, val) in env_vars:
        u_boot_console.run_command('setenv %s %s' % (var, val))

    global net_set_up
    net_set_up = True

@pytest.mark.buildconfigspec('cmd_ping')
def test_net_ping(u_boot_console):
    """Test the ping command.

    The $serverip (as set up by either test_net_dhcp or test_net_setup_static)
    is pinged. The test validates that the host is alive, as reported by the
    ping command's output.
    """

    if not net_set_up:
        pytest.skip('Network not initialized')

    output = u_boot_console.run_command('ping $serverip')
    assert 'TIMEOUT' not in output
    assert 'is alive' in output

@pytest.mark.buildconfigspec('IPV6_ROUTER_DISCOVERY')
def test_net_network_discovery(u_boot_console):
    """Test the network discovery feature of IPv6.

    An IPv6 network command (ping6 in this case) is run to make U-Boot send a
    router solicitation packet, receive a router advertisement message, and
    parse it.
    A router advertisement service needs to be running for this test to succeed.
    U-Boot receives the RA, processes it, and if successful, assigns the gateway
    IP and prefix length.
    The configuration is provided by the boardenv_* file; see the comment at
    the beginning of this file.
    """

    router_on_net = u_boot_console.config.env.get('env__router_on_net', False)
    if not router_on_net:
        pytest.skip('No router on network')

    fake_host_ip = 'fe80::215:5dff:fef6:2ec6'
    output = u_boot_console.run_command('ping6 ' + fake_host_ip)
    assert 'ROUTER SOLICITATION 1' in output
    assert 'Set gatewayip6:' in output
    assert '0000:0000:0000:0000:0000:0000:0000:0000' not in output

@pytest.mark.buildconfigspec('cmd_net')
def test_net_tftpboot(u_boot_console):
    """Test the tftpboot command.

    A file is downloaded from the TFTP server, its size and optionally its
    CRC32 are validated.

    The details of the file to download are provided by the boardenv_* file;
    see the comment at the beginning of this file.
    """

    if not net_set_up:
        pytest.skip('Network not initialized')

    f = u_boot_console.config.env.get('env__net_tftp_readable_file', None)
    if not f:
        pytest.skip('No TFTP readable file to read')

    addr = f.get('addr', None)

    timeout = f.get('timeout', u_boot_console.p.timeout)

    fn = f['fn']
    with u_boot_console.temporary_timeout(timeout):
        if not addr:
            output = u_boot_console.run_command('tftpboot %s' % (fn))
        else:
            output = u_boot_console.run_command('tftpboot %x %s' % (addr, fn))

    expected_text = 'Bytes transferred = '
    sz = f.get('size', None)
    if sz:
        expected_text += '%d' % sz
    assert 'TIMEOUT' not in output
    assert expected_text in output

    expected_crc = f.get('crc32', None)
    if not expected_crc:
        return

    if u_boot_console.config.buildconfig.get('config_cmd_crc32', 'n') != 'y':
        return

    output = u_boot_console.run_command('crc32 $fileaddr $filesize')
    assert expected_crc in output

@pytest.mark.buildconfigspec('cmd_nfs')
def test_net_nfs(u_boot_console):
    """Test the nfs command.

    A file is downloaded from the NFS server, its size and optionally its
    CRC32 are validated.

    The details of the file to download are provided by the boardenv_* file;
    see the comment at the beginning of this file.
    """

    if not net_set_up:
        pytest.skip('Network not initialized')

    f = u_boot_console.config.env.get('env__net_nfs_readable_file', None)
    if not f:
        pytest.skip('No NFS readable file to read')

    addr = f.get('addr', None)
    if not addr:
        addr = u_boot_utils.find_ram_base(u_boot_console)

    fn = f['fn']
    output = u_boot_console.run_command('nfs %x %s' % (addr, fn))
    expected_text = 'Bytes transferred = '
    sz = f.get('size', None)
    if sz:
        expected_text += '%d' % sz
    assert expected_text in output

    expected_crc = f.get('crc32', None)
    if not expected_crc:
        return

    if u_boot_console.config.buildconfig.get('config_cmd_crc32', 'n') != 'y':
        return

    output = u_boot_console.run_command('crc32 %x $filesize' % addr)
    assert expected_crc in output

<<<<<<< HEAD
@pytest.mark.buildconfigspec("cmd_crc32")
@pytest.mark.buildconfigspec("cmd_net")
def test_net_tftpput(u_boot_console):
    """Test the tftpput command.

    A file is downloaded from the TFTP server and then uploaded to the TFTP
    server, its size and its CRC32 are validated.

    The details of the file to download are provided by the boardenv_* file;
    see the comment at the beginning of this file.
    """

    if not net_set_up:
        pytest.skip("Network not initialized")

    f = u_boot_console.config.env.get("env__net_tftp_readable_file", None)
    if not f:
        pytest.skip("No TFTP readable file to read")

    addr = f.get("addr", None)
    if not addr:
        addr = u_boot_utils.find_ram_base(u_boot_console)

    sz = f.get("size", None)
    timeout = f.get("timeout", u_boot_console.p.timeout)

    fn = f["fn"]
    fnu = "_".join([datetime.datetime.now().strftime("%y%m%d%H%M%S"), fn])
    with u_boot_console.temporary_timeout(timeout):
        output = u_boot_console.run_command("tftpboot %x %s" % (addr, fn))

    expected_text = "Bytes transferred = "
    if sz:
        expected_text += "%d" % sz
    assert "TIMEOUT" not in output
    assert expected_text in output

    expected_tftpb_crc = f.get("crc32", None)

    output = u_boot_console.run_command("crc32 $fileaddr $filesize")
    assert expected_tftpb_crc in output

    with u_boot_console.temporary_timeout(timeout):
        output = u_boot_console.run_command(
            "tftpput $fileaddr $filesize $serverip:%s" % (fnu)
        )

    expected_text = "Bytes transferred = "
    if sz:
        expected_text += "%d" % sz
        addr = addr + sz
    assert "TIMEOUT" not in output
    assert "Access violation" not in output
    assert expected_text in output

    with u_boot_console.temporary_timeout(timeout):
        output = u_boot_console.run_command("tftpboot %x %s" % (addr, fnu))

    expected_text = "Bytes transferred = "
    if sz:
        expected_text += "%d" % sz
    assert "TIMEOUT" not in output
    assert expected_text in output

    expected_tftpp_crc = expected_tftpb_crc

    output = u_boot_console.run_command("crc32 $fileaddr $filesize")
    assert expected_tftpp_crc in output

=======
>>>>>>> 84b83556
@pytest.mark.buildconfigspec("cmd_net")
@pytest.mark.buildconfigspec("cmd_pxe")
def test_net_pxe_get(u_boot_console):
    """Test the pxe get command.

    A pxe configuration file is downloaded from the TFTP server and interpreted
    to boot the images mentioned in pxe configuration file.

    The details of the file to download are provided by the boardenv_* file;
    see the comment at the beginning of this file.
    """

    if not net_set_up:
        pytest.skip("Network not initialized")

    test_net_setup_static(u_boot_console)

    f = u_boot_console.config.env.get("env__net_pxe_readable_file", None)
    if not f:
        pytest.skip("No PXE readable file to read")

    addr = f.get("addr", None)
    timeout = f.get("timeout", u_boot_console.p.timeout)

    pxeuuid = uuid.uuid1()
    u_boot_console.run_command(f"setenv pxeuuid {pxeuuid}")
    expected_text_uuid = f"Retrieving file: pxelinux.cfg/{pxeuuid}"

    ethaddr = u_boot_console.run_command("echo $ethaddr")
    ethaddr = ethaddr.replace(':', '-')
    expected_text_ethaddr = f"Retrieving file: pxelinux.cfg/01-{ethaddr}"

    ip = u_boot_console.run_command("echo $ipaddr")
    ip = ip.split('.')
    ipaddr_file = "".join(['%02x' % int(x) for x in ip]).upper()
    expected_text_ipaddr = f"Retrieving file: pxelinux.cfg/{ipaddr_file}"
<<<<<<< HEAD

=======
>>>>>>> 84b83556
    expected_text_default = f"Retrieving file: pxelinux.cfg/default"

    with u_boot_console.temporary_timeout(timeout):
        output = u_boot_console.run_command("pxe get")

    assert "TIMEOUT" not in output
    assert expected_text_uuid in output
    assert expected_text_ethaddr in output
    assert expected_text_ipaddr in output

    i = 1
    for i in range(0, len(ipaddr_file) - 1):
        expected_text_ip = f"Retrieving file: pxelinux.cfg/{ipaddr_file[:-i]}"
        assert expected_text_ip in output
        i += 1

    assert expected_text_default in output
    assert "Config file 'default.boot' found" in output

<<<<<<< HEAD
@pytest.mark.buildconfigspec("cmd_dhcp")
def test_net_dhcp_abort(u_boot_console):
    """Test the dhcp command by pressing ctrl+c in the middle of dhcp request

    The boardenv_* file may be used to enable/disable this test; see the
    comment at the beginning of this file.
    """

    test_dhcp = u_boot_console.config.env.get("env__net_dhcp_server", False)
    if not test_dhcp:
        pytest.skip("No DHCP server available")

    u_boot_console.run_command("setenv autoload no")

    # Phy reset before running dhcp command
    output = u_boot_console.run_command("mii device")
    eth_num = re.search(r"Current device: '(.+?)'", output).groups()[0]

    u_boot_console.run_command(f"mii device {eth_num}")
    output = u_boot_console.run_command("mii info")
    eth_addr = hex(int(re.search(r"PHY (.+?):", output).groups()[0], 16))

    u_boot_console.run_command(f"mii modify {eth_addr} 0 0x8000 0x8000")

    u_boot_console.run_command("dhcp", wait_for_prompt=False)

    try:
        u_boot_console.wait_for("Waiting for PHY auto negotiation to complete")
    except:
        pytest.skip("Timeout waiting for PHY auto negotiation to complete")

    u_boot_console.wait_for("done")

    # Sending Ctrl-C
    output = u_boot_console.run_command(
        chr(3), wait_for_echo=False, send_nl=False
    )

    assert "TIMEOUT" not in output
    assert "DHCP client bound to address " not in output
    assert "Abort" in output

    # Provide a time to recover from Abort - if it is not performed
    # There is message like: ethernet@ff0e0000: No link.
    u_boot_console.run_command("sleep 1")
=======
@pytest.mark.buildconfigspec("cmd_crc32")
@pytest.mark.buildconfigspec("cmd_net")
@pytest.mark.buildconfigspec("cmd_tftpput")
def test_net_tftpput(u_boot_console):
    """Test the tftpput command.

    A file is downloaded from the TFTP server and then uploaded to the TFTP
    server, its size and its CRC32 are validated.

    The details of the file to download are provided by the boardenv_* file;
    see the comment at the beginning of this file.
    """

    if not net_set_up:
        pytest.skip("Network not initialized")

    f = u_boot_console.config.env.get("env__net_tftp_readable_file", None)
    if not f:
        pytest.skip("No TFTP readable file to read")

    addr = f.get("addr", None)
    if not addr:
        addr = u_boot_utils.find_ram_base(u_boot_console)

    sz = f.get("size", None)
    timeout = f.get("timeout", u_boot_console.p.timeout)
    fn = f["fn"]
    fnu = f.get("fnu", "_".join([datetime.datetime.now().strftime("%y%m%d%H%M%S"), fn]))
    expected_text = "Bytes transferred = "
    if sz:
        expected_text += "%d" % sz

    with u_boot_console.temporary_timeout(timeout):
        output = u_boot_console.run_command("tftpboot %x %s" % (addr, fn))

    assert "TIMEOUT" not in output
    assert expected_text in output

    expected_tftpb_crc = f.get("crc32", None)

    output = u_boot_console.run_command("crc32 $fileaddr $filesize")
    assert expected_tftpb_crc in output

    with u_boot_console.temporary_timeout(timeout):
        output = u_boot_console.run_command(
            "tftpput $fileaddr $filesize $serverip:%s" % (fnu)
        )

    expected_text = "Bytes transferred = "
    if sz:
        expected_text += "%d" % sz
        addr = addr + sz
    assert "TIMEOUT" not in output
    assert "Access violation" not in output
    assert expected_text in output

    with u_boot_console.temporary_timeout(timeout):
        output = u_boot_console.run_command("tftpboot %x %s" % (addr, fnu))

    expected_text = "Bytes transferred = "
    if sz:
        expected_text += "%d" % sz
    assert "TIMEOUT" not in output
    assert expected_text in output

    output = u_boot_console.run_command("crc32 $fileaddr $filesize")
    assert expected_tftpb_crc in output
>>>>>>> 84b83556
<|MERGE_RESOLUTION|>--- conflicted
+++ resolved
@@ -5,16 +5,10 @@
 # tftpboot commands.
 
 import pytest
-import re
 import u_boot_utils
-<<<<<<< HEAD
-import datetime
-import uuid
-=======
 import uuid
 import re
 import datetime
->>>>>>> 84b83556
 
 """
 Note: This test relies on boardenv_* containing configuration values to define
@@ -60,10 +54,7 @@
     'size': 5058624,
     'crc32': 'c2244b26',
     'timeout': 50000,
-<<<<<<< HEAD
-=======
     'fnu': 'ubtest-upload.bin',
->>>>>>> 84b83556
 }
 
 # Details regarding a file that may be read from a NFS server. This variable
@@ -84,14 +75,11 @@
     'timeout': 50000,
     'pattern': 'Linux',
 }
-<<<<<<< HEAD
-=======
 
 # True if a router advertisement service is connected to the network, and should
 # be tested. If router advertisement testing is not possible or desired, this
 variable may be omitted or set to False.
 env__router_on_net = True
->>>>>>> 84b83556
 """
 
 net_set_up = False
@@ -126,7 +114,6 @@
 
     u_boot_console.run_command('setenv autoload no')
     output = u_boot_console.run_command('dhcp')
-    assert 'TIMEOUT' not in output
     assert 'DHCP client bound to address ' in output
 
     global net_set_up
@@ -228,7 +215,6 @@
         pytest.skip('Network not initialized')
 
     output = u_boot_console.run_command('ping $serverip')
-    assert 'TIMEOUT' not in output
     assert 'is alive' in output
 
 @pytest.mark.buildconfigspec('IPV6_ROUTER_DISCOVERY')
@@ -275,20 +261,15 @@
 
     addr = f.get('addr', None)
 
-    timeout = f.get('timeout', u_boot_console.p.timeout)
-
     fn = f['fn']
-    with u_boot_console.temporary_timeout(timeout):
-        if not addr:
-            output = u_boot_console.run_command('tftpboot %s' % (fn))
-        else:
-            output = u_boot_console.run_command('tftpboot %x %s' % (addr, fn))
-
+    if not addr:
+        output = u_boot_console.run_command('tftpboot %s' % (fn))
+    else:
+        output = u_boot_console.run_command('tftpboot %x %s' % (addr, fn))
     expected_text = 'Bytes transferred = '
     sz = f.get('size', None)
     if sz:
         expected_text += '%d' % sz
-    assert 'TIMEOUT' not in output
     assert expected_text in output
 
     expected_crc = f.get('crc32', None)
@@ -341,9 +322,64 @@
     output = u_boot_console.run_command('crc32 %x $filesize' % addr)
     assert expected_crc in output
 
-<<<<<<< HEAD
+@pytest.mark.buildconfigspec("cmd_net")
+@pytest.mark.buildconfigspec("cmd_pxe")
+def test_net_pxe_get(u_boot_console):
+    """Test the pxe get command.
+
+    A pxe configuration file is downloaded from the TFTP server and interpreted
+    to boot the images mentioned in pxe configuration file.
+
+    The details of the file to download are provided by the boardenv_* file;
+    see the comment at the beginning of this file.
+    """
+
+    if not net_set_up:
+        pytest.skip("Network not initialized")
+
+    test_net_setup_static(u_boot_console)
+
+    f = u_boot_console.config.env.get("env__net_pxe_readable_file", None)
+    if not f:
+        pytest.skip("No PXE readable file to read")
+
+    addr = f.get("addr", None)
+    timeout = f.get("timeout", u_boot_console.p.timeout)
+
+    pxeuuid = uuid.uuid1()
+    u_boot_console.run_command(f"setenv pxeuuid {pxeuuid}")
+    expected_text_uuid = f"Retrieving file: pxelinux.cfg/{pxeuuid}"
+
+    ethaddr = u_boot_console.run_command("echo $ethaddr")
+    ethaddr = ethaddr.replace(':', '-')
+    expected_text_ethaddr = f"Retrieving file: pxelinux.cfg/01-{ethaddr}"
+
+    ip = u_boot_console.run_command("echo $ipaddr")
+    ip = ip.split('.')
+    ipaddr_file = "".join(['%02x' % int(x) for x in ip]).upper()
+    expected_text_ipaddr = f"Retrieving file: pxelinux.cfg/{ipaddr_file}"
+    expected_text_default = f"Retrieving file: pxelinux.cfg/default"
+
+    with u_boot_console.temporary_timeout(timeout):
+        output = u_boot_console.run_command("pxe get")
+
+    assert "TIMEOUT" not in output
+    assert expected_text_uuid in output
+    assert expected_text_ethaddr in output
+    assert expected_text_ipaddr in output
+
+    i = 1
+    for i in range(0, len(ipaddr_file) - 1):
+        expected_text_ip = f"Retrieving file: pxelinux.cfg/{ipaddr_file[:-i]}"
+        assert expected_text_ip in output
+        i += 1
+
+    assert expected_text_default in output
+    assert "Config file 'default.boot' found" in output
+
 @pytest.mark.buildconfigspec("cmd_crc32")
 @pytest.mark.buildconfigspec("cmd_net")
+@pytest.mark.buildconfigspec("cmd_tftpput")
 def test_net_tftpput(u_boot_console):
     """Test the tftpput command.
 
@@ -367,15 +403,15 @@
 
     sz = f.get("size", None)
     timeout = f.get("timeout", u_boot_console.p.timeout)
-
     fn = f["fn"]
-    fnu = "_".join([datetime.datetime.now().strftime("%y%m%d%H%M%S"), fn])
-    with u_boot_console.temporary_timeout(timeout):
-        output = u_boot_console.run_command("tftpboot %x %s" % (addr, fn))
-
+    fnu = f.get("fnu", "_".join([datetime.datetime.now().strftime("%y%m%d%H%M%S"), fn]))
     expected_text = "Bytes transferred = "
     if sz:
         expected_text += "%d" % sz
+
+    with u_boot_console.temporary_timeout(timeout):
+        output = u_boot_console.run_command("tftpboot %x %s" % (addr, fn))
+
     assert "TIMEOUT" not in output
     assert expected_text in output
 
@@ -406,184 +442,5 @@
     assert "TIMEOUT" not in output
     assert expected_text in output
 
-    expected_tftpp_crc = expected_tftpb_crc
-
     output = u_boot_console.run_command("crc32 $fileaddr $filesize")
-    assert expected_tftpp_crc in output
-
-=======
->>>>>>> 84b83556
-@pytest.mark.buildconfigspec("cmd_net")
-@pytest.mark.buildconfigspec("cmd_pxe")
-def test_net_pxe_get(u_boot_console):
-    """Test the pxe get command.
-
-    A pxe configuration file is downloaded from the TFTP server and interpreted
-    to boot the images mentioned in pxe configuration file.
-
-    The details of the file to download are provided by the boardenv_* file;
-    see the comment at the beginning of this file.
-    """
-
-    if not net_set_up:
-        pytest.skip("Network not initialized")
-
-    test_net_setup_static(u_boot_console)
-
-    f = u_boot_console.config.env.get("env__net_pxe_readable_file", None)
-    if not f:
-        pytest.skip("No PXE readable file to read")
-
-    addr = f.get("addr", None)
-    timeout = f.get("timeout", u_boot_console.p.timeout)
-
-    pxeuuid = uuid.uuid1()
-    u_boot_console.run_command(f"setenv pxeuuid {pxeuuid}")
-    expected_text_uuid = f"Retrieving file: pxelinux.cfg/{pxeuuid}"
-
-    ethaddr = u_boot_console.run_command("echo $ethaddr")
-    ethaddr = ethaddr.replace(':', '-')
-    expected_text_ethaddr = f"Retrieving file: pxelinux.cfg/01-{ethaddr}"
-
-    ip = u_boot_console.run_command("echo $ipaddr")
-    ip = ip.split('.')
-    ipaddr_file = "".join(['%02x' % int(x) for x in ip]).upper()
-    expected_text_ipaddr = f"Retrieving file: pxelinux.cfg/{ipaddr_file}"
-<<<<<<< HEAD
-
-=======
->>>>>>> 84b83556
-    expected_text_default = f"Retrieving file: pxelinux.cfg/default"
-
-    with u_boot_console.temporary_timeout(timeout):
-        output = u_boot_console.run_command("pxe get")
-
-    assert "TIMEOUT" not in output
-    assert expected_text_uuid in output
-    assert expected_text_ethaddr in output
-    assert expected_text_ipaddr in output
-
-    i = 1
-    for i in range(0, len(ipaddr_file) - 1):
-        expected_text_ip = f"Retrieving file: pxelinux.cfg/{ipaddr_file[:-i]}"
-        assert expected_text_ip in output
-        i += 1
-
-    assert expected_text_default in output
-    assert "Config file 'default.boot' found" in output
-
-<<<<<<< HEAD
-@pytest.mark.buildconfigspec("cmd_dhcp")
-def test_net_dhcp_abort(u_boot_console):
-    """Test the dhcp command by pressing ctrl+c in the middle of dhcp request
-
-    The boardenv_* file may be used to enable/disable this test; see the
-    comment at the beginning of this file.
-    """
-
-    test_dhcp = u_boot_console.config.env.get("env__net_dhcp_server", False)
-    if not test_dhcp:
-        pytest.skip("No DHCP server available")
-
-    u_boot_console.run_command("setenv autoload no")
-
-    # Phy reset before running dhcp command
-    output = u_boot_console.run_command("mii device")
-    eth_num = re.search(r"Current device: '(.+?)'", output).groups()[0]
-
-    u_boot_console.run_command(f"mii device {eth_num}")
-    output = u_boot_console.run_command("mii info")
-    eth_addr = hex(int(re.search(r"PHY (.+?):", output).groups()[0], 16))
-
-    u_boot_console.run_command(f"mii modify {eth_addr} 0 0x8000 0x8000")
-
-    u_boot_console.run_command("dhcp", wait_for_prompt=False)
-
-    try:
-        u_boot_console.wait_for("Waiting for PHY auto negotiation to complete")
-    except:
-        pytest.skip("Timeout waiting for PHY auto negotiation to complete")
-
-    u_boot_console.wait_for("done")
-
-    # Sending Ctrl-C
-    output = u_boot_console.run_command(
-        chr(3), wait_for_echo=False, send_nl=False
-    )
-
-    assert "TIMEOUT" not in output
-    assert "DHCP client bound to address " not in output
-    assert "Abort" in output
-
-    # Provide a time to recover from Abort - if it is not performed
-    # There is message like: ethernet@ff0e0000: No link.
-    u_boot_console.run_command("sleep 1")
-=======
-@pytest.mark.buildconfigspec("cmd_crc32")
-@pytest.mark.buildconfigspec("cmd_net")
-@pytest.mark.buildconfigspec("cmd_tftpput")
-def test_net_tftpput(u_boot_console):
-    """Test the tftpput command.
-
-    A file is downloaded from the TFTP server and then uploaded to the TFTP
-    server, its size and its CRC32 are validated.
-
-    The details of the file to download are provided by the boardenv_* file;
-    see the comment at the beginning of this file.
-    """
-
-    if not net_set_up:
-        pytest.skip("Network not initialized")
-
-    f = u_boot_console.config.env.get("env__net_tftp_readable_file", None)
-    if not f:
-        pytest.skip("No TFTP readable file to read")
-
-    addr = f.get("addr", None)
-    if not addr:
-        addr = u_boot_utils.find_ram_base(u_boot_console)
-
-    sz = f.get("size", None)
-    timeout = f.get("timeout", u_boot_console.p.timeout)
-    fn = f["fn"]
-    fnu = f.get("fnu", "_".join([datetime.datetime.now().strftime("%y%m%d%H%M%S"), fn]))
-    expected_text = "Bytes transferred = "
-    if sz:
-        expected_text += "%d" % sz
-
-    with u_boot_console.temporary_timeout(timeout):
-        output = u_boot_console.run_command("tftpboot %x %s" % (addr, fn))
-
-    assert "TIMEOUT" not in output
-    assert expected_text in output
-
-    expected_tftpb_crc = f.get("crc32", None)
-
-    output = u_boot_console.run_command("crc32 $fileaddr $filesize")
-    assert expected_tftpb_crc in output
-
-    with u_boot_console.temporary_timeout(timeout):
-        output = u_boot_console.run_command(
-            "tftpput $fileaddr $filesize $serverip:%s" % (fnu)
-        )
-
-    expected_text = "Bytes transferred = "
-    if sz:
-        expected_text += "%d" % sz
-        addr = addr + sz
-    assert "TIMEOUT" not in output
-    assert "Access violation" not in output
-    assert expected_text in output
-
-    with u_boot_console.temporary_timeout(timeout):
-        output = u_boot_console.run_command("tftpboot %x %s" % (addr, fnu))
-
-    expected_text = "Bytes transferred = "
-    if sz:
-        expected_text += "%d" % sz
-    assert "TIMEOUT" not in output
-    assert expected_text in output
-
-    output = u_boot_console.run_command("crc32 $fileaddr $filesize")
-    assert expected_tftpb_crc in output
->>>>>>> 84b83556
+    assert expected_tftpb_crc in output