--- conflicted
+++ resolved
@@ -8,28 +8,12 @@
  */
 
 #include <asm/gpio.h>
-<<<<<<< HEAD
-#include <common.h>
 #include <dm.h>
 #include <dm/device_compat.h>
-#include <dm/uclass-internal.h>
-=======
-#include <dm.h>
-#include <dm/device_compat.h>
->>>>>>> 26124993
 #include <i2c.h>
 #include <linux/delay.h>
 #include <power/regulator.h>
 
-<<<<<<< HEAD
-#define USB5744_COMMAND_ATTACH        0x0056
-#define USB5744_COMMAND_ATTACH_LSB    0xAA
-#define USB5744_CONFIG_REG_ACCESS     0x0037
-#define USB5744_CONFIG_REG_ACCESS_LSB 0x99
-
-struct onboard_hub {
-	struct udevice *vdd, *dev;
-=======
 #define USB5744_COMMAND_ATTACH		0x0056
 #define USB5744_COMMAND_ATTACH_LSB	0xAA
 #define USB5744_CONFIG_REG_ACCESS	0x0037
@@ -37,18 +21,13 @@
 
 struct onboard_hub {
 	struct udevice *vdd;
->>>>>>> 26124993
 	struct gpio_desc *reset_gpio;
 };
 
 struct onboard_hub_data {
 	unsigned long reset_us;
-<<<<<<< HEAD
-	int (*onboard_dev_i2c_init)(struct udevice *dev);
-=======
 	unsigned long power_on_delay_us;
 	int (*init)(struct udevice *dev);
->>>>>>> 26124993
 };
 
 static int usb5744_i2c_init(struct udevice *dev)
@@ -68,59 +47,6 @@
 	 *  Byte 7: MSB of register address 0x1D
 	 *  Byte 8: value to be written to the register
 	 */
-<<<<<<< HEAD
-	char data_buf[8] = {0x0, 0x5, 0x0, 0x1, 0x41, 0x1D, 0x08};
-	int ret, slave_addr;
-	u32 buf = USB5744_COMMAND_ATTACH;
-	u32 config_reg_access_buf = USB5744_CONFIG_REG_ACCESS;
-	struct dm_i2c_chip *i2c_chip;
-	struct ofnode_phandle_args phandle;
-	struct udevice *i2c_bus = NULL, *i2c_dev;
-
-	if (!dev_read_phandle_with_args(dev, "i2c-bus", NULL, 0, 0, &phandle)) {
-		ret = device_get_global_by_ofnode(ofnode_get_parent(phandle.node), &i2c_bus);
-		if (ret) {
-			dev_err(dev, "Failed to get i2c node, err: %d\n", ret);
-			return ret;
-		}
-		ret = ofnode_read_u32(phandle.node, "reg", &slave_addr);
-		if (ret)
-			return ret;
-
-		ret = i2c_get_chip(i2c_bus, slave_addr, 1, &i2c_dev);
-		if (ret) {
-			debug("%s: can't find i2c chip device for addr %x\n", __func__,
-			      slave_addr);
-			return ret;
-		}
-
-		i2c_chip = dev_get_parent_plat(i2c_dev);
-		if (i2c_chip) {
-			i2c_chip->flags &= ~DM_I2C_CHIP_WR_ADDRESS;
-			/* SMBus write command */
-			ret = dm_i2c_write(i2c_dev, 0, (uint8_t *)&data_buf, 8);
-			if (ret) {
-				dev_err(dev, "data_buf i2c_write failed, err:%d\n", ret);
-				return ret;
-			}
-
-			/* Configuration register access command */
-			ret = dm_i2c_write(i2c_dev, USB5744_CONFIG_REG_ACCESS_LSB,
-					   (uint8_t *)&config_reg_access_buf, 2);
-			if (ret) {
-				dev_err(dev, "config_reg_access i2c_write failed, err: %d\n", ret);
-				return ret;
-			}
-
-			/* USB Attach with SMBus */
-			ret = dm_i2c_write(i2c_dev, USB5744_COMMAND_ATTACH_LSB, (uint8_t *)&buf, 2);
-			if (ret) {
-				dev_err(dev, "usb_attach i2c_write failed, err: %d\n", ret);
-				return ret;
-			}
-		}
-	}
-=======
 	u8 data_buf[8] = {0x0, 0x5, 0x0, 0x1, 0x41, 0x1D, 0x08};
 	u8 config_reg_access_buf = USB5744_CONFIG_REG_ACCESS;
 	struct udevice *i2c_bus = NULL, *i2c_dev;
@@ -209,7 +135,6 @@
 
 	udelay(data->power_on_delay_us);
 
->>>>>>> 26124993
 	return 0;
 }
 
@@ -218,64 +143,8 @@
 	struct onboard_hub_data *data =
 		(struct onboard_hub_data *)dev_get_driver_data(dev);
 	struct onboard_hub *hub = dev_get_priv(dev);
-	struct ofnode_phandle_args phandle;
-	struct udevice *hub_dev;
 	int ret;
 
-<<<<<<< HEAD
-	if (!dev_read_phandle_with_args(dev, "peer-hub", NULL, 0, 0, &phandle)) {
-		if (ofnode_valid(phandle.node)) {
-			ret = uclass_find_device_by_ofnode(UCLASS_USB_HUB, phandle.node, &hub_dev);
-			if (hub_dev && hub_dev->priv_)
-				return 0;
-		}
-	}
-
-	if (CONFIG_IS_ENABLED(DM_REGULATOR)) {
-		ret = device_get_supply_regulator(dev, "vdd-supply",
-						  &hub->vdd);
-		if (ret && ret != -ENOENT) {
-			dev_err(dev, "Failed to get VDD regulator: %d\n", ret);
-			return ret;
-		}
-		if (hub->vdd) {
-			ret = regulator_set_enable_if_allowed(hub->vdd, true);
-			if (ret && ret != -ENOSYS) {
-				dev_err(dev, "Failed to enable VDD regulator: %d\n", ret);
-				return ret;
-			}
-		}
-	}
-
-	hub->reset_gpio = devm_gpiod_get_optional(dev, "reset",
-						  GPIOD_IS_OUT | GPIOD_ACTIVE_LOW);
-	/* property is optional, don't return error! */
-	if (hub->reset_gpio) {
-		ret = dm_gpio_set_value(hub->reset_gpio, 1);
-		if (ret)
-			return ret;
-
-		udelay(data->reset_us);
-
-		ret = dm_gpio_set_value(hub->reset_gpio, 0);
-		if (ret)
-			return ret;
-
-		udelay(data->reset_us);
-	}
-
-	if (data->onboard_dev_i2c_init) {
-		ret = data->onboard_dev_i2c_init(dev);
-		if (ret) {
-			dev_err(dev, "onboard i2c init failed: %d\n", ret);
-			return ret;
-		}
-	}
-	hub->dev = dev;
-	dev->priv_ = hub;
-
-	return 0;
-=======
 	ret = device_get_supply_regulator(dev, "vdd-supply", &hub->vdd);
 	if (ret && ret != -ENOENT) {
 		dev_err(dev, "can't get vdd-supply: %d\n", ret);
@@ -305,7 +174,6 @@
 err:
 	dm_gpio_set_value(hub->reset_gpio, 0);
 	return ret;
->>>>>>> 26124993
 }
 
 static int usb_onboard_hub_bind(struct udevice *dev)
@@ -338,16 +206,8 @@
 	struct onboard_hub *hub = dev_get_priv(dev);
 	int ret;
 
-<<<<<<< HEAD
-	if (hub->reset_gpio) {
-		struct gpio_desc *hub_reset_gpio = hub->reset_gpio;
-
-		dm_gpio_free(hub_reset_gpio->dev, hub_reset_gpio);
-	}
-=======
 	if (hub->reset_gpio)
 		dm_gpio_free(hub->reset_gpio->dev, hub->reset_gpio);
->>>>>>> 26124993
 
 	ret = regulator_set_enable_if_allowed(hub->vdd, false);
 	if (ret)
@@ -357,14 +217,6 @@
 }
 
 static const struct onboard_hub_data usb2514_data = {
-<<<<<<< HEAD
-	/* TBD */
-};
-
-static const struct onboard_hub_data usb5744_data = {
-	.reset_us = 10000,
-	.onboard_dev_i2c_init = usb5744_i2c_init,
-=======
 	.power_on_delay_us = 500,
 	.reset_us = 1,
 };
@@ -373,21 +225,10 @@
 	.init = usb5744_i2c_init,
 	.power_on_delay_us = 10000,
 	.reset_us = 10000,
->>>>>>> 26124993
 };
 
 static const struct udevice_id usb_onboard_hub_ids[] = {
 	/* Use generic usbVID,PID dt-bindings (usb-device.yaml) */
-<<<<<<< HEAD
-	{
-		.compatible = "usb424,2514", /* USB2514B USB 2.0 */
-		.data = (ulong)&usb2514_data,
-	}, {
-		.compatible = "usb424,5744", /* USB5744 USB 3.0 */
-		.data = (ulong)&usb5744_data,
-	}, {
-		.compatible = "usb424,2744", /* USB2744 USB 2.0 */
-=======
 	{	.compatible = "usb424,2514",	/* USB2514B USB 2.0 */
 		.data = (ulong)&usb2514_data,
 	}, {
@@ -395,7 +236,6 @@
 		.data = (ulong)&usb5744_data,
 	}, {
 		.compatible = "usb424,5744",	/* USB5744 USB 3.0 */
->>>>>>> 26124993
 		.data = (ulong)&usb5744_data,
 	}
 };
