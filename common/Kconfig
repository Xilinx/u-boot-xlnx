menu "Boot timing"

config BOOTSTAGE
	bool "Boot timing and reporting"
	help
	  Enable recording of boot time while booting. To use it, insert
	  calls to bootstage_mark() with a suitable BOOTSTAGE_ID from
	  bootstage.h. Only a single entry is recorded for each ID. You can
	  give the entry a name with bootstage_mark_name(). You can also
	  record elapsed time in a particular stage using bootstage_start()
	  before starting and bootstage_accum() when finished. Bootstage will
	  add up all the accumulated time and report it.

	  Normally, IDs are defined in bootstage.h but a small number of
	  additional 'user' IDs can be used by passing BOOTSTAGE_ID_ALLOC
	  as the ID.

	  Calls to show_boot_progress() will also result in log entries but
	  these will not have names.

config BOOTSTAGE_REPORT
	bool "Display a detailed boot timing report before booting the OS"
	depends on BOOTSTAGE
	help
	  Enable output of a boot time report just before the OS is booted.
	  This shows how long it took U-Boot to go through each stage of the
	  boot process. The report looks something like this:

		Timer summary in microseconds:
		       Mark    Elapsed  Stage
			  0          0  reset
		  3,575,678  3,575,678  board_init_f start
		  3,575,695         17  arch_cpu_init A9
		  3,575,777         82  arch_cpu_init done
		  3,659,598     83,821  board_init_r start
		  3,910,375    250,777  main_loop
		 29,916,167 26,005,792  bootm_start
		 30,361,327    445,160  start_kernel

config BOOTSTAGE_USER_COUNT
	hex "Number of boot ID numbers available for user use"
	default 20
	help
	  This is the number of available user bootstage records.
	  Each time you call bootstage_mark(BOOTSTAGE_ID_ALLOC, ...)
	  a new ID will be allocated from this stash. If you exceed
	  the limit, recording will stop.

config BOOTSTAGE_FDT
	bool "Store boot timing information in the OS device tree"
	depends on BOOTSTAGE
	help
	  Stash the bootstage information in the FDT. A root 'bootstage'
	  node is created with each bootstage id as a child. Each child
	  has a 'name' property and either 'mark' containing the
	  mark time in microseconds, or 'accum' containing the
	  accumulated time for that bootstage id in microseconds.
	  For example:

		bootstage {
			154 {
				name = "board_init_f";
				mark = <3575678>;
			};
			170 {
				name = "lcd";
				accum = <33482>;
			};
		};

	  Code in the Linux kernel can find this in /proc/devicetree.

config BOOTSTAGE_STASH
	bool "Stash the boot timing information in memory before booting OS"
	depends on BOOTSTAGE
	help
	  Some OSes do not support device tree. Bootstage can instead write
	  the boot timing information in a binary format at a given address.
	  This happens through a call to bootstage_stash(), typically in
	  the CPU's cleanup_before_linux() function. You can use the
	  'bootstage stash' and 'bootstage unstash' commands to do this on
	  the command line.

config BOOTSTAGE_STASH_ADDR
	hex "Address to stash boot timing information"
	default 0
	help
	  Provide an address which will not be overwritten by the OS when it
	  starts, so that it can read this information when ready.

config BOOTSTAGE_STASH_SIZE
	hex "Size of boot timing stash region"
	default 4096
	help
	  This should be large enough to hold the bootstage stash. A value of
	  4096 (4KiB) is normally plenty.

endmenu

menu "Boot media"

config NOR_BOOT
	bool "Support for booting from NOR flash"
	depends on NOR
	help
	  Enabling this will make a U-Boot binary that is capable of being
	  booted via NOR.  In this case we will enable certain pinmux early
	  as the ROM only partially sets up pinmux.  We also default to using
	  NOR for environment.

config NAND_BOOT
	bool "Support for booting from NAND flash"
	default n
	help
	  Enabling this will make a U-Boot binary that is capable of being
	  booted via NAND flash. This is not a must, some SoCs need this,
	  some not.

config ONENAND_BOOT
	bool "Support for booting from ONENAND"
	default n
	help
	  Enabling this will make a U-Boot binary that is capable of being
	  booted via ONENAND. This is not a must, some SoCs need this,
	  some not.

config QSPI_BOOT
	bool "Support for booting from QSPI flash"
	default n
	help
	  Enabling this will make a U-Boot binary that is capable of being
	  booted via QSPI flash. This is not a must, some SoCs need this,
	  some not.

config SATA_BOOT
	bool "Support for booting from SATA"
	default n
	help
	  Enabling this will make a U-Boot binary that is capable of being
	  booted via SATA. This is not a must, some SoCs need this,
	  some not.

config SD_BOOT
	bool "Support for booting from SD/EMMC"
	default n
	help
	  Enabling this will make a U-Boot binary that is capable of being
	  booted via SD/EMMC. This is not a must, some SoCs need this,
	  some not.

config SPI_BOOT
	bool "Support for booting from SPI flash"
	default n
	help
	  Enabling this will make a U-Boot binary that is capable of being
	  booted via SPI flash. This is not a must, some SoCs need this,
	  some not.

endmenu

config BOOTDELAY
	int "delay in seconds before automatically booting"
	default 2
	depends on AUTOBOOT
	help
	  Delay before automatically running bootcmd;
	  set to 0 to autoboot with no delay, but you can stop it by key input.
	  set to -1 to disable autoboot.
	  set to -2 to autoboot with no delay and not check for abort

	  See doc/README.autoboot for details.

menu "Console"

config CONSOLE_RECORD
	bool "Console recording"
	help
	  This provides a way to record console output (and provide console
	  input) through circular buffers. This is mostly useful for testing.
	  Console output is recorded even when the console is silent.
	  To enable console recording, call console_record_reset_enable()
	  from your code.

config CONSOLE_RECORD_OUT_SIZE
	hex "Output buffer size"
	depends on CONSOLE_RECORD
	default 0x400 if CONSOLE_RECORD
	help
	  Set the size of the console output buffer. When this fills up, no
	  more data will be recorded until some is removed. The buffer is
	  allocated immediately after the malloc() region is ready.

config CONSOLE_RECORD_IN_SIZE
	hex "Input buffer size"
	depends on CONSOLE_RECORD
	default 0x100 if CONSOLE_RECORD
	help
	  Set the size of the console input buffer. When this contains data,
	  tstc() and getc() will use this in preference to real device input.
	  The buffer is allocated immediately after the malloc() region is
	  ready.

config IDENT_STRING
<<<<<<< HEAD
	string "String to be added to uboot version"
	help
	  This string will be added to the U-Boot version
	  information (U_BOOT_VERSION).
=======
	string "Board specific string to be added to uboot version string"
	help
	  This options adds the board specific name to u-boot version.

config SILENT_CONSOLE
	bool "Support a silent console"
	help
	  This option allows the console to be silenced, meaning that no
	  output will appear on the console devices. This is controlled by
	  setting the environment vaariable 'silent' to a non-empty value.
	  Note this also silences the console when booting Linux.

	  When the console is set up, the variable is checked, and the
	  GD_FLG_SILENT flag is set. Changing the environment variable later
	  will update the flag.

config SILENT_U_BOOT_ONLY
	bool "Only silence the U-Boot console"
	depends on SILENT_CONSOLE
	help
	  Normally when the U-Boot console is silenced, Linux's console is
	  also silenced (assuming the board boots into Linux). This option
	  allows the linux console to operate normally, even if U-Boot's
	  is silenced.

config SILENT_CONSOLE_UPDATE_ON_SET
	bool "Changes to the 'silent' environment variable update immediately"
	depends on SILENT_CONSOLE
	default y if SILENT_CONSOLE
	help
	  When the 'silent' environment variable is changed, update the
	  console silence flag immediately. This allows 'setenv' to be used
	  to silence or un-silence the console.

	  The effect is that any change to the variable will affect the
	  GD_FLG_SILENT flag.

config SILENT_CONSOLE_UPDATE_ON_RELOC
	bool "Allow flags to take effect on relocation"
	depends on SILENT_CONSOLE
	help
	  In some cases the environment is not available until relocation
	  (e.g. NAND). This option makes the value of the 'silent'
	  environment variable take effect at relocation.

config PRE_CONSOLE_BUFFER
	bool "Buffer characters before the console is available"
	help
	  Prior to the console being initialised (i.e. serial UART
	  initialised etc) all console output is silently discarded.
	  Defining CONFIG_PRE_CONSOLE_BUFFER will cause U-Boot to
	  buffer any console messages prior to the console being
	  initialised to a buffer. The buffer is a circular buffer, so
	  if it overflows, earlier output is discarded.

	  Note that this is not currently supported in SPL. It would be
	  useful to be able to share the pre-console buffer with SPL.

config PRE_CON_BUF_SZ
	int "Sets the size of the pre-console buffer"
	depends on PRE_CONSOLE_BUFFER
	default 4096
	help
	  The size of the pre-console buffer affects how much console output
	  can be held before it overflows and starts discarding earlier
	  output. Normally there is very little output at this early stage,
	  unless debugging is enabled, so allow enough for ~10 lines of
	  text.

	  This is a useful feature if you are using a video console and
	  want to see the full boot output on the console. Without this
	  option only the post-relocation output will be displayed.

config PRE_CON_BUF_ADDR
	hex "Address of the pre-console buffer"
	depends on PRE_CONSOLE_BUFFER
	default 0x2f000000 if ARCH_SUNXI && MACH_SUN9I
	default 0x4f000000 if ARCH_SUNXI && !MACH_SUN9I
	help
	  This sets the start address of the pre-console buffer. This must
	  be in available memory and is accessed before relocation and
	  possibly before DRAM is set up. Therefore choose an address
	  carefully.

	  We should consider removing this option and allocating the memory
	  in board_init_f_init_reserve() instead.

config CONSOLE_MUX
	bool "Enable console multiplexing"
	default y if DM_VIDEO || VIDEO || LCD
	help
	  This allows multiple devices to be used for each console 'file'.
	  For example, stdout can be set to go to serial and video.
	  Similarly, stdin can be set to come from serial and keyboard.
	  Input can be provided from either source. Console multiplexing
	  adds a small amount of size to U-Boot.  Changes to the environment
	  variables stdout, stdin and stderr will take effect immediately.

config SYS_CONSOLE_IS_IN_ENV
	bool "Select console devices from the environment"
	default y if CONSOLE_MUX
	help
	  This allows multiple input/output devices to be set at boot time.
	  For example, if stdout is set to "serial,video" then output will
	  be sent to both the serial and video devices on boot. The
	  environment variables can be updated after boot to change the
	  input/output devices.

config SYS_CONSOLE_OVERWRITE_ROUTINE
	bool "Allow board control over console overwriting"
	help
	  If this is enabled, and the board-specific function
	  overwrite_console() returns 1, the stdin, stderr and stdout are
	  switched to the serial port, else the settings in the environment
	  are used. If this is not enabled, the console will not be switched
	  to serial.

config SYS_CONSOLE_ENV_OVERWRITE
	bool "Update environment variables during console init"
	help
	  The console environment variables (stdout, stdin, stderr) can be
	  used to determine the correct console devices on start-up. This
	  option writes the console devices to these variables on console
	  start-up (after relocation). This causes the environment to be
	  updated to match the console devices actually chosen.

config SYS_CONSOLE_INFO_QUIET
	bool "Don't display the console devices on boot"
	help
	  Normally U-Boot displays the current settings for stdout, stdin
	  and stderr on boot when the post-relocation console is set up.
	  Enable this option to supress this output. It can be obtained by
	  calling stdio_print_current_devices() from board code.

config SYS_STDIO_DEREGISTER
	bool "Allow deregistering stdio devices"
	default y if USB_KEYBOARD
	help
	  Generally there is no need to deregister stdio devices since they
	  are never deactivated. But if a stdio device is used which can be
	  removed (for example a USB keyboard) then this option can be
	  enabled to ensure this is handled correctly.

endmenu

config DEFAULT_FDT_FILE
	string "Default fdt file"
	help
	  This option is used to set the default fdt file to boot OS.
>>>>>>> 29e0cfb4

config SYS_NO_FLASH
	bool "Disable support for parallel NOR flash"
	default n
	help
	  This option is used to disable support for parallel NOR flash.

config VERSION_VARIABLE
	bool "add U-Boot environment variable vers"
	default n
	help
	  If this variable is defined, an environment variable
	  named "ver" is created by U-Boot showing the U-Boot
	  version as printed by the "version" command.
	  Any change to this variable will be reverted at the
	  next reset.

config DISPLAY_CPUINFO
	bool "Display information about the CPU during start up"
	default y if ARM || BLACKFIN || NIOS2 || X86 || XTENSA
	help
	  Display information about the CPU that U-Boot is running on
	  when U-Boot starts up. The function print_cpuinfo() is called
	  to do this.

config DISPLAY_BOARDINFO
	bool "Display information about the board during start up"
	default y if ARM || M68K || MIPS || PPC || SPARC || XTENSA
	help
	  Display information about the board that U-Boot is running on
	  when U-Boot starts up. The board function checkboard() is called
	  to do this.

source "common/spl/Kconfig"<|MERGE_RESOLUTION|>--- conflicted
+++ resolved
@@ -201,12 +201,6 @@
 	  ready.
 
 config IDENT_STRING
-<<<<<<< HEAD
-	string "String to be added to uboot version"
-	help
-	  This string will be added to the U-Boot version
-	  information (U_BOOT_VERSION).
-=======
 	string "Board specific string to be added to uboot version string"
 	help
 	  This options adds the board specific name to u-boot version.
@@ -356,7 +350,6 @@
 	string "Default fdt file"
 	help
 	  This option is used to set the default fdt file to boot OS.
->>>>>>> 29e0cfb4
 
 config SYS_NO_FLASH
 	bool "Disable support for parallel NOR flash"
