--- conflicted
+++ resolved
@@ -178,11 +178,7 @@
 	  new boards should not use this option.
 
 config SYS_TEXT_BASE
-<<<<<<< HEAD
-	depends on SPARC || ARC || ARCH_ZYNQMP
-=======
-	depends on SPARC || ARC || X86 || ARCH_UNIPHIER
->>>>>>> 33711bdd
+	depends on SPARC || ARC || X86 || ARCH_UNIPHIER || ARCH_ZYNQMP
 	hex "Text Base"
 	help
 	  TODO: Move CONFIG_SYS_TEXT_BASE for all the architecture
