// SPDX-License-Identifier: GPL-2.0+
/*
 * cmd_dfu.c -- dfu command
 *
 * Copyright (C) 2015
 * Lukasz Majewski <l.majewski@majess.pl>
 *
 * Copyright (C) 2012 Samsung Electronics
 * authors: Andrzej Pietrasiewicz <andrzej.p@samsung.com>
 *	    Lukasz Majewski <l.majewski@samsung.com>
 */

#include <common.h>
#include <command.h>
#include <watchdog.h>
#include <dfu.h>
#include <console.h>
#include <g_dnl.h>
#include <usb.h>
#include <net.h>

static int do_dfu(struct cmd_tbl *cmdtp, int flag, int argc, char *const argv[])
{

	if (argc < 2)
		return CMD_RET_USAGE;

#ifdef CONFIG_DFU_OVER_USB
	char *usb_controller = argv[1];
#endif
#if defined(CONFIG_DFU_OVER_USB) || defined(CONFIG_DFU_OVER_TFTP)
	char *interface = NULL;
	char *devstring = NULL;
#if defined(CONFIG_DFU_TIMEOUT) || defined(CONFIG_DFU_OVER_TFTP)
	unsigned long value = 0;
#endif
	if (argc >= 4) {
		interface = argv[2];
		devstring = argv[3];
	}

#if defined(CONFIG_DFU_TIMEOUT) || defined(CONFIG_DFU_OVER_TFTP)
	if (argc == 5 || argc == 3)
		value = simple_strtoul(argv[argc - 1], NULL, 0);
#endif
#endif

	int ret = 0;
#ifdef CONFIG_DFU_OVER_TFTP
	if (!strcmp(argv[1], "tftp"))
		return update_tftp(value, interface, devstring);
#endif
#ifdef CONFIG_DFU_OVER_USB
	ret = dfu_init_env_entities(interface, devstring);
	if (ret)
		goto done;

#ifdef CONFIG_DFU_TIMEOUT
	dfu_set_timeout(value * 1000);
#endif

	ret = CMD_RET_SUCCESS;
	if (strcmp(argv[argc - 1], "list") == 0) {
		dfu_show_entities();
		goto done;
	}

	int controller_index = simple_strtoul(usb_controller, NULL, 0);
	bool retry = false;
	do {
		ret = run_usb_dnl_gadget(controller_index, "usb_dnl_dfu");

<<<<<<< HEAD
	ret = run_usb_dnl_gadget(controller_index, "usb_dnl_dfu");
=======
		if (dfu_reinit_needed) {
			dfu_free_entities();
			ret = dfu_init_env_entities(interface, devstring);
			if (ret)
				goto done;
			retry = true;
		}
	} while (retry);
>>>>>>> ade37460

done:
	dfu_free_entities();
#endif
	return ret;
}

U_BOOT_CMD(dfu, CONFIG_SYS_MAXARGS, 1, do_dfu,
	"Device Firmware Upgrade",
	""
#ifdef CONFIG_DFU_OVER_USB
#ifdef CONFIG_DFU_TIMEOUT
	"<USB_controller> [<interface> <dev>] [<timeout>] [list]\n"
#else
	"<USB_controller> [<interface> <dev>] [list]\n"
#endif
	"  - device firmware upgrade via <USB_controller>\n"
	"    on device <dev>, attached to interface\n"
	"    <interface>\n"
#ifdef CONFIG_DFU_TIMEOUT
	"    [<timeout>] - specify inactivity timeout in seconds\n"
#endif
	"    [list] - list available alt settings\n"
#endif
#ifdef CONFIG_DFU_OVER_TFTP
#ifdef CONFIG_DFU_OVER_USB
	"dfu "
#endif
	"tftp [<interface> <dev>] [<addr>]\n"
	"  - device firmware upgrade via TFTP\n"
	"    on device <dev>, attached to interface\n"
	"    <interface>\n"
	"    [<addr>] - address where FIT image has been stored\n"
#endif
);<|MERGE_RESOLUTION|>--- conflicted
+++ resolved
@@ -70,9 +70,6 @@
 	do {
 		ret = run_usb_dnl_gadget(controller_index, "usb_dnl_dfu");
 
-<<<<<<< HEAD
-	ret = run_usb_dnl_gadget(controller_index, "usb_dnl_dfu");
-=======
 		if (dfu_reinit_needed) {
 			dfu_free_entities();
 			ret = dfu_init_env_entities(interface, devstring);
@@ -81,7 +78,6 @@
 			retry = true;
 		}
 	} while (retry);
->>>>>>> ade37460
 
 done:
 	dfu_free_entities();
