/*
 * Copyright (C) 2014 Freescale Semiconductor, Inc.
 *
 * Author: Fabio Estevam <fabio.estevam@freescale.com>
 *
 * SPDX-License-Identifier:	GPL-2.0+
 */

#include <asm/arch/clock.h>
#include <asm/arch/crm_regs.h>
#include <asm/arch/iomux.h>
#include <asm/arch/imx-regs.h>
#include <asm/arch/mx6-pins.h>
#include <asm/arch/sys_proto.h>
#include <asm/gpio.h>
#include <asm/imx-common/iomux-v3.h>
#include <asm/io.h>
#include <asm/imx-common/mxc_i2c.h>
#include <linux/sizes.h>
#include <common.h>
#include <fsl_esdhc.h>
#include <mmc.h>
#include <i2c.h>
#include <miiphy.h>
#include <netdev.h>
#include <power/pmic.h>
#include <power/pfuze100_pmic.h>
<<<<<<< HEAD
#include "../common/pfuze.h"
=======
#include <usb.h>
#include <usb/ehci-fsl.h>
>>>>>>> 0c6de885

DECLARE_GLOBAL_DATA_PTR;

#define UART_PAD_CTRL  (PAD_CTL_PKE | PAD_CTL_PUE |		\
	PAD_CTL_PUS_100K_UP | PAD_CTL_SPEED_MED |		\
	PAD_CTL_DSE_40ohm   | PAD_CTL_SRE_FAST  | PAD_CTL_HYS)

#define USDHC_PAD_CTRL (PAD_CTL_PKE | PAD_CTL_PUE |		\
	PAD_CTL_PUS_22K_UP  | PAD_CTL_SPEED_LOW |		\
	PAD_CTL_DSE_80ohm   | PAD_CTL_SRE_FAST  | PAD_CTL_HYS)

#define I2C_PAD_CTRL    (PAD_CTL_PKE | PAD_CTL_PUE |            \
	PAD_CTL_PUS_100K_UP | PAD_CTL_SPEED_MED |               \
	PAD_CTL_DSE_40ohm | PAD_CTL_HYS |			\
	PAD_CTL_ODE)

#define ENET_PAD_CTRL  (PAD_CTL_PUS_100K_UP | PAD_CTL_PUE |     \
	PAD_CTL_SPEED_HIGH   |                                   \
	PAD_CTL_DSE_48ohm   | PAD_CTL_SRE_FAST)

#define ENET_CLK_PAD_CTRL  (PAD_CTL_SPEED_MED | \
	PAD_CTL_DSE_120ohm   | PAD_CTL_SRE_FAST)

#define ENET_RX_PAD_CTRL  (PAD_CTL_PKE | PAD_CTL_PUE |          \
	PAD_CTL_SPEED_HIGH   | PAD_CTL_SRE_FAST)

#define I2C_PAD_CTRL    (PAD_CTL_PKE | PAD_CTL_PUE |            \
	PAD_CTL_PUS_100K_UP | PAD_CTL_SPEED_MED |               \
	PAD_CTL_DSE_40ohm | PAD_CTL_HYS |			\
	PAD_CTL_ODE)

int dram_init(void)
{
	gd->ram_size = PHYS_SDRAM_SIZE;

	return 0;
}

static iomux_v3_cfg_t const uart1_pads[] = {
	MX6_PAD_GPIO1_IO04__UART1_TX | MUX_PAD_CTRL(UART_PAD_CTRL),
	MX6_PAD_GPIO1_IO05__UART1_RX | MUX_PAD_CTRL(UART_PAD_CTRL),
};

static iomux_v3_cfg_t const usdhc2_pads[] = {
	MX6_PAD_SD2_CLK__USDHC2_CLK | MUX_PAD_CTRL(USDHC_PAD_CTRL),
	MX6_PAD_SD2_CMD__USDHC2_CMD | MUX_PAD_CTRL(USDHC_PAD_CTRL),
	MX6_PAD_SD2_DATA0__USDHC2_DATA0 | MUX_PAD_CTRL(USDHC_PAD_CTRL),
	MX6_PAD_SD2_DATA1__USDHC2_DATA1 | MUX_PAD_CTRL(USDHC_PAD_CTRL),
	MX6_PAD_SD2_DATA2__USDHC2_DATA2 | MUX_PAD_CTRL(USDHC_PAD_CTRL),
	MX6_PAD_SD2_DATA3__USDHC2_DATA3 | MUX_PAD_CTRL(USDHC_PAD_CTRL),
};

static iomux_v3_cfg_t const usdhc3_pads[] = {
	MX6_PAD_SD3_CLK__USDHC3_CLK | MUX_PAD_CTRL(USDHC_PAD_CTRL),
	MX6_PAD_SD3_CMD__USDHC3_CMD | MUX_PAD_CTRL(USDHC_PAD_CTRL),
	MX6_PAD_SD3_DATA0__USDHC3_DATA0 | MUX_PAD_CTRL(USDHC_PAD_CTRL),
	MX6_PAD_SD3_DATA1__USDHC3_DATA1 | MUX_PAD_CTRL(USDHC_PAD_CTRL),
	MX6_PAD_SD3_DATA2__USDHC3_DATA2 | MUX_PAD_CTRL(USDHC_PAD_CTRL),
	MX6_PAD_SD3_DATA3__USDHC3_DATA3 | MUX_PAD_CTRL(USDHC_PAD_CTRL),
	MX6_PAD_SD3_DATA4__USDHC3_DATA4 | MUX_PAD_CTRL(USDHC_PAD_CTRL),
	MX6_PAD_SD3_DATA5__USDHC3_DATA5 | MUX_PAD_CTRL(USDHC_PAD_CTRL),
	MX6_PAD_SD3_DATA6__USDHC3_DATA6 | MUX_PAD_CTRL(USDHC_PAD_CTRL),
	MX6_PAD_SD3_DATA7__USDHC3_DATA7 | MUX_PAD_CTRL(USDHC_PAD_CTRL),

	/* CD pin */
	MX6_PAD_KEY_COL0__GPIO2_IO_10 | MUX_PAD_CTRL(NO_PAD_CTRL),

	/* RST_B, used for power reset cycle */
	MX6_PAD_KEY_COL1__GPIO2_IO_11 | MUX_PAD_CTRL(NO_PAD_CTRL),
};

static iomux_v3_cfg_t const usdhc4_pads[] = {
	MX6_PAD_SD4_CLK__USDHC4_CLK | MUX_PAD_CTRL(USDHC_PAD_CTRL),
	MX6_PAD_SD4_CMD__USDHC4_CMD | MUX_PAD_CTRL(USDHC_PAD_CTRL),
	MX6_PAD_SD4_DATA0__USDHC4_DATA0 | MUX_PAD_CTRL(USDHC_PAD_CTRL),
	MX6_PAD_SD4_DATA1__USDHC4_DATA1 | MUX_PAD_CTRL(USDHC_PAD_CTRL),
	MX6_PAD_SD4_DATA2__USDHC4_DATA2 | MUX_PAD_CTRL(USDHC_PAD_CTRL),
	MX6_PAD_SD4_DATA3__USDHC4_DATA3 | MUX_PAD_CTRL(USDHC_PAD_CTRL),
	MX6_PAD_SD4_DATA7__GPIO6_IO_21 | MUX_PAD_CTRL(NO_PAD_CTRL),
};

static iomux_v3_cfg_t const fec1_pads[] = {
	MX6_PAD_ENET1_MDC__ENET1_MDC | MUX_PAD_CTRL(ENET_PAD_CTRL),
	MX6_PAD_ENET1_MDIO__ENET1_MDIO | MUX_PAD_CTRL(ENET_PAD_CTRL),
	MX6_PAD_RGMII1_RX_CTL__ENET1_RX_EN | MUX_PAD_CTRL(ENET_RX_PAD_CTRL),
	MX6_PAD_RGMII1_RD0__ENET1_RX_DATA_0 | MUX_PAD_CTRL(ENET_RX_PAD_CTRL),
	MX6_PAD_RGMII1_RD1__ENET1_RX_DATA_1 | MUX_PAD_CTRL(ENET_RX_PAD_CTRL),
	MX6_PAD_RGMII1_RD2__ENET1_RX_DATA_2 | MUX_PAD_CTRL(ENET_RX_PAD_CTRL),
	MX6_PAD_RGMII1_RD3__ENET1_RX_DATA_3 | MUX_PAD_CTRL(ENET_RX_PAD_CTRL),
	MX6_PAD_RGMII1_RXC__ENET1_RX_CLK | MUX_PAD_CTRL(ENET_RX_PAD_CTRL),
	MX6_PAD_RGMII1_TX_CTL__ENET1_TX_EN | MUX_PAD_CTRL(ENET_PAD_CTRL),
	MX6_PAD_RGMII1_TD0__ENET1_TX_DATA_0 | MUX_PAD_CTRL(ENET_PAD_CTRL),
	MX6_PAD_RGMII1_TD1__ENET1_TX_DATA_1 | MUX_PAD_CTRL(ENET_PAD_CTRL),
	MX6_PAD_RGMII1_TD2__ENET1_TX_DATA_2 | MUX_PAD_CTRL(ENET_PAD_CTRL),
	MX6_PAD_RGMII1_TD3__ENET1_TX_DATA_3 | MUX_PAD_CTRL(ENET_PAD_CTRL),
	MX6_PAD_RGMII1_TXC__ENET1_RGMII_TXC | MUX_PAD_CTRL(ENET_PAD_CTRL),
};

static iomux_v3_cfg_t const peri_3v3_pads[] = {
	MX6_PAD_QSPI1A_DATA0__GPIO4_IO_16 | MUX_PAD_CTRL(NO_PAD_CTRL),
};

static iomux_v3_cfg_t const phy_control_pads[] = {
	/* 25MHz Ethernet PHY Clock */
	MX6_PAD_ENET2_RX_CLK__ENET2_REF_CLK_25M | MUX_PAD_CTRL(ENET_CLK_PAD_CTRL),

	/* ENET PHY Power */
	MX6_PAD_ENET2_COL__GPIO2_IO_6 | MUX_PAD_CTRL(NO_PAD_CTRL),

	/* AR8031 PHY Reset */
	MX6_PAD_ENET2_CRS__GPIO2_IO_7 | MUX_PAD_CTRL(NO_PAD_CTRL),
};

static void setup_iomux_uart(void)
{
	imx_iomux_v3_setup_multiple_pads(uart1_pads, ARRAY_SIZE(uart1_pads));
}

static int setup_fec(void)
{
	struct iomuxc *iomuxc_regs = (struct iomuxc *)IOMUXC_BASE_ADDR;
	struct anatop_regs *anatop = (struct anatop_regs *)ANATOP_BASE_ADDR;
	int reg;

	/* Use 125MHz anatop loopback REF_CLK1 for ENET1 */
	clrsetbits_le32(&iomuxc_regs->gpr[1], IOMUX_GPR1_FEC1_MASK, 0);

	imx_iomux_v3_setup_multiple_pads(phy_control_pads,
					 ARRAY_SIZE(phy_control_pads));

	/* Enable the ENET power, active low */
	gpio_direction_output(IMX_GPIO_NR(2, 6) , 0);

	/* Reset AR8031 PHY */
	gpio_direction_output(IMX_GPIO_NR(2, 7) , 0);
	udelay(500);
	gpio_set_value(IMX_GPIO_NR(2, 7), 1);

	reg = readl(&anatop->pll_enet);
	reg |= BM_ANADIG_PLL_ENET_REF_25M_ENABLE;
	writel(reg, &anatop->pll_enet);

	return enable_fec_anatop_clock(ENET_125MHZ);
}

int board_eth_init(bd_t *bis)
{
	imx_iomux_v3_setup_multiple_pads(fec1_pads, ARRAY_SIZE(fec1_pads));
	setup_fec();

	return cpu_eth_init(bis);
}

#define PC MUX_PAD_CTRL(I2C_PAD_CTRL)
/* I2C1 for PMIC */
static struct i2c_pads_info i2c_pad_info1 = {
	.scl = {
		.i2c_mode = MX6_PAD_GPIO1_IO00__I2C1_SCL | PC,
		.gpio_mode = MX6_PAD_GPIO1_IO00__GPIO1_IO_0 | PC,
		.gp = IMX_GPIO_NR(1, 0),
	},
	.sda = {
		.i2c_mode = MX6_PAD_GPIO1_IO01__I2C1_SDA | PC,
		.gpio_mode = MX6_PAD_GPIO1_IO01__GPIO1_IO_1 | PC,
		.gp = IMX_GPIO_NR(1, 1),
	},
};

int power_init_board(void)
{
	struct pmic *p;
	unsigned int reg;

	p = pfuze_common_init(I2C_PMIC);
	if (!p)
		return -ENODEV;

	/* Enable power of VGEN5 3V3, needed for SD3 */
	pmic_reg_read(p, PFUZE100_VGEN5VOL, &reg);
	reg &= ~LDO_VOL_MASK;
	reg |= (LDOB_3_30V | (1 << LDO_EN));
	pmic_reg_write(p, PFUZE100_VGEN5VOL, reg);

	return 0;
}

int board_phy_config(struct phy_device *phydev)
{
	/*
	 * Enable 1.8V(SEL_1P5_1P8_POS_REG) on
	 * Phy control debug reg 0
	 */
	phy_write(phydev, MDIO_DEVAD_NONE, 0x1d, 0x1f);
	phy_write(phydev, MDIO_DEVAD_NONE, 0x1e, 0x8);

	/* rgmii tx clock delay enable */
	phy_write(phydev, MDIO_DEVAD_NONE, 0x1d, 0x05);
	phy_write(phydev, MDIO_DEVAD_NONE, 0x1e, 0x100);

	if (phydev->drv->config)
		phydev->drv->config(phydev);

	return 0;
}

int board_early_init_f(void)
{
	setup_iomux_uart();

	/* Enable PERI_3V3, which is used by SD2, ENET, LVDS, BT */
	imx_iomux_v3_setup_multiple_pads(peri_3v3_pads,
					 ARRAY_SIZE(peri_3v3_pads));

	/* Active high for ncp692 */
	gpio_direction_output(IMX_GPIO_NR(4, 16) , 1);

#ifdef CONFIG_USB_EHCI_MX6
	setup_usb();
#endif

	return 0;
}

static struct fsl_esdhc_cfg usdhc_cfg[3] = {
	{USDHC2_BASE_ADDR, 0, 4},
	{USDHC3_BASE_ADDR},
	{USDHC4_BASE_ADDR},
};

#define USDHC3_CD_GPIO	IMX_GPIO_NR(2, 10)
#define USDHC3_PWR_GPIO	IMX_GPIO_NR(2, 11)
#define USDHC4_CD_GPIO	IMX_GPIO_NR(6, 21)

int board_mmc_getcd(struct mmc *mmc)
{
	struct fsl_esdhc_cfg *cfg = (struct fsl_esdhc_cfg *)mmc->priv;
	int ret = 0;

	switch (cfg->esdhc_base) {
	case USDHC2_BASE_ADDR:
		ret = 1; /* Assume uSDHC2 is always present */
		break;
	case USDHC3_BASE_ADDR:
		ret = !gpio_get_value(USDHC3_CD_GPIO);
		break;
	case USDHC4_BASE_ADDR:
		ret = !gpio_get_value(USDHC4_CD_GPIO);
		break;
	}

	return ret;
}

int board_mmc_init(bd_t *bis)
{
	int i, ret;

	/*
	 * According to the board_mmc_init() the following map is done:
	 * (U-boot device node)    (Physical Port)
	 * mmc0                    USDHC2
	 * mmc1                    USDHC3
	 * mmc2                    USDHC4
	 */
	for (i = 0; i < CONFIG_SYS_FSL_USDHC_NUM; i++) {
		switch (i) {
		case 0:
			imx_iomux_v3_setup_multiple_pads(
				usdhc2_pads, ARRAY_SIZE(usdhc2_pads));
			usdhc_cfg[0].sdhc_clk = mxc_get_clock(MXC_ESDHC2_CLK);
			break;
		case 1:
			imx_iomux_v3_setup_multiple_pads(
				usdhc3_pads, ARRAY_SIZE(usdhc3_pads));
			gpio_direction_input(USDHC3_CD_GPIO);
			gpio_direction_output(USDHC3_PWR_GPIO, 1);
			usdhc_cfg[1].sdhc_clk = mxc_get_clock(MXC_ESDHC3_CLK);
			break;
		case 2:
			imx_iomux_v3_setup_multiple_pads(
				usdhc4_pads, ARRAY_SIZE(usdhc4_pads));
			gpio_direction_input(USDHC4_CD_GPIO);
			usdhc_cfg[2].sdhc_clk = mxc_get_clock(MXC_ESDHC4_CLK);
			break;
		default:
			printf("Warning: you configured more USDHC controllers"
				"(%d) than supported by the board\n", i + 1);
			return -EINVAL;
			}

			ret = fsl_esdhc_initialize(bis, &usdhc_cfg[i]);
			if (ret) {
				printf("Warning: failed to initialize mmc dev %d\n", i);
				return ret;
			}
	}

	return 0;
}

<<<<<<< HEAD
=======
#ifdef CONFIG_USB_EHCI_MX6
#define USB_OTHERREGS_OFFSET	0x800
#define UCTRL_PWR_POL		(1 << 9)

static iomux_v3_cfg_t const usb_otg_pads[] = {
	/* OGT1 */
	MX6_PAD_GPIO1_IO09__USB_OTG1_PWR | MUX_PAD_CTRL(NO_PAD_CTRL),
	MX6_PAD_GPIO1_IO10__ANATOP_OTG1_ID | MUX_PAD_CTRL(NO_PAD_CTRL),
	/* OTG2 */
	MX6_PAD_GPIO1_IO12__USB_OTG2_PWR | MUX_PAD_CTRL(NO_PAD_CTRL)
};

static void setup_usb(void)
{
	imx_iomux_v3_setup_multiple_pads(usb_otg_pads,
					 ARRAY_SIZE(usb_otg_pads));
}

int board_usb_phy_mode(int port)
{
	if (port == 1)
		return USB_INIT_HOST;
	else
		return usb_phy_mode(port);
}

int board_ehci_hcd_init(int port)
{
	u32 *usbnc_usb_ctrl;

	if (port > 1)
		return -EINVAL;

	usbnc_usb_ctrl = (u32 *)(USB_BASE_ADDR + USB_OTHERREGS_OFFSET +
				 port * 4);

	/* Set Power polarity */
	setbits_le32(usbnc_usb_ctrl, UCTRL_PWR_POL);

	return 0;
}
#endif
>>>>>>> 0c6de885

int board_init(void)
{
	/* Address of boot parameters */
	gd->bd->bi_boot_params = PHYS_SDRAM + 0x100;

#ifdef CONFIG_SYS_I2C_MXC
	setup_i2c(0, CONFIG_SYS_I2C_SPEED, 0x7f, &i2c_pad_info1);
#endif

	return 0;
}

int board_late_init(void)
{
	return 0;
}

int checkboard(void)
{
	puts("Board: MX6SX SABRE SDB\n");

	return 0;
}<|MERGE_RESOLUTION|>--- conflicted
+++ resolved
@@ -25,12 +25,9 @@
 #include <netdev.h>
 #include <power/pmic.h>
 #include <power/pfuze100_pmic.h>
-<<<<<<< HEAD
 #include "../common/pfuze.h"
-=======
 #include <usb.h>
 #include <usb/ehci-fsl.h>
->>>>>>> 0c6de885
 
 DECLARE_GLOBAL_DATA_PTR;
 
@@ -216,6 +213,49 @@
 
 	return 0;
 }
+
+#ifdef CONFIG_USB_EHCI_MX6
+#define USB_OTHERREGS_OFFSET	0x800
+#define UCTRL_PWR_POL		(1 << 9)
+
+static iomux_v3_cfg_t const usb_otg_pads[] = {
+	/* OGT1 */
+	MX6_PAD_GPIO1_IO09__USB_OTG1_PWR | MUX_PAD_CTRL(NO_PAD_CTRL),
+	MX6_PAD_GPIO1_IO10__ANATOP_OTG1_ID | MUX_PAD_CTRL(NO_PAD_CTRL),
+	/* OTG2 */
+	MX6_PAD_GPIO1_IO12__USB_OTG2_PWR | MUX_PAD_CTRL(NO_PAD_CTRL)
+};
+
+static void setup_usb(void)
+{
+	imx_iomux_v3_setup_multiple_pads(usb_otg_pads,
+					 ARRAY_SIZE(usb_otg_pads));
+}
+
+int board_usb_phy_mode(int port)
+{
+	if (port == 1)
+		return USB_INIT_HOST;
+	else
+		return usb_phy_mode(port);
+}
+
+int board_ehci_hcd_init(int port)
+{
+	u32 *usbnc_usb_ctrl;
+
+	if (port > 1)
+		return -EINVAL;
+
+	usbnc_usb_ctrl = (u32 *)(USB_BASE_ADDR + USB_OTHERREGS_OFFSET +
+				 port * 4);
+
+	/* Set Power polarity */
+	setbits_le32(usbnc_usb_ctrl, UCTRL_PWR_POL);
+
+	return 0;
+}
+#endif
 
 int board_phy_config(struct phy_device *phydev)
 {
@@ -331,52 +371,6 @@
 	return 0;
 }
 
-<<<<<<< HEAD
-=======
-#ifdef CONFIG_USB_EHCI_MX6
-#define USB_OTHERREGS_OFFSET	0x800
-#define UCTRL_PWR_POL		(1 << 9)
-
-static iomux_v3_cfg_t const usb_otg_pads[] = {
-	/* OGT1 */
-	MX6_PAD_GPIO1_IO09__USB_OTG1_PWR | MUX_PAD_CTRL(NO_PAD_CTRL),
-	MX6_PAD_GPIO1_IO10__ANATOP_OTG1_ID | MUX_PAD_CTRL(NO_PAD_CTRL),
-	/* OTG2 */
-	MX6_PAD_GPIO1_IO12__USB_OTG2_PWR | MUX_PAD_CTRL(NO_PAD_CTRL)
-};
-
-static void setup_usb(void)
-{
-	imx_iomux_v3_setup_multiple_pads(usb_otg_pads,
-					 ARRAY_SIZE(usb_otg_pads));
-}
-
-int board_usb_phy_mode(int port)
-{
-	if (port == 1)
-		return USB_INIT_HOST;
-	else
-		return usb_phy_mode(port);
-}
-
-int board_ehci_hcd_init(int port)
-{
-	u32 *usbnc_usb_ctrl;
-
-	if (port > 1)
-		return -EINVAL;
-
-	usbnc_usb_ctrl = (u32 *)(USB_BASE_ADDR + USB_OTHERREGS_OFFSET +
-				 port * 4);
-
-	/* Set Power polarity */
-	setbits_le32(usbnc_usb_ctrl, UCTRL_PWR_POL);
-
-	return 0;
-}
-#endif
->>>>>>> 0c6de885
-
 int board_init(void)
 {
 	/* Address of boot parameters */
