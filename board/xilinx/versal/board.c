--- conflicted
+++ resolved
@@ -218,7 +218,6 @@
 			bootseq_len = snprintf(NULL, 0, "%i", bootseq);
 			debug("Bootseq len: %x\n", bootseq_len);
 		}
-<<<<<<< HEAD
 
 		/*
 		 * One terminating char + one byte for space between mode
@@ -241,29 +240,6 @@
 				env_targets ? env_targets : "");
 
 		env_set("boot_targets", new_targets);
-=======
-
-		/*
-		 * One terminating char + one byte for space between mode
-		 * and default boot_targets
-		 */
-		env_targets = env_get("boot_targets");
-		if (env_targets)
-			env_targets_len = strlen(env_targets);
-
-		new_targets = calloc(1, strlen(mode) + env_targets_len + 2 +
-				     bootseq_len);
-		if (!new_targets)
-			return -ENOMEM;
-
-		if (bootseq >= 0)
-			sprintf(new_targets, "%s%x %s", mode, bootseq,
-				env_targets ? env_targets : "");
-		else
-			sprintf(new_targets, "%s %s", mode,
-				env_targets ? env_targets : "");
-
-		env_set("boot_targets", new_targets);
 	}
 
 	return 0;
@@ -285,7 +261,6 @@
 		ret = boot_targets_setup();
 		if (ret)
 			return ret;
->>>>>>> 84b83556
 	}
 
 	return board_late_init_xilinx();
