--- conflicted
+++ resolved
@@ -354,8 +354,6 @@
 		return ENVL_NOWHERE;
 	}
 }
-<<<<<<< HEAD
-=======
 #endif
 
 #if defined(CONFIG_SET_DFU_ALT_INFO)
@@ -441,5 +439,4 @@
 	env_set("dfu_alt_info", buf);
 	puts("DFU alt info setting: done\n");
 }
->>>>>>> 26124993
 #endif