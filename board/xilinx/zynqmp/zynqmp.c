/*
 * (C) Copyright 2014 - 2015 Xilinx, Inc.
 * Michal Simek <michal.simek@xilinx.com>
 *
 * SPDX-License-Identifier:	GPL-2.0+
 */

#include <common.h>
#include <aes.h>
#include <sata.h>
#include <ahci.h>
#include <scsi.h>
#include <malloc.h>
#include <asm/arch/clk.h>
#include <asm/arch/hardware.h>
#include <asm/arch/sys_proto.h>
#include <asm/io.h>
#include <usb.h>
#include <dwc3-uboot.h>
#include <zynqmppl.h>
#include <i2c.h>
#include <g_dnl.h>

DECLARE_GLOBAL_DATA_PTR;

#if defined(CONFIG_FPGA) && defined(CONFIG_FPGA_ZYNQMPPL) && \
    !defined(CONFIG_SPL_BUILD)
static xilinx_desc zynqmppl = XILINX_ZYNQMP_DESC;

static const struct {
	u32 id;
	u32 ver;
	char *name;
} zynqmp_devices[] = {
	{
		.id = 0x10,
		.name = "3eg",
	},
	{
		.id = 0x10,
		.ver = 0x2c,
		.name = "3cg",
	},
	{
		.id = 0x11,
		.name = "2eg",
	},
	{
		.id = 0x11,
		.ver = 0x2c,
		.name = "2cg",
	},
	{
		.id = 0x20,
		.name = "5ev",
	},
	{
		.id = 0x20,
		.ver = 0x100,
		.name = "5eg",
	},
	{
		.id = 0x20,
		.ver = 0x12c,
		.name = "5cg",
	},
	{
		.id = 0x21,
		.name = "4ev",
	},
	{
		.id = 0x21,
		.ver = 0x100,
		.name = "4eg",
	},
	{
		.id = 0x21,
		.ver = 0x12c,
		.name = "4cg",
	},
	{
		.id = 0x30,
		.name = "7ev",
	},
	{
		.id = 0x30,
		.ver = 0x100,
		.name = "7eg",
	},
	{
		.id = 0x30,
		.ver = 0x12c,
		.name = "7cg",
	},
	{
		.id = 0x38,
		.name = "9eg",
	},
	{
		.id = 0x38,
		.ver = 0x2c,
		.name = "9cg",
	},
	{
		.id = 0x39,
		.name = "6eg",
	},
	{
		.id = 0x39,
		.ver = 0x2c,
		.name = "6cg",
	},
	{
		.id = 0x40,
		.name = "11eg",
	},
	{ /* For testing purpose only */
		.id = 0x50,
		.ver = 0x2c,
		.name = "15cg",
	},
	{
		.id = 0x50,
		.name = "15eg",
	},
	{
		.id = 0x58,
		.name = "19eg",
	},
	{
		.id = 0x59,
		.name = "17eg",
	},
	{
		.id = 0x61,
		.name = "21dr",
	},
	{
		.id = 0x63,
		.name = "23dr",
	},
	{
		.id = 0x65,
		.name = "25dr",
	},
	{
		.id = 0x64,
		.name = "27dr",
	},
	{
		.id = 0x60,
		.name = "28dr",
	},
	{
		.id = 0x62,
		.name = "29dr",
	},
};
#endif

int chip_id(unsigned char id)
{
	struct pt_regs regs;
	int val = -EINVAL;

	if (current_el() != 3) {
		regs.regs[0] = ZYNQMP_SIP_SVC_CSU_DMA_CHIPID;
		regs.regs[1] = 0;
		regs.regs[2] = 0;
		regs.regs[3] = 0;

		smc_call(&regs);

		/*
		 * SMC returns:
		 * regs[0][31:0]  = status of the operation
		 * regs[0][63:32] = CSU.IDCODE register
		 * regs[1][31:0]  = CSU.version register
		 * regs[1][63:32] = CSU.IDCODE2 register
		 */
		switch (id) {
		case IDCODE:
			regs.regs[0] = upper_32_bits(regs.regs[0]);
			regs.regs[0] &= ZYNQMP_CSU_IDCODE_DEVICE_CODE_MASK |
					ZYNQMP_CSU_IDCODE_SVD_MASK;
			regs.regs[0] >>= ZYNQMP_CSU_IDCODE_SVD_SHIFT;
			val = regs.regs[0];
			break;
		case VERSION:
			regs.regs[1] = lower_32_bits(regs.regs[1]);
			regs.regs[1] &= ZYNQMP_CSU_SILICON_VER_MASK;
			val = regs.regs[1];
			break;
		case IDCODE2:
			regs.regs[1] = lower_32_bits(regs.regs[1]);
			regs.regs[1] >>= ZYNQMP_CSU_VERSION_EMPTY_SHIFT;
			val = regs.regs[1];
			break;
		default:
			printf("%s, Invalid Req:0x%x\n", __func__, id);
		}
	} else {
		switch (id) {
		case IDCODE:
			val = readl(ZYNQMP_CSU_IDCODE_ADDR);
			val &= ZYNQMP_CSU_IDCODE_DEVICE_CODE_MASK |
			       ZYNQMP_CSU_IDCODE_SVD_MASK;
			val >>= ZYNQMP_CSU_IDCODE_SVD_SHIFT;
			break;
		case VERSION:
			val = readl(ZYNQMP_CSU_VER_ADDR);
			val &= ZYNQMP_CSU_SILICON_VER_MASK;
			break;
		default:
			printf("%s, Invalid Req:0x%x\n", __func__, id);
		}
	}

	return val;
}

#if defined(CONFIG_FPGA) && defined(CONFIG_FPGA_ZYNQMPPL) && \
	!defined(CONFIG_SPL_BUILD)
static char *zynqmp_get_silicon_idcode_name(void)
{
	u32 i, id, ver;

	id = chip_id(IDCODE);
	ver = chip_id(IDCODE2);

	for (i = 0; i < ARRAY_SIZE(zynqmp_devices); i++) {
		if (zynqmp_devices[i].id == id && zynqmp_devices[i].ver == ver)
			return zynqmp_devices[i].name;
	}
	return "unknown";
}
#endif

int board_early_init_f(void)
{
#if !defined(CONFIG_SPL_BUILD) && defined(CONFIG_CLK_ZYNQMP)
	zynqmp_pmufw_version();
#endif

#if defined(CONFIG_SPL_BUILD) || defined(CONFIG_ZYNQMP_PSU_INIT_ENABLED)
	psu_init();
#endif

	return 0;
}

#define ZYNQMP_VERSION_SIZE	9

int board_init(void)
{
	printf("EL Level:\tEL%d\n", current_el());

#if defined(CONFIG_FPGA) && defined(CONFIG_FPGA_ZYNQMPPL) && \
    !defined(CONFIG_SPL_BUILD) || (defined(CONFIG_SPL_FPGA_SUPPORT) && \
    defined(CONFIG_SPL_BUILD))
	if (current_el() != 3) {
		static char version[ZYNQMP_VERSION_SIZE];

		strncat(version, "zu", 2);
		zynqmppl.name = strncat(version,
					zynqmp_get_silicon_idcode_name(),
					ZYNQMP_VERSION_SIZE - 3);
		printf("Chip ID:\t%s\n", zynqmppl.name);
		fpga_init();
		fpga_add(fpga_xilinx, &zynqmppl);
	}
#endif

	return 0;
}

int board_early_init_r(void)
{
	u32 val;

	if (current_el() != 3)
		return 0;

	val = readl(&crlapb_base->timestamp_ref_ctrl);
	val &= ZYNQMP_CRL_APB_TIMESTAMP_REF_CTRL_CLKACT;

	if (!val) {
		val = readl(&crlapb_base->timestamp_ref_ctrl);
		val |= ZYNQMP_CRL_APB_TIMESTAMP_REF_CTRL_CLKACT;
		writel(val, &crlapb_base->timestamp_ref_ctrl);

		/* Program freq register in System counter */
		writel(zynqmp_get_system_timer_freq(),
		       &iou_scntr_secure->base_frequency_id_register);
		/* And enable system counter */
		writel(ZYNQMP_IOU_SCNTR_COUNTER_CONTROL_REGISTER_EN,
		       &iou_scntr_secure->counter_control_register);
	}
	return 0;
}

int zynq_board_read_rom_ethaddr(unsigned char *ethaddr)
{
#if defined(CONFIG_ZYNQ_GEM_EEPROM_ADDR) && \
    defined(CONFIG_ZYNQ_GEM_I2C_MAC_OFFSET) && \
    defined(CONFIG_ZYNQ_EEPROM_BUS)
	i2c_set_bus_num(CONFIG_ZYNQ_EEPROM_BUS);

	if (eeprom_read(CONFIG_ZYNQ_GEM_EEPROM_ADDR,
			CONFIG_ZYNQ_GEM_I2C_MAC_OFFSET,
			ethaddr, 6))
		printf("I2C EEPROM MAC address read failed\n");
#endif

	return 0;
}

#if !defined(CONFIG_SYS_SDRAM_BASE) && !defined(CONFIG_SYS_SDRAM_SIZE)
int dram_init_banksize(void)
{
	return fdtdec_setup_memory_banksize();
}

int dram_init(void)
{
	if (fdtdec_setup_memory_size() != 0)
		return -EINVAL;

	return 0;
}
#else
int dram_init(void)
{
	gd->ram_size = CONFIG_SYS_SDRAM_SIZE;

	return 0;
}
#endif

void reset_cpu(ulong addr)
{
}

int board_late_init(void)
{
	u32 ver, reg = 0;
	u8 bootmode;
	const char *mode;
	char *new_targets;
	int ret;

	if (!(gd->flags & GD_FLG_ENV_DEFAULT)) {
		debug("Saved variables - Skipping\n");
		return 0;
	}

<<<<<<< HEAD
	ver = zynqmp_get_silicon_version();

	switch (ver) {
	case ZYNQMP_CSU_VERSION_VELOCE:
		setenv("setup", "setenv baudrate 4800 && setenv bootcmd run veloce");
	case ZYNQMP_CSU_VERSION_EP108:
	case ZYNQMP_CSU_VERSION_SILICON:
	case ZYNQMP_CSU_VERSION_QEMU:
		setenv("setup", "setenv partid auto");
		break;
	default:
		setenv("setup", "setenv partid 0");
	}

=======
>>>>>>> f3dd87e0
	ret = zynqmp_mmio_read((ulong)&crlapb_base->boot_mode, &reg);
	if (ret)
		return -EINVAL;

	if (reg >> BOOT_MODE_ALT_SHIFT)
		reg >>= BOOT_MODE_ALT_SHIFT;

	bootmode = reg & BOOT_MODES_MASK;

	puts("Bootmode: ");
	switch (bootmode) {
	case USB_MODE:
		puts("USB_MODE\n");
		mode = "usb";
<<<<<<< HEAD
		setenv("modeboot", "usb_dfu_spl");
=======
		env_set("modeboot", "usb_dfu_spl");
>>>>>>> f3dd87e0
		break;
	case JTAG_MODE:
		puts("JTAG_MODE\n");
		mode = "pxe dhcp";
<<<<<<< HEAD
		setenv("modeboot", "jtagboot");
=======
		env_set("modeboot", "jtagboot");
>>>>>>> f3dd87e0
		break;
	case QSPI_MODE_24BIT:
	case QSPI_MODE_32BIT:
		mode = "qspi0";
		puts("QSPI_MODE\n");
<<<<<<< HEAD
		setenv("modeboot", "qspiboot");
=======
		env_set("modeboot", "qspiboot");
>>>>>>> f3dd87e0
		break;
	case EMMC_MODE:
		puts("EMMC_MODE\n");
		mode = "mmc0";
<<<<<<< HEAD
		setenv("modeboot", "emmcboot");
=======
		env_set("modeboot", "emmcboot");
>>>>>>> f3dd87e0
		break;
	case SD_MODE:
		puts("SD_MODE\n");
		mode = "mmc0";
<<<<<<< HEAD
		setenv("modeboot", "sdboot");
=======
		env_set("modeboot", "sdboot");
>>>>>>> f3dd87e0
		break;
	case SD1_LSHFT_MODE:
		puts("LVL_SHFT_");
		/* fall through */
	case SD_MODE1:
		puts("SD_MODE1\n");
#if defined(CONFIG_ZYNQ_SDHCI0) && defined(CONFIG_ZYNQ_SDHCI1)
		mode = "mmc1";
<<<<<<< HEAD
		setenv("sdbootdev", "1");
#else
		mode = "mmc0";
#endif
		setenv("modeboot", "sdboot");
=======
		env_set("sdbootdev", "1");
#else
		mode = "mmc0";
#endif
		env_set("modeboot", "sdboot");
>>>>>>> f3dd87e0
		break;
	case NAND_MODE:
		puts("NAND_MODE\n");
		mode = "nand0";
<<<<<<< HEAD
		setenv("modeboot", "nandboot");
=======
		env_set("modeboot", "nandboot");
>>>>>>> f3dd87e0
		break;
	default:
		mode = "";
		printf("Invalid Boot Mode:0x%x\n", bootmode);
		break;
	}

	/*
	 * One terminating char + one byte for space between mode
	 * and default boot_targets
	 */
	new_targets = calloc(1, strlen(mode) +
				strlen(env_get("boot_targets")) + 2);

	sprintf(new_targets, "%s %s", mode, env_get("boot_targets"));
	env_set("boot_targets", new_targets);

	return 0;
}

#if defined(CONFIG_AES)

#define KEY_LEN				64
#define IV_LEN				24
#define ZYNQMP_SIP_SVC_PM_SECURE_LOAD	0xC2000019
#define ZYNQMP_PM_SECURE_AES		0x1

int aes_decrypt_hw(u8 *key_ptr, u8 *src_ptr, u8 *dst_ptr, u32 len)
{
	int ret;
	u32 src_lo, src_hi, wlen;
	u32 ret_payload[PAYLOAD_ARG_CNT];

	if ((ulong)src_ptr != ALIGN((ulong)src_ptr,
				    CONFIG_SYS_CACHELINE_SIZE)) {
		debug("FAIL: Source address not aligned:%p\n", src_ptr);
		return -EINVAL;
	}

	src_lo = (u32)(ulong)src_ptr;
	src_hi = upper_32_bits((ulong)src_ptr);
	wlen = DIV_ROUND_UP(len, 4);

	memcpy(src_ptr + len, key_ptr, KEY_LEN + IV_LEN);
	len = ROUND(len + KEY_LEN + IV_LEN, CONFIG_SYS_CACHELINE_SIZE);
	flush_dcache_range((ulong)src_ptr, (ulong)(src_ptr + len));

	ret = invoke_smc(ZYNQMP_SIP_SVC_PM_SECURE_LOAD, src_lo, src_hi, wlen,
			 ZYNQMP_PM_SECURE_AES, ret_payload);
	if (ret)
		debug("aes_decrypt_hw fail\n");

	return ret;
}
#endif

int checkboard(void)
{
	puts("Board: Xilinx ZynqMP\n");
	return 0;
}<|MERGE_RESOLUTION|>--- conflicted
+++ resolved
@@ -6,7 +6,7 @@
  */
 
 #include <common.h>
-#include <aes.h>
+#include <uboot_aes.h>
 #include <sata.h>
 #include <ahci.h>
 #include <scsi.h>
@@ -354,23 +354,20 @@
 		return 0;
 	}
 
-<<<<<<< HEAD
 	ver = zynqmp_get_silicon_version();
 
 	switch (ver) {
 	case ZYNQMP_CSU_VERSION_VELOCE:
-		setenv("setup", "setenv baudrate 4800 && setenv bootcmd run veloce");
+		env_set("setup", "setenv baudrate 4800 && env_set bootcmd run veloce");
 	case ZYNQMP_CSU_VERSION_EP108:
 	case ZYNQMP_CSU_VERSION_SILICON:
 	case ZYNQMP_CSU_VERSION_QEMU:
-		setenv("setup", "setenv partid auto");
+		env_set("setup", "setenv partid auto");
 		break;
 	default:
-		setenv("setup", "setenv partid 0");
-	}
-
-=======
->>>>>>> f3dd87e0
+		env_set("setup", "setenv partid 0");
+	}
+
 	ret = zynqmp_mmio_read((ulong)&crlapb_base->boot_mode, &reg);
 	if (ret)
 		return -EINVAL;
@@ -385,48 +382,28 @@
 	case USB_MODE:
 		puts("USB_MODE\n");
 		mode = "usb";
-<<<<<<< HEAD
-		setenv("modeboot", "usb_dfu_spl");
-=======
 		env_set("modeboot", "usb_dfu_spl");
->>>>>>> f3dd87e0
 		break;
 	case JTAG_MODE:
 		puts("JTAG_MODE\n");
 		mode = "pxe dhcp";
-<<<<<<< HEAD
-		setenv("modeboot", "jtagboot");
-=======
 		env_set("modeboot", "jtagboot");
->>>>>>> f3dd87e0
 		break;
 	case QSPI_MODE_24BIT:
 	case QSPI_MODE_32BIT:
 		mode = "qspi0";
 		puts("QSPI_MODE\n");
-<<<<<<< HEAD
-		setenv("modeboot", "qspiboot");
-=======
 		env_set("modeboot", "qspiboot");
->>>>>>> f3dd87e0
 		break;
 	case EMMC_MODE:
 		puts("EMMC_MODE\n");
 		mode = "mmc0";
-<<<<<<< HEAD
-		setenv("modeboot", "emmcboot");
-=======
 		env_set("modeboot", "emmcboot");
->>>>>>> f3dd87e0
 		break;
 	case SD_MODE:
 		puts("SD_MODE\n");
 		mode = "mmc0";
-<<<<<<< HEAD
-		setenv("modeboot", "sdboot");
-=======
 		env_set("modeboot", "sdboot");
->>>>>>> f3dd87e0
 		break;
 	case SD1_LSHFT_MODE:
 		puts("LVL_SHFT_");
@@ -435,28 +412,16 @@
 		puts("SD_MODE1\n");
 #if defined(CONFIG_ZYNQ_SDHCI0) && defined(CONFIG_ZYNQ_SDHCI1)
 		mode = "mmc1";
-<<<<<<< HEAD
-		setenv("sdbootdev", "1");
-#else
-		mode = "mmc0";
-#endif
-		setenv("modeboot", "sdboot");
-=======
 		env_set("sdbootdev", "1");
 #else
 		mode = "mmc0";
 #endif
 		env_set("modeboot", "sdboot");
->>>>>>> f3dd87e0
 		break;
 	case NAND_MODE:
 		puts("NAND_MODE\n");
 		mode = "nand0";
-<<<<<<< HEAD
-		setenv("modeboot", "nandboot");
-=======
 		env_set("modeboot", "nandboot");
->>>>>>> f3dd87e0
 		break;
 	default:
 		mode = "";
@@ -477,6 +442,12 @@
 	return 0;
 }
 
+int checkboard(void)
+{
+	puts("Board: Xilinx ZynqMP\n");
+	return 0;
+}
+
 #if defined(CONFIG_AES)
 
 #define KEY_LEN				64
@@ -511,10 +482,4 @@
 
 	return ret;
 }
-#endif
-
-int checkboard(void)
-{
-	puts("Board: Xilinx ZynqMP\n");
-	return 0;
-}+#endif