// SPDX-License-Identifier: GPL-2.0+
/*
 * (C) Copyright 2014 - 2015 Xilinx, Inc.
 * Michal Simek <michal.simek@xilinx.com>
 */

#include <common.h>
#include <command.h>
#include <cpu_func.h>
#include <debug_uart.h>
#include <dfu.h>
#include <env.h>
#include <env_internal.h>
#include <init.h>
#include <image.h>
#include <lmb.h>
#include <log.h>
#include <net.h>
#include <sata.h>
#include <ahci.h>
#include <scsi.h>
#include <malloc.h>
#include <memalign.h>
#include <wdt.h>
#include <asm/arch/clk.h>
#include <asm/arch/hardware.h>
#include <asm/arch/sys_proto.h>
#include <asm/arch/psu_init_gpl.h>
#include <asm/cache.h>
#include <asm/global_data.h>
#include <asm/io.h>
#include <asm/ptrace.h>
#include <dm/device.h>
#include <dm/uclass.h>
#include <usb.h>
#include <dwc3-uboot.h>
#include <zynqmppl.h>
#include <zynqmp_firmware.h>
#include <g_dnl.h>
#include <linux/bitops.h>
#include <linux/delay.h>
#include <linux/sizes.h>
#include "../common/board.h"

#include "pm_cfg_obj.h"

#define ZYNQMP_VERSION_SIZE	7
#define EFUSE_VCU_DIS_MASK	0x100
#define EFUSE_VCU_DIS_SHIFT	8
#define EFUSE_GPU_DIS_MASK	0x20
#define EFUSE_GPU_DIS_SHIFT	5
#define IDCODE2_PL_INIT_MASK	0x200
#define IDCODE2_PL_INIT_SHIFT	9

DECLARE_GLOBAL_DATA_PTR;

#if CONFIG_IS_ENABLED(FPGA) && defined(CONFIG_FPGA_ZYNQMPPL)
static xilinx_desc zynqmppl = XILINX_ZYNQMP_DESC;

enum {
	ZYNQMP_VARIANT_EG = BIT(0U),
	ZYNQMP_VARIANT_EV = BIT(1U),
	ZYNQMP_VARIANT_CG = BIT(2U),
	ZYNQMP_VARIANT_DR = BIT(3U),
};

static const struct {
	u32 id;
	u8 device;
	u8 variants;
} zynqmp_devices[] = {
	{
		.id = 0x04711093,
		.device = 2,
		.variants = ZYNQMP_VARIANT_EG | ZYNQMP_VARIANT_CG,
	},
	{
		.id = 0x04710093,
		.device = 3,
		.variants = ZYNQMP_VARIANT_EG | ZYNQMP_VARIANT_CG,
	},
	{
		.id = 0x04721093,
		.device = 4,
		.variants = ZYNQMP_VARIANT_EG | ZYNQMP_VARIANT_CG |
			ZYNQMP_VARIANT_EV,
	},
	{
		.id = 0x04720093,
		.device = 5,
		.variants = ZYNQMP_VARIANT_EG | ZYNQMP_VARIANT_CG |
			ZYNQMP_VARIANT_EV,
	},
	{
		.id = 0x04739093,
		.device = 6,
		.variants = ZYNQMP_VARIANT_EG | ZYNQMP_VARIANT_CG,
	},
	{
		.id = 0x04730093,
		.device = 7,
		.variants = ZYNQMP_VARIANT_EG | ZYNQMP_VARIANT_CG |
			ZYNQMP_VARIANT_EV,
	},
	{
		.id = 0x04738093,
		.device = 9,
		.variants = ZYNQMP_VARIANT_EG | ZYNQMP_VARIANT_CG,
	},
	{
		.id = 0x04740093,
		.device = 11,
		.variants = ZYNQMP_VARIANT_EG,
	},
	{
		.id = 0x04750093,
		.device = 15,
		.variants = ZYNQMP_VARIANT_EG,
	},
	{
		.id = 0x04759093,
		.device = 17,
		.variants = ZYNQMP_VARIANT_EG,
	},
	{
		.id = 0x04758093,
		.device = 19,
		.variants = ZYNQMP_VARIANT_EG,
	},
	{
		.id = 0x047E1093,
		.device = 21,
		.variants = ZYNQMP_VARIANT_DR,
	},
	{
		.id = 0x047E3093,
		.device = 23,
		.variants = ZYNQMP_VARIANT_DR,
	},
	{
		.id = 0x047E5093,
		.device = 25,
		.variants = ZYNQMP_VARIANT_DR,
	},
	{
		.id = 0x047E4093,
		.device = 27,
		.variants = ZYNQMP_VARIANT_DR,
	},
	{
		.id = 0x047E0093,
		.device = 28,
		.variants = ZYNQMP_VARIANT_DR,
	},
	{
		.id = 0x047E2093,
		.device = 29,
		.variants = ZYNQMP_VARIANT_DR,
	},
	{
		.id = 0x047E6093,
		.device = 39,
		.variants = ZYNQMP_VARIANT_DR,
	},
	{
		.id = 0x047FD093,
		.device = 43,
		.variants = ZYNQMP_VARIANT_DR,
	},
	{
		.id = 0x047F8093,
		.device = 46,
		.variants = ZYNQMP_VARIANT_DR,
	},
	{
		.id = 0x047FF093,
		.device = 47,
		.variants = ZYNQMP_VARIANT_DR,
	},
	{
		.id = 0x047FB093,
		.device = 48,
		.variants = ZYNQMP_VARIANT_DR,
	},
	{
		.id = 0x047FE093,
		.device = 49,
		.variants = ZYNQMP_VARIANT_DR,
	},
	{
		.id = 0x046d0093,
		.device = 67,
		.variants = ZYNQMP_VARIANT_DR,
	},
<<<<<<< HEAD
};

static const struct {
	u32 id;
	char *name;
} zynqmp_svd_devices[] = {
	{
		.id = 0x04714093,
		.name = "xck24"
	},
	{
		.id = 0x04724093,
		.name = "xck26",
	},
};

=======
};

static const struct {
	u32 id;
	char *name;
} zynqmp_svd_devices[] = {
	{
		.id = 0x04714093,
		.name = "xck24"
	},
	{
		.id = 0x04724093,
		.name = "xck26",
	},
};

>>>>>>> ade37460
static char *zynqmp_detect_svd_name(u32 idcode)
{
	u32 i;

	for (i = 0; i < ARRAY_SIZE(zynqmp_svd_devices); i++) {
		if (zynqmp_svd_devices[i].id == (idcode & 0x0FFFFFFF))
			return zynqmp_svd_devices[i].name;
	}

	return "unknown";
}

static char *zynqmp_get_silicon_idcode_name(void)
{
	u32 i;
	u32 idcode, idcode2;
	char name[ZYNQMP_VERSION_SIZE];
	u32 ret_payload[PAYLOAD_ARG_CNT];
	int ret;

	ret = xilinx_pm_request(PM_GET_CHIPID, 0, 0, 0, 0, ret_payload);
	if (ret) {
		debug("%s: Getting chipid failed\n", __func__);
		return "unknown";
	}

	/*
	 * Firmware returns:
	 * payload[0][31:0]  = status of the operation
	 * payload[1]] = IDCODE
	 * payload[2][19:0]  = Version
	 * payload[2][28:20] = EXTENDED_IDCODE
	 * payload[2][29] = PL_INIT
	 */

	idcode  = ret_payload[1];
	idcode2 = ret_payload[2] >> ZYNQMP_CSU_VERSION_EMPTY_SHIFT;
	debug("%s, IDCODE: 0x%0x, IDCODE2: 0x%0x\r\n", __func__, idcode,
	      idcode2);

	for (i = 0; i < ARRAY_SIZE(zynqmp_devices); i++) {
		if (zynqmp_devices[i].id == (idcode & 0x0FFFFFFF))
			break;
	}

	if (i >= ARRAY_SIZE(zynqmp_devices))
		return zynqmp_detect_svd_name(idcode);

	/* Add device prefix to the name */
	ret = snprintf(name, ZYNQMP_VERSION_SIZE, "zu%d",
		       zynqmp_devices[i].device);
	if (ret < 0)
		return "unknown";

	if (zynqmp_devices[i].variants & ZYNQMP_VARIANT_EV) {
		/* Devices with EV variant might be EG/CG/EV family */
		if (idcode2 & IDCODE2_PL_INIT_MASK) {
			u32 family = ((idcode2 & EFUSE_VCU_DIS_MASK) >>
				      EFUSE_VCU_DIS_SHIFT) << 1 |
				     ((idcode2 & EFUSE_GPU_DIS_MASK) >>
				      EFUSE_GPU_DIS_SHIFT);

			/*
			 * Get family name based on extended idcode values as
			 * determined on UG1087, EXTENDED_IDCODE register
			 * description
			 */
			switch (family) {
			case 0x00:
				strncat(name, "ev", 2);
				break;
			case 0x10:
				strncat(name, "eg", 2);
				break;
			case 0x11:
				strncat(name, "cg", 2);
				break;
			default:
				/* Do not append family name*/
				break;
			}
		} else {
			/*
			 * When PL powered down the VCU Disable efuse cannot be
			 * read. So, ignore the bit and just findout if it is CG
			 * or EG/EV variant.
			 */
			strncat(name, (idcode2 & EFUSE_GPU_DIS_MASK) ? "cg" :
				"e", 2);
		}
	} else if (zynqmp_devices[i].variants & ZYNQMP_VARIANT_CG) {
		/* Devices with CG variant might be EG or CG family */
		strncat(name, (idcode2 & EFUSE_GPU_DIS_MASK) ? "cg" : "eg", 2);
	} else if (zynqmp_devices[i].variants & ZYNQMP_VARIANT_EG) {
		strncat(name, "eg", 2);
	} else if (zynqmp_devices[i].variants & ZYNQMP_VARIANT_DR) {
		strncat(name, "dr", 2);
	} else {
		debug("Variant not identified\n");
	}

	return strdup(name);
}
#endif

int board_early_init_f(void)
{
#if defined(CONFIG_ZYNQMP_PSU_INIT_ENABLED)
	int ret;

	ret = psu_init();
	if (ret)
		return ret;

	/*
	 * PS_SYSMON_ANALOG_BUS register determines mapping between SysMon
	 * supply sense channel to SysMon supply registers inside the IP.
	 * This register must be programmed to complete SysMon IP
	 * configuration. The default register configuration after
	 * power-up is incorrect. Hence, fix this by writing the
	 * correct value - 0x3210.
	 */
	writel(ZYNQMP_PS_SYSMON_ANALOG_BUS_VAL,
	       ZYNQMP_AMS_PS_SYSMON_ANALOG_BUS);

	/* Delay is required for clocks to be propagated */
	udelay(1000000);
#endif

#ifdef CONFIG_DEBUG_UART
	/* Uart debug for sure */
	debug_uart_init();
	puts("Debug uart enabled\n"); /* or printch() */
#endif

	return 0;
}

static int multi_boot(void)
{
	u32 multiboot = 0;
	int ret;

	ret = zynqmp_mmio_read((ulong)&csu_base->multi_boot, &multiboot);
	if (ret)
		return -EINVAL;

	return multiboot;
}

#if defined(CONFIG_SPL_BUILD)
static void restore_jtag(void)
{
	if (current_el() != 3)
		return;

	writel(CSU_JTAG_SEC_GATE_DISABLE, &csu_base->jtag_sec);
	writel(CSU_JTAG_DAP_ENABLE_DEBUG, &csu_base->jtag_dap_cfg);
	writel(CSU_JTAG_CHAIN_WR_SETUP, &csu_base->jtag_chain_status_wr);
	writel(CRLAPB_DBG_LPD_CTRL_SETUP_CLK, &crlapb_base->dbg_lpd_ctrl);
	writel(CRLAPB_RST_LPD_DBG_RESET, &crlapb_base->rst_lpd_dbg);
	writel(CSU_PCAP_PROG_RELEASE_PL, &csu_base->pcap_prog);
}
#endif

#define PS_SYSMON_ANALOG_BUS_VAL	0x3210
#define PS_SYSMON_ANALOG_BUS_REG	0xFFA50914

int board_init(void)
{
#if defined(CONFIG_ZYNQMP_FIRMWARE)
	struct udevice *dev;

	uclass_get_device_by_name(UCLASS_FIRMWARE, "zynqmp-power", &dev);
	if (!dev)
		panic("PMU Firmware device not found - Enable it");
#endif

#if defined(CONFIG_SPL_BUILD)
	/* Check *at build time* if the filename is an non-empty string */
	if (sizeof(CONFIG_ZYNQMP_SPL_PM_CFG_OBJ_FILE) > 1)
		zynqmp_pmufw_load_config_object(zynqmp_pm_cfg_obj,
						zynqmp_pm_cfg_obj_size);
	printf("Silicon version:\t%d\n", zynqmp_get_silicon_version());
<<<<<<< HEAD
=======

	/* the CSU disables the JTAG interface when secure boot is enabled */
	if (CONFIG_IS_ENABLED(ZYNQMP_RESTORE_JTAG))
		restore_jtag();
>>>>>>> ade37460
#else
	if (CONFIG_IS_ENABLED(DM_I2C) && CONFIG_IS_ENABLED(I2C_EEPROM))
		xilinx_read_eeprom();
#endif

	printf("EL Level:\tEL%d\n", current_el());

	/* Bug in ROM sets wrong value in this register */
	writel(PS_SYSMON_ANALOG_BUS_VAL, PS_SYSMON_ANALOG_BUS_REG);

#if CONFIG_IS_ENABLED(FPGA) && defined(CONFIG_FPGA_ZYNQMPPL)
	zynqmppl.name = zynqmp_get_silicon_idcode_name();
	printf("Chip ID:\t%s\n", zynqmppl.name);
	fpga_init();
	fpga_add(fpga_xilinx, &zynqmppl);
#endif

	if (current_el() == 3)
		printf("Multiboot:\t%d\n", multi_boot());

	return 0;
}

int board_early_init_r(void)
{
	u32 val;

	if (current_el() != 3)
		return 0;

	val = readl(&crlapb_base->timestamp_ref_ctrl);
	val &= ZYNQMP_CRL_APB_TIMESTAMP_REF_CTRL_CLKACT;

	if (!val) {
		val = readl(&crlapb_base->timestamp_ref_ctrl);
		val |= ZYNQMP_CRL_APB_TIMESTAMP_REF_CTRL_CLKACT;
		writel(val, &crlapb_base->timestamp_ref_ctrl);

		/* Program freq register in System counter */
		writel(zynqmp_get_system_timer_freq(),
		       &iou_scntr_secure->base_frequency_id_register);
		/* And enable system counter */
		writel(ZYNQMP_IOU_SCNTR_COUNTER_CONTROL_REGISTER_EN,
		       &iou_scntr_secure->counter_control_register);
	}
	return 0;
}

unsigned long do_go_exec(ulong (*entry)(int, char * const []), int argc,
			 char *const argv[])
{
	int ret = 0;

	if (current_el() > 1) {
		smp_kick_all_cpus();
		dcache_disable();
		armv8_switch_to_el1(0x0, 0, 0, 0, (unsigned long)entry,
				    ES_TO_AARCH64);
	} else {
		printf("FAIL: current EL is not above EL1\n");
		ret = EINVAL;
	}
	return ret;
}

#if !defined(CONFIG_SYS_SDRAM_BASE) && !defined(CONFIG_SYS_SDRAM_SIZE)
int dram_init_banksize(void)
{
	int ret;

	ret = fdtdec_setup_memory_banksize();
	if (ret)
		return ret;

	mem_map_fill();

	return 0;
}

int dram_init(void)
{
	if (fdtdec_setup_mem_size_base() != 0)
		return -EINVAL;

	return 0;
}

ulong board_get_usable_ram_top(ulong total_size)
{
	phys_size_t size;
	phys_addr_t reg;
	struct lmb lmb;

	if (!IS_ALIGNED((ulong)gd->fdt_blob, 0x8))
		panic("Not 64bit aligned DT location: %p\n", gd->fdt_blob);

	/* found enough not-reserved memory to relocated U-Boot */
	lmb_init(&lmb);
	lmb_add(&lmb, gd->ram_base, gd->ram_size);
	boot_fdt_add_mem_rsv_regions(&lmb, (void *)gd->fdt_blob);
	size = ALIGN(CONFIG_SYS_MALLOC_LEN + total_size, MMU_SECTION_SIZE);
	reg = lmb_alloc(&lmb, size, MMU_SECTION_SIZE);

	if (!reg)
		reg = gd->ram_top - size;

	return reg + size;
}
#else
int dram_init_banksize(void)
{
	gd->bd->bi_dram[0].start = CONFIG_SYS_SDRAM_BASE;
	gd->bd->bi_dram[0].size = get_effective_memsize();

	mem_map_fill();

	return 0;
}

int dram_init(void)
{
	gd->ram_size = get_ram_size((void *)CONFIG_SYS_SDRAM_BASE,
				    CONFIG_SYS_SDRAM_SIZE);

	return 0;
}
#endif

#if !CONFIG_IS_ENABLED(SYSRESET)
void reset_cpu(void)
{
}
#endif

static u8 __maybe_unused zynqmp_get_bootmode(void)
{
	u8 bootmode;
	u32 reg = 0;
	int ret;

	ret = zynqmp_mmio_read((ulong)&crlapb_base->boot_mode, &reg);
	if (ret)
		return -EINVAL;

	debug("HW boot mode: %x\n", reg & BOOT_MODES_MASK);
	debug("ALT boot mode: %x\n", reg >> BOOT_MODE_ALT_SHIFT);

	if (reg >> BOOT_MODE_ALT_SHIFT)
		reg >>= BOOT_MODE_ALT_SHIFT;

	bootmode = reg & BOOT_MODES_MASK;

	return bootmode;
}

#if defined(CONFIG_BOARD_LATE_INIT)
static const struct {
	u32 bit;
	const char *name;
} reset_reasons[] = {
	{ RESET_REASON_DEBUG_SYS, "DEBUG" },
	{ RESET_REASON_SOFT, "SOFT" },
	{ RESET_REASON_SRST, "SRST" },
	{ RESET_REASON_PSONLY, "PS-ONLY" },
	{ RESET_REASON_PMU, "PMU" },
	{ RESET_REASON_INTERNAL, "INTERNAL" },
	{ RESET_REASON_EXTERNAL, "EXTERNAL" },
	{}
};

static int reset_reason(void)
{
	u32 reg;
	int i, ret;
	const char *reason = NULL;

	ret = zynqmp_mmio_read((ulong)&crlapb_base->reset_reason, &reg);
	if (ret)
		return -EINVAL;

	puts("Reset reason:\t");

	for (i = 0; i < ARRAY_SIZE(reset_reasons); i++) {
		if (reg & reset_reasons[i].bit) {
			reason = reset_reasons[i].name;
			printf("%s ", reset_reasons[i].name);
			break;
		}
	}

	puts("\n");

	env_set("reset_reason", reason);

	return 0;
}

static int set_fdtfile(void)
{
	char *compatible, *fdtfile;
	const char *suffix = ".dtb";
	const char *vendor = "xilinx/";
	int fdt_compat_len;

	if (env_get("fdtfile"))
		return 0;

	compatible = (char *)fdt_getprop(gd->fdt_blob, 0, "compatible",
					 &fdt_compat_len);
	if (compatible && fdt_compat_len) {
		char *name;

		debug("Compatible: %s\n", compatible);

		name = strchr(compatible, ',');
		if (!name)
			return -EINVAL;

		name++;

		fdtfile = calloc(1, strlen(vendor) + strlen(name) +
				 strlen(suffix) + 1);
		if (!fdtfile)
			return -ENOMEM;

		sprintf(fdtfile, "%s%s%s", vendor, name, suffix);

		env_set("fdtfile", fdtfile);
		free(fdtfile);
	}

	return 0;
}

int board_late_init(void)
{
	u8 bootmode;
	struct udevice *dev;
	int bootseq = -1;
	int bootseq_len = 0;
	int env_targets_len = 0;
	const char *mode;
	char *new_targets;
	char *env_targets;
	int ret, multiboot;

#if defined(CONFIG_USB_ETHER) && !defined(CONFIG_USB_GADGET_DOWNLOAD)
	usb_ether_init();
#endif

	if (!(gd->flags & GD_FLG_ENV_DEFAULT)) {
		debug("Saved variables - Skipping\n");
		return 0;
	}

	if (!CONFIG_IS_ENABLED(ENV_VARS_UBOOT_RUNTIME_CONFIG))
		return 0;

	ret = set_fdtfile();
	if (ret)
		return ret;

	multiboot = multi_boot();
	if (multiboot >= 0)
		env_set_hex("multiboot", multiboot);

	bootmode = zynqmp_get_bootmode();

	puts("Bootmode: ");
	switch (bootmode) {
	case USB_MODE:
		puts("USB_MODE\n");
		mode = "usb_dfu0 usb_dfu1";
		env_set("modeboot", "usb_dfu_spl");
		break;
	case JTAG_MODE:
		puts("JTAG_MODE\n");
		mode = "jtag pxe dhcp";
		env_set("modeboot", "jtagboot");
		break;
	case QSPI_MODE_24BIT:
	case QSPI_MODE_32BIT:
		mode = "qspi0";
		puts("QSPI_MODE\n");
		env_set("modeboot", "qspiboot");
		break;
	case EMMC_MODE:
		puts("EMMC_MODE\n");
		if (uclass_get_device_by_name(UCLASS_MMC,
					      "mmc@ff160000", &dev) &&
		    uclass_get_device_by_name(UCLASS_MMC,
					      "sdhci@ff160000", &dev)) {
			puts("Boot from EMMC but without SD0 enabled!\n");
			return -1;
		}
		debug("mmc0 device found at %p, seq %d\n", dev, dev_seq(dev));

		mode = "mmc";
<<<<<<< HEAD
		bootseq = dev->seq;
=======
		bootseq = dev_seq(dev);
>>>>>>> ade37460
		env_set("modeboot", "emmcboot");
		break;
	case SD_MODE:
		puts("SD_MODE\n");
		if (uclass_get_device_by_name(UCLASS_MMC,
					      "mmc@ff160000", &dev) &&
		    uclass_get_device_by_name(UCLASS_MMC,
					      "sdhci@ff160000", &dev)) {
			puts("Boot from SD0 but without SD0 enabled!\n");
			return -1;
		}
		debug("mmc0 device found at %p, seq %d\n", dev, dev_seq(dev));

		mode = "mmc";
		bootseq = dev_seq(dev);
		env_set("modeboot", "sdboot");
		break;
	case SD1_LSHFT_MODE:
		puts("LVL_SHFT_");
		fallthrough;
	case SD_MODE1:
		puts("SD_MODE1\n");
		if (uclass_get_device_by_name(UCLASS_MMC,
					      "mmc@ff170000", &dev) &&
		    uclass_get_device_by_name(UCLASS_MMC,
					      "sdhci@ff170000", &dev)) {
			puts("Boot from SD1 but without SD1 enabled!\n");
			return -1;
		}
		debug("mmc1 device found at %p, seq %d\n", dev, dev_seq(dev));

		mode = "mmc";
		bootseq = dev_seq(dev);
		env_set("modeboot", "sdboot");
		break;
	case NAND_MODE:
		puts("NAND_MODE\n");
		mode = "nand0";
		env_set("modeboot", "nandboot");
		break;
	default:
		mode = "";
		printf("Invalid Boot Mode:0x%x\n", bootmode);
		break;
	}

	if (bootseq >= 0) {
		bootseq_len = snprintf(NULL, 0, "%i", bootseq);
		debug("Bootseq len: %x\n", bootseq_len);
		env_set_hex("bootseq", bootseq);
	}

	/*
	 * One terminating char + one byte for space between mode
	 * and default boot_targets
	 */
	env_targets = env_get("boot_targets");
	if (env_targets)
		env_targets_len = strlen(env_targets);

	new_targets = calloc(1, strlen(mode) + env_targets_len + 2 +
			     bootseq_len);
	if (!new_targets)
		return -ENOMEM;

	if (bootseq >= 0)
		sprintf(new_targets, "%s%x %s", mode, bootseq,
			env_targets ? env_targets : "");
	else
		sprintf(new_targets, "%s %s", mode,
			env_targets ? env_targets : "");

	env_set("boot_targets", new_targets);
	free(new_targets);

	reset_reason();

	return board_late_init_xilinx();
}
#endif

int checkboard(void)
{
	puts("Board: Xilinx ZynqMP\n");
	return 0;
}

int mmc_get_env_dev(void)
{
	struct udevice *dev;
	int bootseq = 0;

	switch (zynqmp_get_bootmode()) {
	case EMMC_MODE:
	case SD_MODE:
		if (uclass_get_device_by_name(UCLASS_MMC,
					      "mmc@ff160000", &dev) &&
		    uclass_get_device_by_name(UCLASS_MMC,
					      "sdhci@ff160000", &dev)) {
			return -1;
		}
		bootseq = dev_seq(dev);
		break;
	case SD1_LSHFT_MODE:
	case SD_MODE1:
		if (uclass_get_device_by_name(UCLASS_MMC,
					      "mmc@ff170000", &dev) &&
		    uclass_get_device_by_name(UCLASS_MMC,
					      "sdhci@ff170000", &dev)) {
			return -1;
		}
		bootseq = dev_seq(dev);
		break;
	default:
		break;
	}

	debug("bootseq %d\n", bootseq);

	return bootseq;
}

enum env_location env_get_location(enum env_operation op, int prio)
{
	u32 bootmode = zynqmp_get_bootmode();

	if (prio)
		return ENVL_UNKNOWN;

	switch (bootmode) {
	case EMMC_MODE:
	case SD_MODE:
	case SD1_LSHFT_MODE:
	case SD_MODE1:
		if (IS_ENABLED(CONFIG_ENV_IS_IN_FAT))
			return ENVL_FAT;
		if (IS_ENABLED(CONFIG_ENV_IS_IN_EXT4))
			return ENVL_EXT4;
		return ENVL_NOWHERE;
	case NAND_MODE:
		if (IS_ENABLED(CONFIG_ENV_IS_IN_NAND))
			return ENVL_NAND;
		if (IS_ENABLED(CONFIG_ENV_IS_IN_UBI))
			return ENVL_UBI;
		return ENVL_NOWHERE;
	case QSPI_MODE_24BIT:
	case QSPI_MODE_32BIT:
		if (IS_ENABLED(CONFIG_ENV_IS_IN_SPI_FLASH))
			return ENVL_SPI_FLASH;
		return ENVL_NOWHERE;
	case JTAG_MODE:
	default:
		return ENVL_NOWHERE;
	}
}

#if defined(CONFIG_SET_DFU_ALT_INFO)

#define DFU_ALT_BUF_LEN		SZ_1K

void set_dfu_alt_info(char *interface, char *devstr)
{
	u8 multiboot;
	int bootseq = 0;

	ALLOC_CACHE_ALIGN_BUFFER(char, buf, DFU_ALT_BUF_LEN);

	if (env_get("dfu_alt_info"))
		return;

	memset(buf, 0, sizeof(buf));

	multiboot = multi_boot();
	if (multiboot < 0)
		multiboot = 0;

	multiboot = env_get_hex("multiboot", multiboot);
	debug("Multiboot: %d\n", multiboot);

	switch (zynqmp_get_bootmode()) {
	case EMMC_MODE:
	case SD_MODE:
	case SD1_LSHFT_MODE:
	case SD_MODE1:
		bootseq = mmc_get_env_dev();
		if (!multiboot)
			snprintf(buf, DFU_ALT_BUF_LEN,
				 "mmc %d:1=boot.bin fat %d 1;"
				 "%s fat %d 1",
				 bootseq, bootseq,
				 CONFIG_SPL_FS_LOAD_PAYLOAD_NAME, bootseq);
		else
			snprintf(buf, DFU_ALT_BUF_LEN,
				 "mmc %d:1=boot%04d.bin fat %d 1;"
				 "%s fat %d 1",
				 bootseq, multiboot, bootseq,
				 CONFIG_SPL_FS_LOAD_PAYLOAD_NAME, bootseq);
		break;
	case QSPI_MODE_24BIT:
	case QSPI_MODE_32BIT:
		snprintf(buf, DFU_ALT_BUF_LEN,
			 "sf 0:0=boot.bin raw %x 0x1500000;"
			 "%s raw 0x%x 0x500000",
			 multiboot * SZ_32K, CONFIG_SPL_FS_LOAD_PAYLOAD_NAME,
			 CONFIG_SYS_SPI_U_BOOT_OFFS);
		break;
	default:
		return;
	}

	env_set("dfu_alt_info", buf);
	puts("DFU alt info setting: done\n");
}
#endif<|MERGE_RESOLUTION|>--- conflicted
+++ resolved
@@ -192,7 +192,6 @@
 		.device = 67,
 		.variants = ZYNQMP_VARIANT_DR,
 	},
-<<<<<<< HEAD
 };
 
 static const struct {
@@ -209,24 +208,6 @@
 	},
 };
 
-=======
-};
-
-static const struct {
-	u32 id;
-	char *name;
-} zynqmp_svd_devices[] = {
-	{
-		.id = 0x04714093,
-		.name = "xck24"
-	},
-	{
-		.id = 0x04724093,
-		.name = "xck26",
-	},
-};
-
->>>>>>> ade37460
 static char *zynqmp_detect_svd_name(u32 idcode)
 {
 	u32 i;
@@ -411,13 +392,10 @@
 		zynqmp_pmufw_load_config_object(zynqmp_pm_cfg_obj,
 						zynqmp_pm_cfg_obj_size);
 	printf("Silicon version:\t%d\n", zynqmp_get_silicon_version());
-<<<<<<< HEAD
-=======
 
 	/* the CSU disables the JTAG interface when secure boot is enabled */
 	if (CONFIG_IS_ENABLED(ZYNQMP_RESTORE_JTAG))
 		restore_jtag();
->>>>>>> ade37460
 #else
 	if (CONFIG_IS_ENABLED(DM_I2C) && CONFIG_IS_ENABLED(I2C_EEPROM))
 		xilinx_read_eeprom();
@@ -716,11 +694,7 @@
 		debug("mmc0 device found at %p, seq %d\n", dev, dev_seq(dev));
 
 		mode = "mmc";
-<<<<<<< HEAD
-		bootseq = dev->seq;
-=======
 		bootseq = dev_seq(dev);
->>>>>>> ade37460
 		env_set("modeboot", "emmcboot");
 		break;
 	case SD_MODE:
