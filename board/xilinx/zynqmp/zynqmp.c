// SPDX-License-Identifier: GPL-2.0+
/*
 * (C) Copyright 2014 - 2015 Xilinx, Inc.
 * Michal Simek <michal.simek@amd.com>
 */

#include <common.h>
#include <command.h>
#include <cpu_func.h>
#include <debug_uart.h>
#include <dfu.h>
#include <env.h>
#include <env_internal.h>
#include <init.h>
#include <log.h>
#include <net.h>
#include <sata.h>
#include <ahci.h>
#include <scsi.h>
#include <soc.h>
#include <malloc.h>
#include <memalign.h>
#include <wdt.h>
#include <asm/arch/clk.h>
#include <asm/arch/hardware.h>
#include <asm/arch/sys_proto.h>
#include <asm/arch/psu_init_gpl.h>
#include <asm/cache.h>
#include <asm/global_data.h>
#include <asm/io.h>
#include <asm/ptrace.h>
#include <dm/device.h>
#include <dm/uclass.h>
#include <usb.h>
#include <dwc3-uboot.h>
#include <zynqmppl.h>
#include <zynqmp_firmware.h>
#include <g_dnl.h>
#include <linux/bitops.h>
#include <linux/delay.h>
#include <linux/sizes.h>
#include "../common/board.h"

#include "pm_cfg_obj.h"

DECLARE_GLOBAL_DATA_PTR;

#if CONFIG_IS_ENABLED(FPGA) && defined(CONFIG_FPGA_ZYNQMPPL)
static xilinx_desc zynqmppl = {
	xilinx_zynqmp, csu_dma, 1, &zynqmp_op, 0, &zynqmp_op, NULL,
	ZYNQMP_FPGA_FLAGS
};
#endif

int __maybe_unused psu_uboot_init(void)
{
	int ret;

	ret = psu_init();
	if (ret)
		return ret;

	/*
	 * PS_SYSMON_ANALOG_BUS register determines mapping between SysMon
	 * supply sense channel to SysMon supply registers inside the IP.
	 * This register must be programmed to complete SysMon IP
	 * configuration. The default register configuration after
	 * power-up is incorrect. Hence, fix this by writing the
	 * correct value - 0x3210.
	 */
	writel(ZYNQMP_PS_SYSMON_ANALOG_BUS_VAL,
	       ZYNQMP_AMS_PS_SYSMON_ANALOG_BUS);

	/* Delay is required for clocks to be propagated */
	udelay(1000000);
	
	return 0;
}

#if !defined(CONFIG_SPL_BUILD)
# if defined(CONFIG_DEBUG_UART_BOARD_INIT)
void board_debug_uart_init(void)
{
#  if defined(CONFIG_ZYNQMP_PSU_INIT_ENABLED)
	psu_uboot_init();
#  endif
}
# endif

# if defined(CONFIG_BOARD_EARLY_INIT_F)
int board_early_init_f(void)
{
	int ret = 0;
#  if defined(CONFIG_ZYNQMP_PSU_INIT_ENABLED) && !defined(CONFIG_DEBUG_UART_BOARD_INIT)
	ret = psu_uboot_init();
#  endif
	return ret;
}
# endif
#endif

static int multi_boot(void)
{
	u32 multiboot = 0;
	int ret;

	ret = zynqmp_mmio_read((ulong)&csu_base->multi_boot, &multiboot);
	if (ret)
		return -EINVAL;

	return multiboot;
}

#if defined(CONFIG_SPL_BUILD)
static void restore_jtag(void)
{
	if (current_el() != 3)
		return;

	writel(CSU_JTAG_SEC_GATE_DISABLE, &csu_base->jtag_sec);
	writel(CSU_JTAG_DAP_ENABLE_DEBUG, &csu_base->jtag_dap_cfg);
	writel(CSU_JTAG_CHAIN_WR_SETUP, &csu_base->jtag_chain_status_wr);
	writel(CRLAPB_DBG_LPD_CTRL_SETUP_CLK, &crlapb_base->dbg_lpd_ctrl);
	writel(CRLAPB_RST_LPD_DBG_RESET, &crlapb_base->rst_lpd_dbg);
	writel(CSU_PCAP_PROG_RELEASE_PL, &csu_base->pcap_prog);
}
#endif

static void print_secure_boot(void)
{
	u32 status = 0;

	if (zynqmp_mmio_read((ulong)&csu_base->status, &status))
		return;

	printf("Secure Boot:\t%sauthenticated, %sencrypted\n",
	       status & ZYNQMP_CSU_STATUS_AUTHENTICATED ? "" : "not ",
	       status & ZYNQMP_CSU_STATUS_ENCRYPTED ? "" : "not ");
}

int board_init(void)
{
#if CONFIG_IS_ENABLED(FPGA) && defined(CONFIG_FPGA_ZYNQMPPL)
	struct udevice *soc;
	char name[SOC_MAX_STR_SIZE];
	int ret;
#endif

#if defined(CONFIG_SPL_BUILD)
	/* Check *at build time* if the filename is an non-empty string */
	if (sizeof(CONFIG_ZYNQMP_SPL_PM_CFG_OBJ_FILE) > 1)
		zynqmp_pmufw_load_config_object(zynqmp_pm_cfg_obj,
						zynqmp_pm_cfg_obj_size);
#endif

#if defined(CONFIG_ZYNQMP_FIRMWARE)
	struct udevice *dev;

	uclass_get_device_by_name(UCLASS_FIRMWARE, "power-management", &dev);
	if (!dev) {
		uclass_get_device_by_name(UCLASS_FIRMWARE, "zynqmp-power", &dev);
		if (!dev)
			panic("PMU Firmware device not found - Enable it");
	}
#endif

#if defined(CONFIG_SPL_BUILD)
	printf("Silicon version:\t%d\n", zynqmp_get_silicon_version());

	/* the CSU disables the JTAG interface when secure boot is enabled */
	if (CONFIG_IS_ENABLED(ZYNQMP_RESTORE_JTAG))
		restore_jtag();
#else
	if (CONFIG_IS_ENABLED(DM_I2C) && CONFIG_IS_ENABLED(I2C_EEPROM))
		xilinx_read_eeprom();
#endif

	printf("EL Level:\tEL%d\n", current_el());

#if CONFIG_IS_ENABLED(FPGA) && defined(CONFIG_FPGA_ZYNQMPPL)
	ret = soc_get(&soc);
	if (!ret) {
		ret = soc_get_machine(soc, name, sizeof(name));
		if (ret >= 0) {
			zynqmppl.name = strdup(name);
			fpga_init();
			fpga_add(fpga_xilinx, &zynqmppl);
		}
	}
#endif

	/* display secure boot information */
	print_secure_boot();
	if (current_el() == 3)
		printf("Multiboot:\t%d\n", multi_boot());

	return 0;
}

int board_early_init_r(void)
{
	u32 val;

	if (current_el() != 3)
		return 0;

	val = readl(&crlapb_base->timestamp_ref_ctrl);
	val &= ZYNQMP_CRL_APB_TIMESTAMP_REF_CTRL_CLKACT;

	if (!val) {
		val = readl(&crlapb_base->timestamp_ref_ctrl);
		val |= ZYNQMP_CRL_APB_TIMESTAMP_REF_CTRL_CLKACT;
		writel(val, &crlapb_base->timestamp_ref_ctrl);

		/* Program freq register in System counter */
		writel(zynqmp_get_system_timer_freq(),
		       &iou_scntr_secure->base_frequency_id_register);
		/* And enable system counter */
		writel(ZYNQMP_IOU_SCNTR_COUNTER_CONTROL_REGISTER_EN,
		       &iou_scntr_secure->counter_control_register);
	}
	return 0;
}

unsigned long do_go_exec(ulong (*entry)(int, char * const []), int argc,
			 char *const argv[])
{
	int ret = 0;

	if (current_el() > 1) {
		smp_kick_all_cpus();
		dcache_disable();
		armv8_switch_to_el1(0x0, 0, 0, 0, (unsigned long)entry,
				    ES_TO_AARCH64);
	} else {
		printf("FAIL: current EL is not above EL1\n");
		ret = EINVAL;
	}
	return ret;
}

#if !defined(CFG_SYS_SDRAM_BASE) && !defined(CFG_SYS_SDRAM_SIZE)
int dram_init_banksize(void)
{
	int ret;

	ret = fdtdec_setup_memory_banksize();
	if (ret)
		return ret;

	mem_map_fill();

	return 0;
}

int dram_init(void)
{
	if (fdtdec_setup_mem_size_base() != 0)
		return -EINVAL;

	return 0;
}

#else
int dram_init_banksize(void)
{
	gd->bd->bi_dram[0].start = CFG_SYS_SDRAM_BASE;
	gd->bd->bi_dram[0].size = get_effective_memsize();

	mem_map_fill();

	return 0;
}

int dram_init(void)
{
	gd->ram_size = get_ram_size((void *)CFG_SYS_SDRAM_BASE,
				    CFG_SYS_SDRAM_SIZE);

	return 0;
}
#endif

#if !CONFIG_IS_ENABLED(SYSRESET)
void reset_cpu(void)
{
}
#endif

static u8 __maybe_unused zynqmp_get_bootmode(void)
{
	u8 bootmode;
	u32 reg = 0;
	int ret;

	ret = zynqmp_mmio_read((ulong)&crlapb_base->boot_mode, &reg);
	if (ret)
		return -EINVAL;

	debug("HW boot mode: %x\n", reg & BOOT_MODES_MASK);
	debug("ALT boot mode: %x\n", reg >> BOOT_MODE_ALT_SHIFT);

	if (reg >> BOOT_MODE_ALT_SHIFT)
		reg >>= BOOT_MODE_ALT_SHIFT;

	bootmode = reg & BOOT_MODES_MASK;

	return bootmode;
}

#if defined(CONFIG_BOARD_LATE_INIT)
static const struct {
	u32 bit;
	const char *name;
} reset_reasons[] = {
	{ RESET_REASON_DEBUG_SYS, "DEBUG" },
	{ RESET_REASON_SOFT, "SOFT" },
	{ RESET_REASON_SRST, "SRST" },
	{ RESET_REASON_PSONLY, "PS-ONLY" },
	{ RESET_REASON_PMU, "PMU" },
	{ RESET_REASON_INTERNAL, "INTERNAL" },
	{ RESET_REASON_EXTERNAL, "EXTERNAL" },
	{}
};

static int reset_reason(void)
{
	u32 reg;
	int i, ret;
	const char *reason = NULL;

	ret = zynqmp_mmio_read((ulong)&crlapb_base->reset_reason, &reg);
	if (ret)
		return -EINVAL;

	puts("Reset reason:\t");

	for (i = 0; i < ARRAY_SIZE(reset_reasons); i++) {
		if (reg & reset_reasons[i].bit) {
			reason = reset_reasons[i].name;
			printf("%s ", reset_reasons[i].name);
			break;
		}
	}

	puts("\n");

	env_set("reset_reason", reason);

	return 0;
}

static int set_fdtfile(void)
{
	char *compatible, *fdtfile;
	const char *suffix = ".dtb";
	const char *vendor = "xilinx/";
	int fdt_compat_len;

	if (env_get("fdtfile"))
		return 0;

	compatible = (char *)fdt_getprop(gd->fdt_blob, 0, "compatible",
					 &fdt_compat_len);
	if (compatible && fdt_compat_len) {
		char *name;

		debug("Compatible: %s\n", compatible);

		name = strchr(compatible, ',');
		if (!name)
			return -EINVAL;

		name++;

		fdtfile = calloc(1, strlen(vendor) + strlen(name) +
				 strlen(suffix) + 1);
		if (!fdtfile)
			return -ENOMEM;

		sprintf(fdtfile, "%s%s%s", vendor, name, suffix);

		env_set("fdtfile", fdtfile);
		free(fdtfile);
	}

	return 0;
}

static int boot_targets_setup(void)
{
	u8 bootmode;
	struct udevice *dev;
	int bootseq = -1;
	int bootseq_len = 0;
	int env_targets_len = 0;
	const char *mode = NULL;
	char *new_targets;
	char *env_targets;

	bootmode = zynqmp_get_bootmode();

	puts("Bootmode: ");
	switch (bootmode) {
	case USB_MODE:
		puts("USB_MODE\n");
		mode = "usb_dfu0 usb_dfu1";
		env_set("modeboot", "usb_dfu_spl");
		break;
	case JTAG_MODE:
		puts("JTAG_MODE\n");
		mode = "jtag pxe dhcp";
		env_set("modeboot", "jtagboot");
		break;
	case QSPI_MODE_24BIT:
	case QSPI_MODE_32BIT:
		mode = "qspi0";
		puts("QSPI_MODE\n");
		env_set("modeboot", "qspiboot");
		break;
	case EMMC_MODE:
		puts("EMMC_MODE\n");
		if (uclass_get_device_by_name(UCLASS_MMC,
					      "mmc@ff160000", &dev) &&
		    uclass_get_device_by_name(UCLASS_MMC,
					      "sdhci@ff160000", &dev)) {
			debug("SD0 driver for SD0 device is not present\n");
			break;
		}
		debug("mmc0 device found at %p, seq %d\n", dev, dev_seq(dev));

		mode = "mmc";
		bootseq = dev_seq(dev);
		env_set("modeboot", "emmcboot");
		break;
	case SD_MODE:
		puts("SD_MODE\n");
		if (uclass_get_device_by_name(UCLASS_MMC,
					      "mmc@ff160000", &dev) &&
		    uclass_get_device_by_name(UCLASS_MMC,
					      "sdhci@ff160000", &dev)) {
			debug("SD0 driver for SD0 device is not present\n");
			break;
		}
		debug("mmc0 device found at %p, seq %d\n", dev, dev_seq(dev));

		mode = "mmc";
		bootseq = dev_seq(dev);
		env_set("modeboot", "sdboot");
		break;
	case SD1_LSHFT_MODE:
		puts("LVL_SHFT_");
		fallthrough;
	case SD_MODE1:
		puts("SD_MODE1\n");
		if (uclass_get_device_by_name(UCLASS_MMC,
					      "mmc@ff170000", &dev) &&
		    uclass_get_device_by_name(UCLASS_MMC,
					      "sdhci@ff170000", &dev)) {
			debug("SD1 driver for SD1 device is not present\n");
			break;
		}
		debug("mmc1 device found at %p, seq %d\n", dev, dev_seq(dev));

		mode = "mmc";
		bootseq = dev_seq(dev);
		env_set("modeboot", "sdboot");
		break;
	case NAND_MODE:
		puts("NAND_MODE\n");
		mode = "nand0";
		env_set("modeboot", "nandboot");
		break;
	default:
		printf("Invalid Boot Mode:0x%x\n", bootmode);
		break;
	}

	if (mode) {
		if (bootseq >= 0) {
			bootseq_len = snprintf(NULL, 0, "%i", bootseq);
			debug("Bootseq len: %x\n", bootseq_len);
			env_set_hex("bootseq", bootseq);
		}
<<<<<<< HEAD

		/*
		 * One terminating char + one byte for space between mode
		 * and default boot_targets
		 */
		env_targets = env_get("boot_targets");
		if (env_targets)
			env_targets_len = strlen(env_targets);

		new_targets = calloc(1, strlen(mode) + env_targets_len + 2 +
				     bootseq_len);
		if (!new_targets)
			return -ENOMEM;

		if (bootseq >= 0)
			sprintf(new_targets, "%s%x %s", mode, bootseq,
				env_targets ? env_targets : "");
		else
			sprintf(new_targets, "%s %s", mode,
				env_targets ? env_targets : "");

		env_set("boot_targets", new_targets);
		free(new_targets);
=======

		/*
		 * One terminating char + one byte for space between mode
		 * and default boot_targets
		 */
		env_targets = env_get("boot_targets");
		if (env_targets)
			env_targets_len = strlen(env_targets);

		new_targets = calloc(1, strlen(mode) + env_targets_len + 2 +
				     bootseq_len);
		if (!new_targets)
			return -ENOMEM;

		if (bootseq >= 0)
			sprintf(new_targets, "%s%x %s", mode, bootseq,
				env_targets ? env_targets : "");
		else
			sprintf(new_targets, "%s %s", mode,
				env_targets ? env_targets : "");

		env_set("boot_targets", new_targets);
		free(new_targets);
	}

	return 0;
}

int board_late_init(void)
{
	int ret, multiboot;

#if defined(CONFIG_USB_ETHER) && !defined(CONFIG_USB_GADGET_DOWNLOAD)
	usb_ether_init();
#endif

	if (!(gd->flags & GD_FLG_ENV_DEFAULT)) {
		debug("Saved variables - Skipping\n");
		return 0;
	}

	if (!IS_ENABLED(CONFIG_ENV_VARS_UBOOT_RUNTIME_CONFIG))
		return 0;

	ret = set_fdtfile();
	if (ret)
		return ret;

	multiboot = multi_boot();
	if (multiboot >= 0)
		env_set_hex("multiboot", multiboot);

	if (IS_ENABLED(CONFIG_DISTRO_DEFAULTS)) {
		ret = boot_targets_setup();
		if (ret)
			return ret;
>>>>>>> 84b83556
	}

	reset_reason();

	return board_late_init_xilinx();
}
#endif

int checkboard(void)
{
	puts("Board: Xilinx ZynqMP\n");
	return 0;
}

int mmc_get_env_dev(void)
{
	struct udevice *dev;
	int bootseq = 0;

	switch (zynqmp_get_bootmode()) {
	case EMMC_MODE:
	case SD_MODE:
		if (uclass_get_device_by_name(UCLASS_MMC,
					      "mmc@ff160000", &dev) &&
		    uclass_get_device_by_name(UCLASS_MMC,
					      "sdhci@ff160000", &dev)) {
			return -1;
		}
		bootseq = dev_seq(dev);
		break;
	case SD1_LSHFT_MODE:
	case SD_MODE1:
		if (uclass_get_device_by_name(UCLASS_MMC,
					      "mmc@ff170000", &dev) &&
		    uclass_get_device_by_name(UCLASS_MMC,
					      "sdhci@ff170000", &dev)) {
			return -1;
		}
		bootseq = dev_seq(dev);
		break;
	default:
		break;
	}

	debug("bootseq %d\n", bootseq);

	return bootseq;
}

enum env_location env_get_location(enum env_operation op, int prio)
{
	u32 bootmode = zynqmp_get_bootmode();

	if (prio)
		return ENVL_UNKNOWN;

	switch (bootmode) {
	case EMMC_MODE:
	case SD_MODE:
	case SD1_LSHFT_MODE:
	case SD_MODE1:
		if (IS_ENABLED(CONFIG_ENV_IS_IN_FAT))
			return ENVL_FAT;
		if (IS_ENABLED(CONFIG_ENV_IS_IN_EXT4))
			return ENVL_EXT4;
		return ENVL_NOWHERE;
	case NAND_MODE:
		if (IS_ENABLED(CONFIG_ENV_IS_IN_NAND))
			return ENVL_NAND;
		if (IS_ENABLED(CONFIG_ENV_IS_IN_UBI))
			return ENVL_UBI;
		return ENVL_NOWHERE;
	case QSPI_MODE_24BIT:
	case QSPI_MODE_32BIT:
		if (IS_ENABLED(CONFIG_ENV_IS_IN_SPI_FLASH))
			return ENVL_SPI_FLASH;
		return ENVL_NOWHERE;
	case JTAG_MODE:
	default:
		return ENVL_NOWHERE;
	}
}

#if defined(CONFIG_SET_DFU_ALT_INFO)

#define DFU_ALT_BUF_LEN		SZ_1K

void set_dfu_alt_info(char *interface, char *devstr)
{
	int multiboot, bootseq = 0, len = 0;

	ALLOC_CACHE_ALIGN_BUFFER(char, buf, DFU_ALT_BUF_LEN);

	if (env_get("dfu_alt_info"))
		return;

	memset(buf, 0, sizeof(buf));

	multiboot = multi_boot();
	if (multiboot < 0)
		multiboot = 0;

	multiboot = env_get_hex("multiboot", multiboot);
	debug("Multiboot: %d\n", multiboot);

	switch (zynqmp_get_bootmode()) {
	case EMMC_MODE:
	case SD_MODE:
	case SD1_LSHFT_MODE:
	case SD_MODE1:
		bootseq = mmc_get_env_dev();

		len += snprintf(buf + len, DFU_ALT_BUF_LEN, "mmc %d=boot",
			       bootseq);

		if (multiboot)
			len += snprintf(buf + len, DFU_ALT_BUF_LEN,
				       "%04d", multiboot);

		len += snprintf(buf + len, DFU_ALT_BUF_LEN, ".bin fat %d 1",
			       bootseq);
#if defined(CONFIG_SPL_FS_LOAD_PAYLOAD_NAME)
		len += snprintf(buf + len, DFU_ALT_BUF_LEN, ";%s fat %d 1",
			       CONFIG_SPL_FS_LOAD_PAYLOAD_NAME, bootseq);
#endif
		break;
	case QSPI_MODE_24BIT:
	case QSPI_MODE_32BIT:
		len += snprintf(buf + len, DFU_ALT_BUF_LEN,
			       "sf 0:0=boot.bin raw %x 0x1500000",
			       multiboot * SZ_32K);
#if defined(CONFIG_SPL_FS_LOAD_PAYLOAD_NAME) && defined(CONFIG_SYS_SPI_U_BOOT_OFFS)
		len += snprintf(buf + len, DFU_ALT_BUF_LEN,
			       ";%s raw 0x%x 0x500000",
			       CONFIG_SPL_FS_LOAD_PAYLOAD_NAME,
			       multiboot * SZ_32K + CONFIG_SYS_SPI_U_BOOT_OFFS);
#endif
		break;
	default:
		return;
	}

	env_set("dfu_alt_info", buf);
	puts("DFU alt info setting: done\n");
}
#endif

#if defined(CONFIG_SPL_SPI_LOAD)
unsigned int spl_spi_get_uboot_offs(struct spi_flash *flash)
{
	u32 offset;
	int multiboot = multi_boot();

	offset = multiboot * SZ_32K;
	offset += CONFIG_SYS_SPI_U_BOOT_OFFS;

	log_info("SPI offset:\t0x%x\n", offset);

	return offset;
}
#endif<|MERGE_RESOLUTION|>--- conflicted
+++ resolved
@@ -482,7 +482,6 @@
 			debug("Bootseq len: %x\n", bootseq_len);
 			env_set_hex("bootseq", bootseq);
 		}
-<<<<<<< HEAD
 
 		/*
 		 * One terminating char + one byte for space between mode
@@ -506,30 +505,6 @@
 
 		env_set("boot_targets", new_targets);
 		free(new_targets);
-=======
-
-		/*
-		 * One terminating char + one byte for space between mode
-		 * and default boot_targets
-		 */
-		env_targets = env_get("boot_targets");
-		if (env_targets)
-			env_targets_len = strlen(env_targets);
-
-		new_targets = calloc(1, strlen(mode) + env_targets_len + 2 +
-				     bootseq_len);
-		if (!new_targets)
-			return -ENOMEM;
-
-		if (bootseq >= 0)
-			sprintf(new_targets, "%s%x %s", mode, bootseq,
-				env_targets ? env_targets : "");
-		else
-			sprintf(new_targets, "%s %s", mode,
-				env_targets ? env_targets : "");
-
-		env_set("boot_targets", new_targets);
-		free(new_targets);
 	}
 
 	return 0;
@@ -563,7 +538,6 @@
 		ret = boot_targets_setup();
 		if (ret)
 			return ret;
->>>>>>> 84b83556
 	}
 
 	reset_reason();
