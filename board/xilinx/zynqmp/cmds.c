--- conflicted
+++ resolved
@@ -25,13 +25,8 @@
 	u64 keysrc;
 };
 
-<<<<<<< HEAD
-static int do_zynqmp_verify_secure(cmd_tbl_t *cmdtp, int flag, int argc,
-				   char * const argv[])
-=======
 static int do_zynqmp_verify_secure(struct cmd_tbl *cmdtp, int flag, int argc,
 				   char *const argv[])
->>>>>>> e93ed120
 {
 	u64 src_addr, addr;
 	u32 len, src_lo, src_hi;
@@ -123,11 +118,7 @@
 	return ret;
 }
 
-<<<<<<< HEAD
-static int do_zynqmp_aes(cmd_tbl_t *cmdtp, int flag, int argc,
-=======
 static int do_zynqmp_aes(struct cmd_tbl *cmdtp, int flag, int argc,
->>>>>>> e93ed120
 			 char * const argv[])
 {
 	ALLOC_CACHE_ALIGN_BUFFER(struct aes, aes, 1);
@@ -178,14 +169,8 @@
 						    ARCH_DMA_MINALIGN)));
 	}
 
-<<<<<<< HEAD
-	ret = xilinx_pm_request(PM_SECURE_AES,
-			 upper_32_bits((ulong)aes), lower_32_bits((ulong)aes),
-			 0, 0, ret_payload);
-=======
 	ret = xilinx_pm_request(PM_SECURE_AES, upper_32_bits((ulong)aes),
 				lower_32_bits((ulong)aes), 0, 0, ret_payload);
->>>>>>> e93ed120
 	if (ret || ret_payload[1])
 		printf("Failed: AES op status:0x%x, errcode:0x%x\n",
 		       ret, ret_payload[1]);
@@ -216,9 +201,6 @@
 }
 #endif
 
-<<<<<<< HEAD
-static int do_zynqmp_rsa(cmd_tbl_t *cmdtp, int flag, int argc,
-=======
 static int do_zynqmp_pmufw(struct cmd_tbl *cmdtp, int flag, int argc,
 			   char * const argv[])
 {
@@ -238,7 +220,6 @@
 }
 
 static int do_zynqmp_rsa(struct cmd_tbl *cmdtp, int flag, int argc,
->>>>>>> e93ed120
 			 char * const argv[])
 {
 	u64 srcaddr, mod, exp;
@@ -289,18 +270,9 @@
 	flush_dcache_range((ulong)srcaddr,
 			   (ulong)(srcaddr) + roundup(size, ARCH_DMA_MINALIGN));
 
-<<<<<<< HEAD
-	ret = xilinx_pm_request(PM_SECURE_RSA,
-			 upper_32_bits((ulong)srcaddr),
-			 lower_32_bits((ulong)srcaddr),
-			 srclen,
-			 rsaop,
-			 ret_payload);
-=======
 	ret = xilinx_pm_request(PM_SECURE_RSA, upper_32_bits((ulong)srcaddr),
 				lower_32_bits((ulong)srcaddr), srclen, rsaop,
 				ret_payload);
->>>>>>> e93ed120
 	if (ret || ret_payload[1]) {
 		printf("Failed: RSA status:0x%x, errcode:0x%x\n",
 		       ret, ret_payload[1]);
@@ -310,11 +282,7 @@
 	return CMD_RET_SUCCESS;
 }
 
-<<<<<<< HEAD
-static int do_zynqmp_sha3(cmd_tbl_t *cmdtp, int flag,
-=======
 static int do_zynqmp_sha3(struct cmd_tbl *cmdtp, int flag,
->>>>>>> e93ed120
 			  int argc, char * const argv[])
 {
 	u64 srcaddr, hashaddr;
@@ -353,48 +321,26 @@
 			   srcaddr + roundup(srclen, ARCH_DMA_MINALIGN));
 
 	ret = xilinx_pm_request(PM_SECURE_SHA, 0, 0, 0,
-<<<<<<< HEAD
-			 ZYNQMP_SHA3_INIT, ret_payload);
-=======
 				ZYNQMP_SHA3_INIT, ret_payload);
->>>>>>> e93ed120
 	if (ret || ret_payload[1]) {
 		printf("Failed: SHA INIT status:0x%x, errcode:0x%x\n",
 		       ret, ret_payload[1]);
 		return CMD_RET_FAILURE;
 	}
 
-<<<<<<< HEAD
-	ret = xilinx_pm_request(PM_SECURE_SHA,
-			 upper_32_bits((ulong)srcaddr),
-			 lower_32_bits((ulong)srcaddr),
-			 srclen,
-			 ZYNQMP_SHA3_UPDATE,
-			 ret_payload);
-=======
 	ret = xilinx_pm_request(PM_SECURE_SHA, upper_32_bits((ulong)srcaddr),
 				lower_32_bits((ulong)srcaddr),
 				srclen, ZYNQMP_SHA3_UPDATE, ret_payload);
->>>>>>> e93ed120
 	if (ret || ret_payload[1]) {
 		printf("Failed: SHA UPDATE status:0x%x, errcode:0x%x\n",
 		       ret, ret_payload[1]);
 		return CMD_RET_FAILURE;
 	}
 
-<<<<<<< HEAD
-	ret = xilinx_pm_request(PM_SECURE_SHA,
-			 upper_32_bits((ulong)hashaddr),
-			 lower_32_bits((ulong)hashaddr),
-			 ZYNQMP_SHA3_SIZE,
-			 ZYNQMP_SHA3_FINAL,
-			 ret_payload);
-=======
 	ret = xilinx_pm_request(PM_SECURE_SHA, upper_32_bits((ulong)hashaddr),
 				lower_32_bits((ulong)hashaddr),
 				ZYNQMP_SHA3_SIZE, ZYNQMP_SHA3_FINAL,
 				ret_payload);
->>>>>>> e93ed120
 	if (ret || ret_payload[1]) {
 		printf("Failed: SHA FINAL status:0x%x, errcode:0x%x\n",
 		       ret, ret_payload[1]);
@@ -404,11 +350,7 @@
 	return CMD_RET_SUCCESS;
 }
 
-<<<<<<< HEAD
-static cmd_tbl_t cmd_zynqmp_sub[] = {
-=======
 static struct cmd_tbl cmd_zynqmp_sub[] = {
->>>>>>> e93ed120
 	U_BOOT_CMD_MKENT(secure, 5, 0, do_zynqmp_verify_secure, "", ""),
 	U_BOOT_CMD_MKENT(pmufw, 4, 0, do_zynqmp_pmufw, "", ""),
 	U_BOOT_CMD_MKENT(mmio_read, 3, 0, do_zynqmp_mmio_read, "", ""),
@@ -459,11 +401,7 @@
 	"zynqmp mmio_read address - read from address\n"
 	"zynqmp mmio_write address mask value - write value after masking to\n"
 	"					address\n"
-<<<<<<< HEAD
-	"zynqmp aes srcaddr ivaddr len aesop keysrc dstaddr [keyaddr]\n"
-=======
 	"zynqmp aes srcaddr ivaddr len aesop keysrc dstaddr [keyaddr] -\n"
->>>>>>> e93ed120
 	"	Encrypts or decrypts blob of data at src address and puts it\n"
 	"	back to dstaddr using key and iv at keyaddr and ivaddr\n"
 	"	respectively. keysrc value specifies from which source key\n"
@@ -478,12 +416,8 @@
 	"		       to be initialized. Supported modes will be\n"
 	"		       lock(0)/split(1)\n"
 #endif
-<<<<<<< HEAD
-	"zynqmp rsa srcaddr srclen mod exp rsaop\n"
-=======
 	"zynqmp pmufw address size - load PMU FW configuration object\n"
 	"zynqmp rsa srcaddr srclen mod exp rsaop -\n"
->>>>>>> e93ed120
 	"	Performs RSA encryption and RSA decryption on blob of data\n"
 	"	at srcaddr and puts it back in srcaddr using modulus and\n"
 	"	public or private exponent\n"
@@ -491,11 +425,7 @@
 	"	exp :	private key exponent for RSA decryption(4096 bits)\n"
 	"		public key exponent for RSA encryption(32 bits)\n"
 	"	rsaop :	0 for RSA Decryption, 1 for RSA Encryption\n"
-<<<<<<< HEAD
-	"zynqmp sha3 srcaddr srclen [key_addr]\n"
-=======
 	"zynqmp sha3 srcaddr srclen [key_addr] -\n"
->>>>>>> e93ed120
 	"	Generates sha3 hash value for data blob at srcaddr and puts\n"
 	"	48 bytes hash value into srcaddr\n"
 	"	Optional key_addr can be specified for saving sha3 hash value\n"
