--- conflicted
+++ resolved
@@ -324,10 +324,7 @@
 {
 	void *fdt_blob;
 
-<<<<<<< HEAD
-=======
 	*err = 0;
->>>>>>> ade37460
 	if (!IS_ENABLED(CONFIG_SPL_BUILD) &&
 	    !IS_ENABLED(CONFIG_VERSAL_NO_DDR) &&
 	    !IS_ENABLED(CONFIG_ZYNQMP_NO_DDR)) {
