// SPDX-License-Identifier: GPL-2.0+
/*
 * (C) Copyright 2014 - 2022, Xilinx, Inc.
 * (C) Copyright 2022 - 2023, Advanced Micro Devices, Inc.
 *
 * Michal Simek <michal.simek@amd.com>
 */

#include <efi.h>
#include <efi_loader.h>
#include <env.h>
#include <image.h>
#include <init.h>
#include <jffs2/load_kernel.h>
#include <log.h>
#include <asm/global_data.h>
#include <asm/sections.h>
#include <dm/uclass.h>
#include <i2c.h>
#include <linux/sizes.h>
#include <malloc.h>
#include <memtop.h>
#include <mtd_node.h>
#include "board.h"
#include <dm.h>
#include <i2c_eeprom.h>
#include <net.h>
#include <generated/dt.h>
#include <rng.h>
#include <slre.h>
#include <soc.h>
#include <linux/ctype.h>
#include <linux/kernel.h>
#include <u-boot/uuid.h>

#include "fru.h"

#if IS_ENABLED(CONFIG_EFI_HAVE_CAPSULE_SUPPORT)
struct efi_fw_image fw_images[] = {
#if defined(XILINX_BOOT_IMAGE_GUID)
	{
		.image_type_id = XILINX_BOOT_IMAGE_GUID,
		.fw_name = u"XILINX-BOOT",
		.image_index = 1,
	},
#endif
#if defined(XILINX_UBOOT_IMAGE_GUID) && defined(CONFIG_SPL_FS_LOAD_PAYLOAD_NAME)
	{
		.image_type_id = XILINX_UBOOT_IMAGE_GUID,
		.fw_name = u"XILINX-UBOOT",
		.image_index = 2,
	},
#endif
};

struct efi_capsule_update_info update_info = {
	.num_images = ARRAY_SIZE(fw_images),
	.images = fw_images,
};

#endif /* EFI_HAVE_CAPSULE_SUPPORT */

#define EEPROM_HEADER_MAGIC		0xdaaddeed
#define EEPROM_HDR_MANUFACTURER_LEN	16
#define EEPROM_HDR_NAME_LEN		16
#define EEPROM_HDR_REV_LEN		8
#define EEPROM_HDR_SERIAL_LEN		20
#define EEPROM_HDR_NO_OF_MAC_ADDR	4
#define EEPROM_HDR_ETH_ALEN		ETH_ALEN
#define EEPROM_HDR_UUID_LEN		16

struct xilinx_board_description {
	u32 header;
	char manufacturer[EEPROM_HDR_MANUFACTURER_LEN + 1];
	char name[EEPROM_HDR_NAME_LEN + 1];
	char revision[EEPROM_HDR_REV_LEN + 1];
	char serial[EEPROM_HDR_SERIAL_LEN + 1];
	u8 mac_addr[EEPROM_HDR_NO_OF_MAC_ADDR][EEPROM_HDR_ETH_ALEN + 1];
	char uuid[EEPROM_HDR_UUID_LEN + 1];
};

static int highest_id = -1;
static struct xilinx_board_description *board_info;

#define XILINX_I2C_DETECTION_BITS	sizeof(struct fru_common_hdr)

/* Variable which stores pointer to array which stores eeprom content */
struct xilinx_legacy_format {
	char board_sn[18]; /* 0x0 */
	char unused0[14]; /* 0x12 */
	char eth_mac[ETH_ALEN]; /* 0x20 */
	char unused1[170]; /* 0x26 */
	char board_name[11]; /* 0xd0 */
	char unused2[5]; /* 0xdc */
	char board_revision[3]; /* 0xe0 */
	char unused3[29]; /* 0xe3 */
};

static void xilinx_eeprom_legacy_cleanup(char *eeprom, int size)
{
	int i;
	unsigned char byte;

	for (i = 0; i < size; i++) {
		byte = eeprom[i];

		/* Ignore MAC address */
		if (i >= offsetof(struct xilinx_legacy_format, eth_mac) &&
		    i < offsetof(struct xilinx_legacy_format, unused1)) {
			continue;
		}

		/* Remove all non printable chars */
		if (byte < '!' || byte > '~') {
			eeprom[i] = 0;
			continue;
		}

		/* Convert strings to lower case */
		if (byte >= 'A' && byte <= 'Z')
			eeprom[i] = byte + 'a' - 'A';
	}
}

static int xilinx_read_eeprom_legacy(struct udevice *dev, char *name,
				     struct xilinx_board_description *desc)
{
	int ret, size;
	struct xilinx_legacy_format *eeprom_content;
	bool eth_valid = false;

	size = sizeof(*eeprom_content);

	eeprom_content = calloc(1, size);
	if (!eeprom_content)
		return -ENOMEM;

	debug("%s: I2C EEPROM read pass data at %p\n", __func__,
	      eeprom_content);

	ret = dm_i2c_read(dev, 0, (uchar *)eeprom_content, size);
	if (ret) {
		debug("%s: I2C EEPROM read failed\n", __func__);
		free(eeprom_content);
		return ret;
	}

	xilinx_eeprom_legacy_cleanup((char *)eeprom_content, size);

	/* Terminating \0 chars are the part of desc fields already */
	strlcpy(desc->name, eeprom_content->board_name,
		sizeof(eeprom_content->board_name) + 1);
	strlcpy(desc->revision, eeprom_content->board_revision,
		sizeof(eeprom_content->board_revision) + 1);
	strlcpy(desc->serial, eeprom_content->board_sn,
		sizeof(eeprom_content->board_sn) + 1);

	eth_valid = is_valid_ethaddr((const u8 *)eeprom_content->eth_mac);
	if (eth_valid)
		memcpy(desc->mac_addr[0], eeprom_content->eth_mac, ETH_ALEN);

	printf("Xilinx I2C Legacy format at %s:\n", name);
	printf(" Board name:\t%s\n", desc->name);
	printf(" Board rev:\t%s\n", desc->revision);
	printf(" Board SN:\t%s\n", desc->serial);

	if (eth_valid)
		printf(" Ethernet mac:\t%pM\n", desc->mac_addr);

	desc->header = EEPROM_HEADER_MAGIC;

	free(eeprom_content);

	return ret;
}

static bool xilinx_detect_legacy(u8 *buffer)
{
	int i;
	char c;

	for (i = 0; i < XILINX_I2C_DETECTION_BITS; i++) {
		c = buffer[i];

		if (c < '0' || c > '9')
			return false;
	}

	return true;
}

static int xilinx_read_eeprom_fru(struct udevice *dev, char *name,
				  struct xilinx_board_description *desc)
{
	int i, ret, eeprom_size;
	u8 *fru_content;
	u8 id = 0;

	/* FIXME this is shortcut - if eeprom type is wrong it will fail */
	eeprom_size = i2c_eeprom_size(dev);

	fru_content = calloc(1, eeprom_size);
	if (!fru_content)
		return -ENOMEM;

	debug("%s: I2C EEPROM read pass data at %p\n", __func__,
	      fru_content);

	ret = dm_i2c_read(dev, 0, (uchar *)fru_content,
			  eeprom_size);
	if (ret) {
		debug("%s: I2C EEPROM read failed\n", __func__);
		goto end;
	}

	fru_capture((unsigned long)fru_content);
	if (gd->flags & GD_FLG_RELOC || (_DEBUG && IS_ENABLED(CONFIG_DTB_RESELECT))) {
		printf("Xilinx I2C FRU format at %s:\n", name);
		ret = fru_display(0);
		if (ret) {
			printf("FRU format decoding failed.\n");
			goto end;
		}
	}

	if (desc->header == EEPROM_HEADER_MAGIC) {
		debug("Information already filled\n");
		ret = -EINVAL;
		goto end;
	}

	/* It is clear that FRU was captured and structures were filled */
	strlcpy(desc->manufacturer, (char *)fru_data.brd.manufacturer_name,
		sizeof(desc->manufacturer));
	strlcpy(desc->uuid, (char *)fru_data.brd.uuid,
		sizeof(desc->uuid));
	strlcpy(desc->name, (char *)fru_data.brd.product_name,
		sizeof(desc->name));
	for (i = 0; i < sizeof(desc->name); i++) {
		if (desc->name[i] == ' ')
			desc->name[i] = '\0';
	}
	strlcpy(desc->revision, (char *)fru_data.brd.rev,
		sizeof(desc->revision));
	for (i = 0; i < sizeof(desc->revision); i++) {
		if (desc->revision[i] == ' ')
			desc->revision[i] = '\0';
	}
	strlcpy(desc->serial, (char *)fru_data.brd.serial_number,
		sizeof(desc->serial));

	while (id < EEPROM_HDR_NO_OF_MAC_ADDR) {
		if (is_valid_ethaddr((const u8 *)fru_data.mac.macid[id]))
			memcpy(&desc->mac_addr[id],
			       (char *)fru_data.mac.macid[id], ETH_ALEN);
		id++;
	}

	desc->header = EEPROM_HEADER_MAGIC;

end:
	free(fru_content);
	return ret;
}

static bool xilinx_detect_fru(u8 *buffer)
{
	u8 checksum = 0;
	int i;

	checksum = fru_checksum((u8 *)buffer, sizeof(struct fru_common_hdr));
	if (checksum) {
		debug("%s Common header CRC FAIL\n", __func__);
		return false;
	}

	bool all_zeros = true;
	/* Checksum over all zeros is also zero that's why detect this case */
	for (i = 0; i < sizeof(struct fru_common_hdr); i++) {
		if (buffer[i] != 0)
			all_zeros = false;
	}

	if (all_zeros)
		return false;

	debug("%s Common header CRC PASS\n", __func__);
	return true;
}

static int xilinx_read_eeprom_single(char *name,
				     struct xilinx_board_description *desc)
{
	int ret;
	struct udevice *dev;
	ofnode eeprom;
	u8 buffer[XILINX_I2C_DETECTION_BITS];

	eeprom = ofnode_get_aliases_node(name);
	if (!ofnode_valid(eeprom))
		return -ENODEV;

	ret = uclass_get_device_by_ofnode(UCLASS_I2C_EEPROM, eeprom, &dev);
	if (ret)
		return ret;

	ret = dm_i2c_read(dev, 0, buffer, sizeof(buffer));
	if (ret) {
		debug("%s: I2C EEPROM read failed\n", __func__);
		return ret;
	}

	debug("%s: i2c memory detected: %s\n", __func__, name);

	if (IS_ENABLED(CONFIG_CMD_FRU) && xilinx_detect_fru(buffer))
		return xilinx_read_eeprom_fru(dev, name, desc);

	if (xilinx_detect_legacy(buffer))
		return xilinx_read_eeprom_legacy(dev, name, desc);

	return -ENODEV;
}

__maybe_unused int xilinx_read_eeprom(void)
{
	int id;
	char name_buf[8]; /* 8 bytes should be enough for nvmem+number */
	struct xilinx_board_description *desc;

	highest_id = dev_read_alias_highest_id("nvmem");
	/* No nvmem aliases present */
	if (highest_id < 0)
		return -EINVAL;

	board_info = calloc(1, sizeof(*desc) * (highest_id + 1));
	if (!board_info)
		return -ENOMEM;

	debug("%s: Highest ID %d, board_info %p\n", __func__,
	      highest_id, board_info);

	for (id = 0; id <= highest_id; id++) {
		snprintf(name_buf, sizeof(name_buf), "nvmem%d", id);

		/* Alloc structure */
		desc = &board_info[id];

		/* Ignoring return value for supporting multiple chips */
		xilinx_read_eeprom_single(name_buf, desc);
	}

	/*
	 * Consider to clean board_info structure when board/cards are not
	 * detected.
	 */

	return 0;
}

#if defined(CONFIG_OF_BOARD)
void *board_fdt_blob_setup(int *err)
{
	void *fdt_blob;

	*err = 0;

	if (IS_ENABLED(CONFIG_TARGET_XILINX_MBV)) {
		fdt_blob = (void *)CONFIG_XILINX_OF_BOARD_DTB_ADDR;

		if (fdt_magic(fdt_blob) == FDT_MAGIC)
			return fdt_blob;
	}

	if (!IS_ENABLED(CONFIG_XPL_BUILD) &&
	    !IS_ENABLED(CONFIG_VERSAL_NO_DDR) &&
	    !IS_ENABLED(CONFIG_ZYNQMP_NO_DDR)) {
		fdt_blob = (void *)CONFIG_XILINX_OF_BOARD_DTB_ADDR;

		if (fdt_magic(fdt_blob) == FDT_MAGIC)
			return fdt_blob;

		debug("DTB is not passed via %p\n", fdt_blob);
	}

	if (IS_ENABLED(CONFIG_XPL_BUILD)) {
		/*
		 * FDT is at end of BSS unless it is in a different memory
		 * region
		 */
		if (IS_ENABLED(CONFIG_SPL_SEPARATE_BSS))
			fdt_blob = (ulong *)_image_binary_end;
		else
			fdt_blob = (ulong *)__bss_end;
	} else {
		/* FDT is at end of image */
		fdt_blob = (ulong *)_end;
	}

	if (fdt_magic(fdt_blob) == FDT_MAGIC)
		return fdt_blob;

	debug("DTB is also not passed via %p\n", fdt_blob);

	*err = -EINVAL;
	return NULL;
}
#endif

#if defined(CONFIG_BOARD_LATE_INIT)
static int env_set_by_index(const char *name, int index, char *data)
{
	char var[32];

	if (!index)
		sprintf(var, "board_%s", name);
	else
		sprintf(var, "card%d_%s", index, name);

	return env_set(var, data);
}

int board_late_init_xilinx(void)
{
	u32 ret = 0;
	int i, id, macid = 0;
	struct xilinx_board_description *desc;
	phys_size_t bootm_size = gd->ram_top - gd->ram_base;
	u64 bootscr_flash_offset, bootscr_flash_size;
	ulong scriptaddr;
	u64 bootscr_address;
	u64 bootscr_offset;

	/* Fetch bootscr_address/bootscr_offset from DT and update */
	if (!ofnode_read_bootscript_address(&bootscr_address,
					    &bootscr_offset)) {
		if (bootscr_offset)
			ret |= env_set_hex("scriptaddr",
					   gd->ram_base +
					   bootscr_offset);
		else
			ret |= env_set_hex("scriptaddr",
					   bootscr_address);
	} else {
		/* Update scriptaddr(bootscr offset) from env */
		scriptaddr = env_get_hex("scriptaddr", 0);
		ret |= env_set_hex("scriptaddr",
				   gd->ram_base + scriptaddr);
	}

	if (!ofnode_read_bootscript_flash(&bootscr_flash_offset,
					  &bootscr_flash_size)) {
		ret |= env_set_hex("script_offset_f", bootscr_flash_offset);
		ret |= env_set_hex("script_size_f", bootscr_flash_size);
	} else {
		debug("!!! Please define bootscr-flash-offset via DT !!!\n");
		ret |= env_set_hex("script_offset_f",
				   CONFIG_BOOT_SCRIPT_OFFSET);
	}

	if (IS_ENABLED(CONFIG_ARCH_ZYNQ) || IS_ENABLED(CONFIG_MICROBLAZE))
		bootm_size = min(bootm_size, (phys_size_t)(SZ_512M + SZ_256M));

	ret |= env_set_addr("bootm_low", (void *)gd->ram_base);
	ret |= env_set_addr("bootm_size", (void *)bootm_size);

	for (id = 0; id <= highest_id; id++) {
		desc = &board_info[id];
		if (desc && desc->header == EEPROM_HEADER_MAGIC) {
			if (desc->manufacturer[0])
				ret |= env_set_by_index("manufacturer", id,
							desc->manufacturer);
			if (desc->name[0])
				ret |= env_set_by_index("name", id,
							desc->name);
			if (desc->revision[0])
				ret |= env_set_by_index("rev", id,
							desc->revision);
			if (desc->serial[0])
				ret |= env_set_by_index("serial", id,
							desc->serial);

			if (desc->uuid[0]) {
				unsigned char uuid[UUID_STR_LEN + 1];
				unsigned char *t = desc->uuid;

				memset(uuid, 0, UUID_STR_LEN + 1);

				sprintf(uuid, "%02x%02x%02x%02x-%02x%02x-%02x%02x-%02x%02x-%02x%02x%02x%02x%02x%02x",
					t[0], t[1], t[2], t[3], t[4], t[5],
					t[6], t[7], t[8], t[9], t[10], t[11],
					t[12], t[13], t[14], t[15]);
				ret |= env_set_by_index("uuid", id, uuid);
			}

			if (!(CONFIG_IS_ENABLED(NET) ||
			      CONFIG_IS_ENABLED(NET_LWIP)))
				continue;

			for (i = 0; i < EEPROM_HDR_NO_OF_MAC_ADDR; i++) {
				if (is_valid_ethaddr((const u8 *)desc->mac_addr[i]))
					ret |= eth_env_set_enetaddr_by_index("eth",
							macid++, desc->mac_addr[i]);
			}
		}
	}

	if (ret)
		printf("%s: Saving run time variables FAILED\n", __func__);

	return 0;
}
#endif

static char *board_name = DEVICE_TREE;

int __maybe_unused board_fit_config_name_match(const char *name)
{
	debug("%s: Check %s, default %s\n", __func__, name, board_name);

#if !defined(CONFIG_XPL_BUILD)
	if (IS_ENABLED(CONFIG_REGEX)) {
		struct slre slre;
		int ret;

		ret = slre_compile(&slre, name);
		if (ret) {
			ret = slre_match(&slre, board_name, strlen(board_name),
					 NULL);
			debug("%s: name match ret = %d\n", __func__,  ret);
			return !ret;
		}
	}
#endif

	if (!strcmp(name, board_name))
		return 0;

	return -1;
}

#if IS_ENABLED(CONFIG_DTB_RESELECT)
#define MAX_NAME_LENGTH	50

char * __maybe_unused __weak board_name_decode(void)
{
	char *board_local_name;
	struct xilinx_board_description *desc;
	int i, id;

	board_local_name = calloc(1, MAX_NAME_LENGTH);
	if (!board_info)
		return NULL;

	for (id = 0; id <= highest_id; id++) {
		desc = &board_info[id];

		/* No board description */
		if (!desc)
			goto error;

		/* Board is not detected */
		if (desc->header != EEPROM_HEADER_MAGIC)
			continue;

		/* The first string should be soc name */
		if (!id)
			strcat(board_local_name, CONFIG_SYS_BOARD);

		/*
		 * For two purpose here:
		 * soc_name- eg: zynqmp-
		 * and between base board and CC eg: ..revA-sck...
		 */
		strcat(board_local_name, "-");

		if (desc->name[0]) {
			/* For DT composition name needs to be lowercase */
			for (i = 0; i < sizeof(desc->name); i++)
				desc->name[i] = tolower(desc->name[i]);

			strcat(board_local_name, desc->name);
		}
		if (desc->revision[0]) {
			strcat(board_local_name, "-rev");

			/* And revision needs to be uppercase */
			for (i = 0; i < sizeof(desc->revision); i++)
				desc->revision[i] = toupper(desc->revision[i]);

			strcat(board_local_name, desc->revision);
		}
	}

	/*
	 * Longer strings will end up with buffer overflow and potential
	 * attacks that's why check it
	 */
	if (strlen(board_local_name) >= MAX_NAME_LENGTH)
		panic("Board name can't be determined\n");

	if (strlen(board_local_name))
		return board_local_name;

error:
	free(board_local_name);
	return NULL;
}

bool __maybe_unused __weak board_detection(void)
{
	if (CONFIG_IS_ENABLED(DM_I2C) && CONFIG_IS_ENABLED(I2C_EEPROM)) {
		int ret;

		ret = xilinx_read_eeprom();
		return !ret ? true : false;
	}

	return false;
}

bool __maybe_unused __weak soc_detection(void)
{
	return false;
}

char * __maybe_unused __weak soc_name_decode(void)
{
	return NULL;
}

int embedded_dtb_select(void)
{
	if (soc_detection()) {
		char *soc_local_name;

		soc_local_name = soc_name_decode();
		if (soc_local_name) {
			board_name = soc_local_name;
			printf("Detected SOC name: %s\n", board_name);

			/* Time to change DTB on fly */
			/* Both ways should work here */
			/* fdtdec_resetup(&rescan); */
			return fdtdec_setup();
		}
	}

	if (board_detection()) {
		char *board_local_name;

		board_local_name = board_name_decode();
		if (board_local_name) {
			board_name = board_local_name;
			printf("Detected name: %s\n", board_name);

			/* Time to change DTB on fly */
			/* Both ways should work here */
			/* fdtdec_resetup(&rescan); */
			fdtdec_setup();
		}
	}
	return 0;
}
#endif

<<<<<<< HEAD
#if defined(CONFIG_LMB)
=======
#ifdef CONFIG_OF_BOARD_SETUP
#define MAX_RAND_SIZE 8
int ft_board_setup(void *blob, struct bd_info *bd)
{
	static const struct node_info nodes[] = {
		{ "arm,pl353-nand-r2p1", MTD_DEV_TYPE_NAND, },
	};

	if (IS_ENABLED(CONFIG_FDT_FIXUP_PARTITIONS) && IS_ENABLED(CONFIG_NAND_ZYNQ))
		fdt_fixup_mtdparts(blob, nodes, ARRAY_SIZE(nodes));

	return 0;
}
#endif

#ifndef CONFIG_XILINX_MINI
>>>>>>> 26124993

#ifndef MMU_SECTION_SIZE
#define MMU_SECTION_SIZE        (1 * 1024 * 1024)
#endif

phys_addr_t board_get_usable_ram_top(phys_size_t total_size)
{
	phys_size_t size;
	phys_addr_t reg;

	if (!total_size)
		return gd->ram_top;

	if (!IS_ALIGNED((ulong)gd->fdt_blob, 0x8))
		panic("Not 64bit aligned DT location: %p\n", gd->fdt_blob);

	size = ALIGN(CONFIG_SYS_MALLOC_LEN + total_size, MMU_SECTION_SIZE);
	reg = get_mem_top(gd->ram_base, gd->ram_size, size,
			  (void *)gd->fdt_blob);
	if (!reg)
		reg = gd->ram_top - size;

	return reg + size;
}
<<<<<<< HEAD
#endif

#ifdef CONFIG_OF_BOARD_SETUP
#define MAX_RAND_SIZE 8
int ft_board_setup(void *blob, struct bd_info *bd)
{
	size_t n = MAX_RAND_SIZE;
	struct udevice *dev;
	u8 buf[MAX_RAND_SIZE];
	int nodeoffset, ret;

	if (uclass_get_device(UCLASS_RNG, 0, &dev) || !dev) {
		debug("No RNG device\n");
		return 0;
	}

	if (dm_rng_read(dev, buf, n)) {
		debug("Reading RNG failed\n");
		return 0;
	}

	if (!blob) {
		debug("No FDT memory address configured. Please configure\n"
		      "the FDT address via \"fdt addr <address>\" command.\n"
		      "Aborting!\n");
		return 0;
	}

	ret = fdt_check_header(blob);
	if (ret < 0) {
		debug("fdt_chosen: %s\n", fdt_strerror(ret));
		return ret;
	}

	nodeoffset = fdt_find_or_add_subnode(blob, 0, "chosen");
	if (nodeoffset < 0) {
		debug("Reading chosen node failed\n");
		return nodeoffset;
	}

	ret = fdt_setprop(blob, nodeoffset, "kaslr-seed", buf, sizeof(buf));
	if (ret < 0) {
		debug("Unable to set kaslr-seed on chosen node: %s\n", fdt_strerror(ret));
		return ret;
	}

	return 0;
}
=======

>>>>>>> 26124993
#endif<|MERGE_RESOLUTION|>--- conflicted
+++ resolved
@@ -663,9 +663,6 @@
 }
 #endif
 
-<<<<<<< HEAD
-#if defined(CONFIG_LMB)
-=======
 #ifdef CONFIG_OF_BOARD_SETUP
 #define MAX_RAND_SIZE 8
 int ft_board_setup(void *blob, struct bd_info *bd)
@@ -682,7 +679,6 @@
 #endif
 
 #ifndef CONFIG_XILINX_MINI
->>>>>>> 26124993
 
 #ifndef MMU_SECTION_SIZE
 #define MMU_SECTION_SIZE        (1 * 1024 * 1024)
@@ -707,56 +703,5 @@
 
 	return reg + size;
 }
-<<<<<<< HEAD
-#endif
-
-#ifdef CONFIG_OF_BOARD_SETUP
-#define MAX_RAND_SIZE 8
-int ft_board_setup(void *blob, struct bd_info *bd)
-{
-	size_t n = MAX_RAND_SIZE;
-	struct udevice *dev;
-	u8 buf[MAX_RAND_SIZE];
-	int nodeoffset, ret;
-
-	if (uclass_get_device(UCLASS_RNG, 0, &dev) || !dev) {
-		debug("No RNG device\n");
-		return 0;
-	}
-
-	if (dm_rng_read(dev, buf, n)) {
-		debug("Reading RNG failed\n");
-		return 0;
-	}
-
-	if (!blob) {
-		debug("No FDT memory address configured. Please configure\n"
-		      "the FDT address via \"fdt addr <address>\" command.\n"
-		      "Aborting!\n");
-		return 0;
-	}
-
-	ret = fdt_check_header(blob);
-	if (ret < 0) {
-		debug("fdt_chosen: %s\n", fdt_strerror(ret));
-		return ret;
-	}
-
-	nodeoffset = fdt_find_or_add_subnode(blob, 0, "chosen");
-	if (nodeoffset < 0) {
-		debug("Reading chosen node failed\n");
-		return nodeoffset;
-	}
-
-	ret = fdt_setprop(blob, nodeoffset, "kaslr-seed", buf, sizeof(buf));
-	if (ret < 0) {
-		debug("Unable to set kaslr-seed on chosen node: %s\n", fdt_strerror(ret));
-		return ret;
-	}
-
-	return 0;
-}
-=======
-
->>>>>>> 26124993
+
 #endif