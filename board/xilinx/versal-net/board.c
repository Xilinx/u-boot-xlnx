--- conflicted
+++ resolved
@@ -176,8 +176,6 @@
 	debug("timer 0x%llx\n", get_ticks());
 	debug("timer 0x%llx\n", get_ticks());
 
-<<<<<<< HEAD
-=======
 	return 0;
 }
 
@@ -318,39 +316,12 @@
 		env_set("boot_targets", new_targets);
 	}
 
->>>>>>> 84b83556
-	return 0;
-}
-
-static u8 versal_net_get_bootmode(void)
-{
-	u8 bootmode;
-	u32 reg = 0;
-
-	reg = readl(&crp_base->boot_mode_usr);
-
-	if (reg >> BOOT_MODE_ALT_SHIFT)
-		reg >>= BOOT_MODE_ALT_SHIFT;
-
-	bootmode = reg & BOOT_MODES_MASK;
-
-	return bootmode;
+	return 0;
 }
 
 int board_late_init(void)
 {
-<<<<<<< HEAD
-	u8 bootmode;
-	struct udevice *dev;
-	int bootseq = -1;
-	int bootseq_len = 0;
-	int env_targets_len = 0;
-	const char *mode = NULL;
-	char *new_targets;
-	char *env_targets;
-=======
 	int ret;
->>>>>>> 84b83556
 
 	if (!(gd->flags & GD_FLG_ENV_DEFAULT)) {
 		debug("Saved variables - Skipping\n");
@@ -360,119 +331,10 @@
 	if (!IS_ENABLED(CONFIG_ENV_VARS_UBOOT_RUNTIME_CONFIG))
 		return 0;
 
-<<<<<<< HEAD
-	bootmode = versal_net_get_bootmode();
-
-	puts("Bootmode: ");
-	switch (bootmode) {
-	case USB_MODE:
-		puts("USB_MODE\n");
-		mode = "usb_dfu0 usb_dfu1";
-		break;
-	case JTAG_MODE:
-		puts("JTAG_MODE\n");
-		mode = "jtag pxe dhcp";
-		break;
-	case QSPI_MODE_24BIT:
-		puts("QSPI_MODE_24\n");
-		if (uclass_get_device_by_name(UCLASS_SPI,
-					      "spi@f1030000", &dev)) {
-			debug("QSPI driver for QSPI device is not present\n");
-			break;
-		}
-		mode = "xspi";
-		bootseq = dev_seq(dev);
-		break;
-	case QSPI_MODE_32BIT:
-		puts("QSPI_MODE_32\n");
-		if (uclass_get_device_by_name(UCLASS_SPI,
-					      "spi@f1030000", &dev)) {
-			debug("QSPI driver for QSPI device is not present\n");
-			break;
-		}
-		mode = "xspi";
-		bootseq = dev_seq(dev);
-		break;
-	case OSPI_MODE:
-		puts("OSPI_MODE\n");
-		if (uclass_get_device_by_name(UCLASS_SPI,
-					      "spi@f1010000", &dev)) {
-			debug("OSPI driver for OSPI device is not present\n");
-			break;
-		}
-		mode = "xspi";
-		bootseq = dev_seq(dev);
-		break;
-	case EMMC_MODE:
-		puts("EMMC_MODE\n");
-		mode = "mmc";
-		bootseq = dev_seq(dev);
-		break;
-	case SD_MODE:
-		puts("SD_MODE\n");
-		if (uclass_get_device_by_name(UCLASS_MMC,
-					      "mmc@f1040000", &dev)) {
-			debug("SD0 driver for SD0 device is not present\n");
-			break;
-		}
-		debug("mmc0 device found at %p, seq %d\n", dev, dev_seq(dev));
-
-		mode = "mmc";
-		bootseq = dev_seq(dev);
-		break;
-	case SD1_LSHFT_MODE:
-		puts("LVL_SHFT_");
-		fallthrough;
-	case SD_MODE1:
-		puts("SD_MODE1\n");
-		if (uclass_get_device_by_name(UCLASS_MMC,
-					      "mmc@f1050000", &dev)) {
-			debug("SD1 driver for SD1 device is not present\n");
-			break;
-		}
-		debug("mmc1 device found at %p, seq %d\n", dev, dev_seq(dev));
-
-		mode = "mmc";
-		bootseq = dev_seq(dev);
-		break;
-	default:
-		printf("Invalid Boot Mode:0x%x\n", bootmode);
-		break;
-	}
-
-	if (mode) {
-		if (bootseq >= 0) {
-			bootseq_len = snprintf(NULL, 0, "%i", bootseq);
-			debug("Bootseq len: %x\n", bootseq_len);
-		}
-
-		/*
-		 * One terminating char + one byte for space between mode
-		 * and default boot_targets
-		 */
-		env_targets = env_get("boot_targets");
-		if (env_targets)
-			env_targets_len = strlen(env_targets);
-
-		new_targets = calloc(1, strlen(mode) + env_targets_len + 2 +
-				     bootseq_len);
-		if (!new_targets)
-			return -ENOMEM;
-
-		if (bootseq >= 0)
-			sprintf(new_targets, "%s%x %s", mode, bootseq,
-				env_targets ? env_targets : "");
-		else
-			sprintf(new_targets, "%s %s", mode,
-				env_targets ? env_targets : "");
-
-		env_set("boot_targets", new_targets);
-=======
 	if (IS_ENABLED(CONFIG_DISTRO_DEFAULTS)) {
 		ret = boot_targets_setup();
 		if (ret)
 			return ret;
->>>>>>> 84b83556
 	}
 
 	return board_late_init_xilinx();
