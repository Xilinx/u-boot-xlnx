# SPDX-License-Identifier: GPL-2.0+

# Grab our configured image.  The source for this is found at:
# https://gitlab.denx.de/u-boot/gitlab-ci-runner
<<<<<<< HEAD
image: trini/u-boot-gitlab-ci-runner:bionic-20191202-10Jan2020
=======
image: trini/u-boot-gitlab-ci-runner:bionic-20200807-02Sep2020
>>>>>>> e93ed120

# We run some tests in different order, to catch some failures quicker.
stages:
  - testsuites
  - test.py
  - world build

.buildman_and_testpy_template: &buildman_and_testpy_dfn
  tags: [ 'all' ]
  stage: test.py
  before_script:
    # Clone uboot-test-hooks
    - git clone --depth=1 git://github.com/swarren/uboot-test-hooks.git /tmp/uboot-test-hooks
    - ln -s travis-ci /tmp/uboot-test-hooks/bin/`hostname`
    - ln -s travis-ci /tmp/uboot-test-hooks/py/`hostname`
    - grub-mkimage --prefix="" -o ~/grub_x86.efi -O i386-efi normal  echo lsefimmap lsefi lsefisystab efinet tftp minicmd
    - grub-mkimage --prefix="" -o ~/grub_x64.efi -O x86_64-efi normal  echo lsefimmap lsefi lsefisystab efinet tftp minicmd
    - if [[ "${TEST_PY_BD}" == "qemu-riscv32_spl" ]]; then
        wget -O - https://github.com/riscv/opensbi/releases/download/v0.8/opensbi-0.8-rv-bin.tar.xz | tar -C /tmp -xJ;
        export OPENSBI=/tmp/opensbi-0.8-rv-bin/share/opensbi/ilp32/generic/firmware/fw_dynamic.bin;
      fi
    - if [[ "${TEST_PY_BD}" == "qemu-riscv64_spl" ]]; then
        wget -O - https://github.com/riscv/opensbi/releases/download/v0.8/opensbi-0.8-rv-bin.tar.xz | tar -C /tmp -xJ;
        export OPENSBI=/tmp/opensbi-0.8-rv-bin/share/opensbi/lp64/generic/firmware/fw_dynamic.bin;
      fi

  after_script:
    - rm -rf /tmp/uboot-test-hooks /tmp/venv
  script:
    # If we've been asked to use clang only do one configuration.
    - export UBOOT_TRAVIS_BUILD_DIR=/tmp/${TEST_PY_BD}
    - tools/buildman/buildman -o ${UBOOT_TRAVIS_BUILD_DIR} -w -E -W -e
        --board ${TEST_PY_BD} ${OVERRIDE}
    - cp ~/grub_x86.efi $UBOOT_TRAVIS_BUILD_DIR/
    - cp ~/grub_x64.efi $UBOOT_TRAVIS_BUILD_DIR/
    - cp /opt/grub/grubriscv64.efi $UBOOT_TRAVIS_BUILD_DIR/grub_riscv64.efi
    - cp /opt/grub/grubriscv32.efi $UBOOT_TRAVIS_BUILD_DIR/grub_riscv32.efi
    - cp /opt/grub/grubaa64.efi $UBOOT_TRAVIS_BUILD_DIR/grub_arm64.efi
    - cp /opt/grub/grubarm.efi $UBOOT_TRAVIS_BUILD_DIR/grub_arm.efi
    - virtualenv -p /usr/bin/python3 /tmp/venv
    - . /tmp/venv/bin/activate
    - pip install -r test/py/requirements.txt
    # "${var:+"-k $var"}" expands to "" if $var is empty, "-k $var" if not
    - export PATH=/opt/qemu/bin:/tmp/uboot-test-hooks/bin:${PATH};
      export PYTHONPATH=/tmp/uboot-test-hooks/py/travis-ci;
      ./test/py/test.py -ra --bd ${TEST_PY_BD} ${TEST_PY_ID}
        ${TEST_PY_TEST_SPEC:+"-k ${TEST_PY_TEST_SPEC}"}
        --build-dir "$UBOOT_TRAVIS_BUILD_DIR"

build all 32bit ARM platforms:
  tags: [ 'all' ]
  stage: world build
  script:
    - ret=0;
      ./tools/buildman/buildman -o /tmp -P -E -W arm -x aarch64 || ret=$?;
      if [[ $ret -ne 0 ]]; then
        ./tools/buildman/buildman -o /tmp -seP;
        exit $ret;
      fi;

build all 64bit ARM platforms:
  tags: [ 'all' ]
  stage: world build
  script:
    - virtualenv -p /usr/bin/python3 /tmp/venv
    - . /tmp/venv/bin/activate
    - pip install pyelftools
    - ret=0;
      ./tools/buildman/buildman -o /tmp -P -E -W aarch64 || ret=$?;
      if [[ $ret -ne 0 ]]; then
        ./tools/buildman/buildman -o /tmp -seP;
        exit $ret;
      fi;

build all PowerPC platforms:
  tags: [ 'all' ]
  stage: world build
  script:
    - ret=0;
      ./tools/buildman/buildman -o /tmp -P -E -W powerpc || ret=$?;
      if [[ $ret -ne 0 ]]; then
        ./tools/buildman/buildman -o /tmp -seP;
        exit $ret;
      fi;

build all other platforms:
  tags: [ 'all' ]
  stage: world build
  script:
    - ret=0;
      ./tools/buildman/buildman -o /tmp -P -E -W -x arm,powerpc || ret=$?;
      if [[ $ret -ne 0 ]]; then
        ./tools/buildman/buildman -o /tmp -seP;
        exit $ret;
      fi;

# QA jobs for code analytics
# static code analysis with cppcheck (we can add --enable=all later)
cppcheck:
  tags: [ 'all' ]
  stage: testsuites
  script:
    - cppcheck -j$(nproc) --force --quiet --inline-suppr .

# search for TODO within source tree
grep TODO/FIXME/HACK:
  tags: [ 'all' ]
  stage: testsuites
  script:
    - grep -r TODO .
    - grep -r FIXME .
    # search for HACK within source tree and ignore HACKKIT board
    - grep -r HACK . | grep -v HACKKIT

# build HTML documentation
htmldocs:
  tags: [ 'all' ]
  stage: testsuites
  script:
    - make htmldocs

# some statistics about the code base
sloccount:
  tags: [ 'all' ]
  stage: testsuites
  script:
    - sloccount .

# ensure all configs have MAINTAINERS entries
Check for configs without MAINTAINERS entry:
  tags: [ 'all' ]
  stage: testsuites
  script:
    - if [ `./tools/genboardscfg.py -f 2>&1 | wc -l` -ne 0 ]; then exit 1; fi

# Ensure host tools build
Build tools-only:
  tags: [ 'all' ]
  stage: testsuites
  script:
    - make tools-only_config tools-only -j$(nproc)

# Ensure env tools build
Build envtools:
  tags: [ 'all' ]
  stage: testsuites
  script:
    - make tools-only_config envtools -j$(nproc)

Run binman, buildman, dtoc, Kconfig and patman testsuites:
  tags: [ 'all' ]
  stage: testsuites
  script:
    - git config --global user.name "GitLab CI Runner";
      git config --global user.email trini@konsulko.com;
      export USER=gitlab;
      virtualenv -p /usr/bin/python3 /tmp/venv;
      . /tmp/venv/bin/activate;
      pip install pyelftools pytest pygit2;
      export UBOOT_TRAVIS_BUILD_DIR=/tmp/sandbox_spl;
      export PYTHONPATH="${UBOOT_TRAVIS_BUILD_DIR}/scripts/dtc/pylibfdt";
      export PATH="${UBOOT_TRAVIS_BUILD_DIR}/scripts/dtc:${PATH}";
      ./tools/buildman/buildman -o ${UBOOT_TRAVIS_BUILD_DIR} -w sandbox_spl;
      ./tools/binman/binman --toolpath ${UBOOT_TRAVIS_BUILD_DIR}/tools test;
      ./tools/buildman/buildman -t;
      ./tools/dtoc/dtoc -t;
      ./tools/patman/patman test;
      make testconfig

Run tests for Nokia RX-51 (aka N900):
  tags: [ 'all' ]
  stage: testsuites
  script:
    - ./tools/buildman/buildman --fetch-arch arm;
      export PATH=~/.buildman-toolchains/gcc-9.2.0-nolibc/arm-linux-gnueabi/bin/:$PATH;
      test/nokia_rx51_test.sh

# Test sandbox with test.py
sandbox test.py:
  tags: [ 'all' ]
  variables:
    TEST_PY_BD: "sandbox"
  <<: *buildman_and_testpy_dfn

sandbox with clang test.py:
  tags: [ 'all' ]
  variables:
    TEST_PY_BD: "sandbox"
    OVERRIDE: "-O clang-10"
  <<: *buildman_and_testpy_dfn

sandbox_spl test.py:
  tags: [ 'all' ]
  variables:
    TEST_PY_BD: "sandbox_spl"
    TEST_PY_TEST_SPEC: "test_ofplatdata or test_handoff or test_spl"
  <<: *buildman_and_testpy_dfn

evb-ast2500 test.py:
  tags: [ 'all' ]
  variables:
    TEST_PY_BD: "evb-ast2500"
    TEST_PY_ID: "--id qemu"
  <<: *buildman_and_testpy_dfn

sandbox_flattree test.py:
  tags: [ 'all' ]
  variables:
    TEST_PY_BD: "sandbox_flattree"
  <<: *buildman_and_testpy_dfn

vexpress_ca15_tc2 test.py:
  tags: [ 'all' ]
  variables:
    TEST_PY_BD: "vexpress_ca15_tc2"
    TEST_PY_ID: "--id qemu"
  <<: *buildman_and_testpy_dfn

vexpress_ca9x4 test.py:
  tags: [ 'all' ]
  variables:
    TEST_PY_BD: "vexpress_ca9x4"
    TEST_PY_ID: "--id qemu"
  <<: *buildman_and_testpy_dfn

integratorcp_cm926ejs test.py:
  tags: [ 'all' ]
  variables:
    TEST_PY_BD: "integratorcp_cm926ejs"
    TEST_PY_TEST_SPEC: "not sleep"
    TEST_PY_ID: "--id qemu"
  <<: *buildman_and_testpy_dfn

qemu_arm test.py:
  tags: [ 'all' ]
  variables:
    TEST_PY_BD: "qemu_arm"
    TEST_PY_TEST_SPEC: "not sleep"
  <<: *buildman_and_testpy_dfn

qemu_arm64 test.py:
  tags: [ 'all' ]
  variables:
    TEST_PY_BD: "qemu_arm64"
    TEST_PY_TEST_SPEC: "not sleep"
  <<: *buildman_and_testpy_dfn

qemu_mips test.py:
  tags: [ 'all' ]
  variables:
    TEST_PY_BD: "qemu_mips"
    TEST_PY_TEST_SPEC: "not sleep"
  <<: *buildman_and_testpy_dfn

qemu_mipsel test.py:
  tags: [ 'all' ]
  variables:
    TEST_PY_BD: "qemu_mipsel"
    TEST_PY_TEST_SPEC: "not sleep"
  <<: *buildman_and_testpy_dfn

qemu_mips64 test.py:
  tags: [ 'all' ]
  variables:
    TEST_PY_BD: "qemu_mips64"
    TEST_PY_TEST_SPEC: "not sleep"
  <<: *buildman_and_testpy_dfn

qemu_mips64el test.py:
  tags: [ 'all' ]
  variables:
    TEST_PY_BD: "qemu_mips64el"
    TEST_PY_TEST_SPEC: "not sleep"
  <<: *buildman_and_testpy_dfn

qemu_malta test.py:
  tags: [ 'all' ]
  variables:
    TEST_PY_BD: "malta"
    TEST_PY_TEST_SPEC: "not sleep and not efi"
    TEST_PY_ID: "--id qemu"
  <<: *buildman_and_testpy_dfn

qemu_maltael test.py:
  tags: [ 'all' ]
  variables:
    TEST_PY_BD: "maltael"
    TEST_PY_TEST_SPEC: "not sleep and not efi"
    TEST_PY_ID: "--id qemu"
  <<: *buildman_and_testpy_dfn

qemu_malta64 test.py:
  tags: [ 'all' ]
  variables:
    TEST_PY_BD: "malta64"
    TEST_PY_TEST_SPEC: "not sleep and not efi"
    TEST_PY_ID: "--id qemu"
  <<: *buildman_and_testpy_dfn

qemu_malta64el test.py:
  tags: [ 'all' ]
  variables:
    TEST_PY_BD: "malta64el"
    TEST_PY_TEST_SPEC: "not sleep and not efi"
    TEST_PY_ID: "--id qemu"
  <<: *buildman_and_testpy_dfn

qemu-ppce500 test.py:
  tags: [ 'all' ]
  variables:
    TEST_PY_BD: "qemu-ppce500"
    TEST_PY_TEST_SPEC: "not sleep"
  <<: *buildman_and_testpy_dfn

qemu-riscv32 test.py:
  tags: [ 'all' ]
  variables:
    TEST_PY_BD: "qemu-riscv32"
    TEST_PY_TEST_SPEC: "not sleep"
  <<: *buildman_and_testpy_dfn

qemu-riscv64 test.py:
  tags: [ 'all' ]
  variables:
    TEST_PY_BD: "qemu-riscv64"
    TEST_PY_TEST_SPEC: "not sleep"
  <<: *buildman_and_testpy_dfn

qemu-riscv32_spl test.py:
  tags: [ 'all' ]
  variables:
    TEST_PY_BD: "qemu-riscv32_spl"
    TEST_PY_TEST_SPEC: "not sleep"
  <<: *buildman_and_testpy_dfn

qemu-riscv64_spl test.py:
  tags: [ 'all' ]
  variables:
    TEST_PY_BD: "qemu-riscv64_spl"
    TEST_PY_TEST_SPEC: "not sleep"
  <<: *buildman_and_testpy_dfn

qemu-x86 test.py:
  tags: [ 'all' ]
  variables:
    TEST_PY_BD: "qemu-x86"
    TEST_PY_TEST_SPEC: "not sleep"
  <<: *buildman_and_testpy_dfn

qemu-x86_64 test.py:
  tags: [ 'all' ]
  variables:
    TEST_PY_BD: "qemu-x86_64"
    TEST_PY_TEST_SPEC: "not sleep"
  <<: *buildman_and_testpy_dfn

<<<<<<< HEAD
=======
r2dplus_i82557c test.py:
  tags: [ 'all' ]
  variables:
    TEST_PY_BD: "r2dplus"
    TEST_PY_ID: "--id i82557c_qemu"
  <<: *buildman_and_testpy_dfn

r2dplus_pcnet test.py:
  tags: [ 'all' ]
  variables:
    TEST_PY_BD: "r2dplus"
    TEST_PY_ID: "--id pcnet_qemu"
  <<: *buildman_and_testpy_dfn

r2dplus_rtl8139 test.py:
  tags: [ 'all' ]
  variables:
    TEST_PY_BD: "r2dplus"
    TEST_PY_ID: "--id rtl8139_qemu"
  <<: *buildman_and_testpy_dfn

r2dplus_tulip test.py:
  tags: [ 'all' ]
  variables:
    TEST_PY_BD: "r2dplus"
    TEST_PY_ID: "--id tulip_qemu"
  <<: *buildman_and_testpy_dfn

>>>>>>> e93ed120
xilinx_zynq_virt test.py:
  tags: [ 'all' ]
  variables:
    TEST_PY_BD: "xilinx_zynq_virt"
    TEST_PY_TEST_SPEC: "not sleep"
    TEST_PY_ID: "--id qemu"
<<<<<<< HEAD
    BUILDMAN: "^xilinx_zynq_virt$"
=======
>>>>>>> e93ed120
  <<: *buildman_and_testpy_dfn

xilinx_versal_virt test.py:
  tags: [ 'all' ]
  variables:
    TEST_PY_BD: "xilinx_versal_virt"
    TEST_PY_TEST_SPEC: "not sleep"
    TEST_PY_ID: "--id qemu"
  <<: *buildman_and_testpy_dfn

xtfpga test.py:
  tags: [ 'all' ]
  variables:
    TEST_PY_BD: "xtfpga"
    TEST_PY_TEST_SPEC: "not sleep"
    TEST_PY_ID: "--id qemu"
  <<: *buildman_and_testpy_dfn<|MERGE_RESOLUTION|>--- conflicted
+++ resolved
@@ -2,11 +2,7 @@
 
 # Grab our configured image.  The source for this is found at:
 # https://gitlab.denx.de/u-boot/gitlab-ci-runner
-<<<<<<< HEAD
-image: trini/u-boot-gitlab-ci-runner:bionic-20191202-10Jan2020
-=======
 image: trini/u-boot-gitlab-ci-runner:bionic-20200807-02Sep2020
->>>>>>> e93ed120
 
 # We run some tests in different order, to catch some failures quicker.
 stages:
@@ -363,8 +359,6 @@
     TEST_PY_TEST_SPEC: "not sleep"
   <<: *buildman_and_testpy_dfn
 
-<<<<<<< HEAD
-=======
 r2dplus_i82557c test.py:
   tags: [ 'all' ]
   variables:
@@ -393,17 +387,12 @@
     TEST_PY_ID: "--id tulip_qemu"
   <<: *buildman_and_testpy_dfn
 
->>>>>>> e93ed120
 xilinx_zynq_virt test.py:
   tags: [ 'all' ]
   variables:
     TEST_PY_BD: "xilinx_zynq_virt"
     TEST_PY_TEST_SPEC: "not sleep"
     TEST_PY_ID: "--id qemu"
-<<<<<<< HEAD
-    BUILDMAN: "^xilinx_zynq_virt$"
-=======
->>>>>>> e93ed120
   <<: *buildman_and_testpy_dfn
 
 xilinx_versal_virt test.py:
