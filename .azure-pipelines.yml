--- conflicted
+++ resolved
@@ -1,12 +1,8 @@
 variables:
   windows_vm: vs2017-win2016
   ubuntu_vm: ubuntu-18.04
-<<<<<<< HEAD
-  ci_runner_image: trini/u-boot-gitlab-ci-runner:bionic-20191202-10Jan2020
-=======
   macos_vm: macOS-10.15
   ci_runner_image: trini/u-boot-gitlab-ci-runner:bionic-20200807-02Sep2020
->>>>>>> e93ed120
   # Add '-u 0' options for Azure pipelines, otherwise we get "permission
   # denied" error when it tries to "useradd -m -u 1001 vsts_azpcontainer",
   # since our $(ci_runner_image) user is not root.
@@ -257,9 +253,6 @@
         qemu_x86_64:
           TEST_PY_BD: "qemu-x86_64"
           TEST_PY_TEST_SPEC: "not sleep"
-<<<<<<< HEAD
-          BUILDMAN: "^qemu-x86_64$"
-=======
         r2dplus_i82557c:
           TEST_PY_BD: "r2dplus"
           TEST_PY_ID: "--id i82557c_qemu"
@@ -272,15 +265,10 @@
         r2dplus_tulip:
           TEST_PY_BD: "r2dplus"
           TEST_PY_ID: "--id tulip_qemu"
->>>>>>> e93ed120
         xilinx_zynq_virt:
           TEST_PY_BD: "xilinx_zynq_virt"
           TEST_PY_ID: "--id qemu"
           TEST_PY_TEST_SPEC: "not sleep"
-<<<<<<< HEAD
-          BUILDMAN: "^xilinx_zynq_virt$"
-=======
->>>>>>> e93ed120
         xilinx_versal_virt:
           TEST_PY_BD: "xilinx_versal_virt"
           TEST_PY_ID: "--id qemu"
