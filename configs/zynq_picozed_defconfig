--- conflicted
+++ resolved
@@ -6,9 +6,5 @@
 # CONFIG_CMD_IMLS is not set
 # CONFIG_CMD_FLASH is not set
 # CONFIG_CMD_SETEXPR is not set
-<<<<<<< HEAD
 CONFIG_OF_EMBED=y
-=======
-CONFIG_OF_EMBED=y
-CONFIG_NET_RANDOM_ETHADDR=y
->>>>>>> 5ec0003b
+CONFIG_NET_RANDOM_ETHADDR=y