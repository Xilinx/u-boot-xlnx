menu "Environment"

config ENV_SUPPORT
	def_bool y

config SAVEENV
	def_bool y if CMD_SAVEENV

config ENV_OVERWRITE
	bool "Enable overwriting environment"
	help
	  Use this to permit overriding of certain environmental variables
	  like Ethernet and Serial

config ENV_IS_NOWHERE
	bool "Environment is not stored"
	default y if !ENV_IS_IN_EEPROM && !ENV_IS_IN_EXT4 && \
		     !ENV_IS_IN_FAT && !ENV_IS_IN_FLASH && \
		     !ENV_IS_IN_MMC && !ENV_IS_IN_NAND && \
		     !ENV_IS_IN_NVRAM && !ENV_IS_IN_ONENAND && \
		     !ENV_IS_IN_REMOTE && !ENV_IS_IN_SPI_FLASH && \
		     !ENV_IS_IN_UBI
	help
	  Define this if you don't want to or can't have an environment stored
	  on a storage medium. In this case the environment will still exist
	  while U-Boot is running, but once U-Boot exits it will not be
	  stored. U-Boot will therefore always start up with a default
	  environment.

config ENV_IS_IN_EEPROM
	bool "Environment in EEPROM"
	depends on !CHAIN_OF_TRUST
	help
	  Use this if you have an EEPROM or similar serial access
	  device and a driver for it.

	  - CONFIG_ENV_OFFSET:
	  - CONFIG_ENV_SIZE:

	  These two #defines specify the offset and size of the
	  environment area within the total memory of your EEPROM.

	  Note that we consider the length of the address field to
	  still be one byte because the extra address bits are hidden
	  in the chip address.

	  - CONFIG_I2C_ENV_EEPROM_BUS
	  if you have an Environment on an EEPROM reached over
	  I2C muxes, you can define here, how to reach this
	  EEPROM. For example:

	  #define CONFIG_I2C_ENV_EEPROM_BUS	  1

	  EEPROM which holds the environment, is reached over
	  a pca9547 i2c mux with address 0x70, channel 3.

config ENV_IS_IN_FAT
	bool "Environment is in a FAT filesystem"
	depends on !CHAIN_OF_TRUST
	default y if ARCH_BCM283X
	default y if ARCH_SUNXI && MMC
	default y if MMC_OMAP_HS && TI_COMMON_CMD_OPTIONS
	select FS_FAT
	select FAT_WRITE
	help
	  Define this if you want to use the FAT file system for the environment.

config ENV_IS_IN_EXT4
	bool "Environment is in a EXT4 filesystem"
	depends on !CHAIN_OF_TRUST
	select FS_EXT4
	select EXT4_WRITE
	help
	  Define this if you want to use the EXT4 file system for the environment.

config ENV_IS_IN_FLASH
	bool "Environment in flash memory"
	depends on !CHAIN_OF_TRUST
	default y if ARCH_CINTEGRATOR
	default y if ARCH_INTEGRATOR_CP
	default y if M548x || M547x || M5282
	default y if MCF532x || MCF52x2
	default y if MPC86xx || MPC83xx
	default y if ARCH_MPC8548
	default y if SH && !CPU_SH4
	help
	  Define this if you have a flash device which you want to use for the
	  environment.

	  a) The environment occupies one whole flash sector, which is
	   "embedded" in the text segment with the U-Boot code. This
	   happens usually with "bottom boot sector" or "top boot
	   sector" type flash chips, which have several smaller
	   sectors at the start or the end. For instance, such a
	   layout can have sector sizes of 8, 2x4, 16, Nx32 kB. In
	   such a case you would place the environment in one of the
	   4 kB sectors - with U-Boot code before and after it. With
	   "top boot sector" type flash chips, you would put the
	   environment in one of the last sectors, leaving a gap
	   between U-Boot and the environment.

	  CONFIG_ENV_OFFSET:

	   Offset of environment data (variable area) to the
	   beginning of flash memory; for instance, with bottom boot
	   type flash chips the second sector can be used: the offset
	   for this sector is given here.

	   CONFIG_ENV_OFFSET is used relative to CONFIG_SYS_FLASH_BASE.

	  CONFIG_ENV_ADDR:

	   This is just another way to specify the start address of
	   the flash sector containing the environment (instead of
	   CONFIG_ENV_OFFSET).

	  CONFIG_ENV_SECT_SIZE:

	   Size of the sector containing the environment.


	  b) Sometimes flash chips have few, equal sized, BIG sectors.
	   In such a case you don't want to spend a whole sector for
	   the environment.

	  CONFIG_ENV_SIZE:

	   If you use this in combination with CONFIG_ENV_IS_IN_FLASH
	   and CONFIG_ENV_SECT_SIZE, you can specify to use only a part
	   of this flash sector for the environment. This saves
	   memory for the RAM copy of the environment.

	   It may also save flash memory if you decide to use this
	   when your environment is "embedded" within U-Boot code,
	   since then the remainder of the flash sector could be used
	   for U-Boot code. It should be pointed out that this is
	   STRONGLY DISCOURAGED from a robustness point of view:
	   updating the environment in flash makes it always
	   necessary to erase the WHOLE sector. If something goes
	   wrong before the contents has been restored from a copy in
	   RAM, your target system will be dead.

	  CONFIG_ENV_ADDR_REDUND

	   These settings describe a second storage area used to hold
	   a redundant copy of the environment data, so that there is
	   a valid backup copy in case there is a power failure during
	   a "saveenv" operation.

	  BE CAREFUL! Any changes to the flash layout, and some changes to the
	  source code will make it necessary to adapt <board>/u-boot.lds*
	  accordingly!

config ENV_IS_IN_MMC
	bool "Environment in an MMC device"
	depends on !CHAIN_OF_TRUST
	depends on MMC
	default y if ARCH_EXYNOS4
	default y if MX6SX || MX7D
	default y if TEGRA30 || TEGRA124
	default y if TEGRA_ARMV8_COMMON
	help
	  Define this if you have an MMC device which you want to use for the
	  environment.

	  CONFIG_SYS_MMC_ENV_DEV:

	  Specifies which MMC device the environment is stored in.

	  CONFIG_SYS_MMC_ENV_PART (optional):

	  Specifies which MMC partition the environment is stored in. If not
	  set, defaults to partition 0, the user area. Common values might be
	  1 (first MMC boot partition), 2 (second MMC boot partition).

	  CONFIG_ENV_OFFSET:
	  CONFIG_ENV_SIZE:

	  These two #defines specify the offset and size of the environment
	  area within the specified MMC device.

	  If offset is positive (the usual case), it is treated as relative to
	  the start of the MMC partition. If offset is negative, it is treated
	  as relative to the end of the MMC partition. This can be useful if
	  your board may be fitted with different MMC devices, which have
	  different sizes for the MMC partitions, and you always want the
	  environment placed at the very end of the partition, to leave the
	  maximum possible space before it, to store other data.

	  These two values are in units of bytes, but must be aligned to an
	  MMC sector boundary.

	  CONFIG_ENV_OFFSET_REDUND (optional):

	  Specifies a second storage area, of CONFIG_ENV_SIZE size, used to
	  hold a redundant copy of the environment data. This provides a
	  valid backup copy in case the other copy is corrupted, e.g. due
	  to a power failure during a "saveenv" operation.

	  This value may also be positive or negative; this is handled in the
	  same way as CONFIG_ENV_OFFSET.

	  In case CONFIG_SYS_MMC_ENV_PART is 1 (i.e. environment in eMMC boot
	  partition) then setting CONFIG_ENV_OFFSET_REDUND to the same value
	  as CONFIG_ENV_OFFSET makes use of the second eMMC boot partition for
	  the redundant environment copy.

	  This value is also in units of bytes, but must also be aligned to
	  an MMC sector boundary.

config ENV_IS_IN_NAND
	bool "Environment in a NAND device"
	depends on !CHAIN_OF_TRUST
	help
	  Define this if you have a NAND device which you want to use for the
	  environment.

	  - CONFIG_ENV_OFFSET:
	  - CONFIG_ENV_SIZE:

	  These two #defines specify the offset and size of the environment
	  area within the first NAND device.  CONFIG_ENV_OFFSET must be
	  aligned to an erase block boundary.

	  - CONFIG_ENV_OFFSET_REDUND (optional):

	  This setting describes a second storage area of CONFIG_ENV_SIZE
	  size used to hold a redundant copy of the environment data, so
	  that there is a valid backup copy in case there is a power failure
	  during a "saveenv" operation.	 CONFIG_ENV_OFFSET_REDUND must be
	  aligned to an erase block boundary.

	  - CONFIG_ENV_RANGE (optional):

	  Specifies the length of the region in which the environment
	  can be written.  This should be a multiple of the NAND device's
	  block size.  Specifying a range with more erase blocks than
	  are needed to hold CONFIG_ENV_SIZE allows bad blocks within
	  the range to be avoided.

	  - CONFIG_ENV_OFFSET_OOB (optional):

	  Enables support for dynamically retrieving the offset of the
	  environment from block zero's out-of-band data.  The
	  "nand env.oob" command can be used to record this offset.
	  Currently, CONFIG_ENV_OFFSET_REDUND is not supported when
	  using CONFIG_ENV_OFFSET_OOB.

config ENV_IS_IN_NVRAM
	bool "Environment in a non-volatile RAM"
	depends on !CHAIN_OF_TRUST
	help
	  Define this if you have some non-volatile memory device
	  (NVRAM, battery buffered SRAM) which you want to use for the
	  environment.

	  - CONFIG_ENV_ADDR:
	  - CONFIG_ENV_SIZE:

	  These two #defines are used to determine the memory area you
	  want to use for environment. It is assumed that this memory
	  can just be read and written to, without any special
	  provision.

config ENV_IS_IN_ONENAND
	bool "Environment is in OneNAND"
	depends on !CHAIN_OF_TRUST
	help
	  Define this if you want to put your local device's environment in
	  OneNAND.

	  - CONFIG_ENV_ADDR:
	  - CONFIG_ENV_SIZE:

	  These two #defines are used to determine the device range you
	  want to use for environment. It is assumed that this memory
	  can just be read and written to, without any special
	  provision.

config ENV_IS_IN_REMOTE
	bool "Environment is in remote memory space"
	depends on !CHAIN_OF_TRUST
	help
	  Define this if you have a remote memory space which you
	  want to use for the local device's environment.

	  - CONFIG_ENV_ADDR:
	  - CONFIG_ENV_SIZE:

	  These two #defines specify the address and size of the
	  environment area within the remote memory space. The
	  local device can get the environment from remote memory
	  space by SRIO or PCIE links.

config ENV_IS_IN_SPI_FLASH
	bool "Environment is in SPI flash"
	depends on !CHAIN_OF_TRUST && SPI
	default y if ARMADA_XP
	default y if INTEL_BAYTRAIL
	default y if INTEL_BRASWELL
	default y if INTEL_BROADWELL
	default y if NORTHBRIDGE_INTEL_IVYBRIDGE
	default y if INTEL_QUARK
	default y if INTEL_QUEENSBAY
	help
	  Define this if you have a SPI Flash memory device which you
	  want to use for the environment.

	  - CONFIG_ENV_OFFSET:
	  - CONFIG_ENV_SIZE:

	  These two #defines specify the offset and size of the
	  environment area within the SPI Flash. CONFIG_ENV_OFFSET must be
	  aligned to an erase sector boundary.

	  - CONFIG_ENV_SECT_SIZE:

	  Define the SPI flash's sector size.

	  - CONFIG_ENV_OFFSET_REDUND (optional):

	  This setting describes a second storage area of CONFIG_ENV_SIZE
	  size used to hold a redundant copy of the environment data, so
	  that there is a valid backup copy in case there is a power failure
	  during a "saveenv" operation. CONFIG_ENV_OFFSET_REDUND must be
	  aligned to an erase sector boundary.

config ENV_SECT_SIZE_AUTO
	bool "Use automatically detected sector size"
	depends on ENV_IS_IN_SPI_FLASH
	help
	  Some boards exist in multiple variants, with different
	  flashes having different sector sizes. In such cases, you
	  can select this option to make U-Boot use the actual sector
	  size when figuring out how much to erase, which can thus be
	  more efficient on the flashes with smaller erase size. Since
	  the environment must always be aligned on a sector boundary,
	  CONFIG_ENV_OFFSET must be aligned to the largest of the
	  different sector sizes, and CONFIG_ENV_SECT_SIZE should be
	  set to that value.

config USE_ENV_SPI_BUS
	bool "SPI flash bus for environment"
	depends on ENV_IS_IN_SPI_FLASH
	help
	  Force the SPI bus for environment.
	  If not defined, use CONFIG_SF_DEFAULT_BUS.

config ENV_SPI_BUS
	int "Value of SPI flash bus for environment"
	depends on USE_ENV_SPI_BUS
	help
	  Value the SPI bus and chip select for environment.

config USE_ENV_SPI_CS
	bool "SPI flash chip select for environment"
	depends on ENV_IS_IN_SPI_FLASH
	help
	  Force the SPI chip select for environment.
	  If not defined, use CONFIG_SF_DEFAULT_CS.

config ENV_SPI_CS
	int "Value of SPI flash chip select for environment"
	depends on USE_ENV_SPI_CS
	help
	  Value of the SPI chip select for environment.

config USE_ENV_SPI_MAX_HZ
	bool "SPI flash max frequency for environment"
	depends on ENV_IS_IN_SPI_FLASH
	help
	  Force the SPI max work clock for environment.
	  If not defined, use CONFIG_SF_DEFAULT_SPEED.

config ENV_SPI_MAX_HZ
	int "Value of SPI flash max frequency for environment"
	depends on USE_ENV_SPI_MAX_HZ
	help
	  Value of the SPI max work clock for environment.

config USE_ENV_SPI_MODE
	bool "SPI flash mode for environment"
	depends on ENV_IS_IN_SPI_FLASH
	help
	  Force the SPI work mode for environment.

config ENV_SPI_MODE
	hex "Value of SPI flash work mode for environment"
	depends on USE_ENV_SPI_MODE
	help
	  Value of the SPI work mode for environment.
	  See include/spi.h for value.

config ENV_SPI_EARLY
	bool "Access Environment in SPI flashes before relocation"
	depends on ENV_IS_IN_SPI_FLASH
	help
	  Enable this if you want to use Environment in SPI flash
	  before relocation. Call env_init() and than you can use
	  env_get_f() for accessing Environment variables.

config ENV_IS_IN_UBI
	bool "Environment in a UBI volume"
	depends on !CHAIN_OF_TRUST
	depends on MTD_UBI
	depends on CMD_UBI
	help
	  Define this if you have an UBI volume that you want to use for the
	  environment.  This has the benefit of wear-leveling the environment
	  accesses, which is important on NAND.

	  - CONFIG_ENV_UBI_PART:

	  Define this to a string that is the mtd partition containing the UBI.

	  - CONFIG_ENV_UBI_VOLUME:

	  Define this to the name of the volume that you want to store the
	  environment in.

	  - CONFIG_ENV_UBI_VOLUME_REDUND:

	  Define this to the name of another volume to store a second copy of
	  the environment in.  This will enable redundant environments in UBI.
	  It is assumed that both volumes are in the same MTD partition.

config SYS_REDUNDAND_ENVIRONMENT
	bool "Enable redundant environment support"
	help
	  Normally, the environemt is stored in a single location.  By
	  selecting this option, you can then define where to hold a redundant
	  copy of the environment data, so that there is a valid backup copy in
	  case there is a power failure during a "saveenv" operation.
	  Also this config changes the binary environment structure handling
	  which is used by env import/export commands which are independent of
	  storing variables to redundant location on a non volatile device.

config ENV_FAT_INTERFACE
	string "Name of the block device for the environment"
	depends on ENV_IS_IN_FAT
	default "mmc"
	help
	  Define this to a string that is the name of the block device.

config ENV_FAT_DEVICE_AND_PART
	string "Device and partition for where to store the environemt in FAT"
	depends on ENV_IS_IN_FAT
	default "0:1" if TI_COMMON_CMD_OPTIONS
	default "0:auto" if ARCH_ZYNQ || ARCH_ZYNQMP || ARCH_VERSAL
<<<<<<< HEAD
	default "0:auto" if ARCH_SUNXI && MMC_SUNXI_SLOT_EXTRA = -1
	default "1:auto" if ARCH_SUNXI && MMC_SUNXI_SLOT_EXTRA != -1
=======
	default ":auto" if ARCH_SUNXI
>>>>>>> ade37460
	default "0" if ARCH_AT91
	help
	  Define this to a string to specify the partition of the device. It can
	  be as following:

	    "D:P", "D:0", "D", "D:" or "D:auto" (D, P are integers. And P >= 1)
	       - "D:P": device D partition P. Error occurs if device D has no
	                partition table.
	       - "D:0": device D.
	       - "D" or "D:": device D partition 1 if device D has partition
	                      table, or the whole device D if has no partition
	                      table.
	       - "D:auto": first partition in device D with bootable flag set.
	                   If none, first valid partition in device D. If no
	                   partition table then means device D.

	  If ENV_FAT_INTERFACE is set to "mmc" then device 'D' can be omitted,
	  leaving the string starting with a colon, and the boot device will
	  be used.

config ENV_FAT_FILE
	string "Name of the FAT file to use for the environment"
	depends on ENV_IS_IN_FAT
	default "uboot.env"
	help
	  It's a string of the FAT file name. This file use to store the
	  environment.

config ENV_FAT_FILE_REDUND
	string "Name of the FAT file to use for the environment"
	depends on ENV_IS_IN_FAT && SYS_REDUNDAND_ENVIRONMENT
	default "uboot-redund.env"
	help
	  It's a string of the FAT file name. This file use to store the
	  redundant environment.

config ENV_EXT4_INTERFACE
	string "Name of the block device for the environment"
	depends on ENV_IS_IN_EXT4
	help
	  Define this to a string that is the name of the block device.

config ENV_EXT4_DEVICE_AND_PART
	string "Device and partition for where to store the environemt in EXT4"
	depends on ENV_IS_IN_EXT4
	help
	  Define this to a string to specify the partition of the device. It can
	  be as following:

	    "D:P", "D:0", "D", "D:" or "D:auto" (D, P are integers. And P >= 1)
	       - "D:P": device D partition P. Error occurs if device D has no
	                partition table.
	       - "D:0": device D.
	       - "D" or "D:": device D partition 1 if device D has partition
	                      table, or the whole device D if has no partition
	                      table.
	       - "D:auto": first partition in device D with bootable flag set.
	                   If none, first valid partition in device D. If no
	                   partition table then means device D.

	  If ENV_EXT4_INTERFACE is set to "mmc" then device 'D' can be omitted,
	  leaving the string starting with a colon, and the boot device will
	  be used.

config ENV_EXT4_FILE
	string "Name of the EXT4 file to use for the environment"
	depends on ENV_IS_IN_EXT4
	default "/uboot.env"
	help
	  It's a string of the EXT4 file name. This file use to store the
	  environment (explicit path to the file)

config ENV_ADDR
	hex "Environment address"
	depends on ENV_IS_IN_FLASH || ENV_IS_IN_NVRAM || ENV_IS_IN_ONENAND || \
		     ENV_IS_IN_REMOTE || ENV_IS_IN_SPI_FLASH
	default 0x0 if ENV_IS_IN_SPI_FLASH
	help
	  Offset from the start of the device (or partition)

config ENV_ADDR_REDUND
	hex "Redundant environment address"
	depends on ENV_IS_IN_FLASH && SYS_REDUNDAND_ENVIRONMENT
	help
	  Offset from the start of the device (or partition) of the redundant
	  environment location.

config ENV_OFFSET
	hex "Environment offset"
	depends on ENV_IS_IN_EEPROM || ENV_IS_IN_MMC || ENV_IS_IN_NAND || \
		    ENV_IS_IN_SPI_FLASH
	default 0x3f8000 if ARCH_ROCKCHIP && ENV_IS_IN_MMC
	default 0x140000 if ARCH_ROCKCHIP && ENV_IS_IN_SPI_FLASH
	default 0x88000 if ARCH_SUNXI
	default 0xE0000 if ARCH_ZYNQ
	default 0x1E00000 if ARCH_ZYNQMP
	default 0x7F40000 if ARCH_VERSAL
	default 0 if ARC
	default 0x140000 if ARCH_AT91
	default 0x260000 if ARCH_OMAP2PLUS
	default 0x1080000 if MICROBLAZE && ENV_IS_IN_SPI_FLASH
	help
	  Offset from the start of the device (or partition)

config ENV_OFFSET_REDUND
	hex "Redundant environment offset"
	depends on (ENV_IS_IN_EEPROM || ENV_IS_IN_MMC || ENV_IS_IN_NAND || \
		    ENV_IS_IN_SPI_FLASH) && SYS_REDUNDAND_ENVIRONMENT
	default 0
	help
	  Offset from the start of the device (or partition) of the redundant
	  environment location.

config ENV_SIZE
	hex "Environment Size"
	default 0x40000 if ENV_IS_IN_SPI_FLASH && ARCH_ZYNQMP
	default 0x20000 if ARCH_SUNXI || ARCH_ZYNQ || ARCH_OMAP2PLUS || ARCH_AT91
	default 0x8000 if ARCH_ROCKCHIP && ENV_IS_IN_MMC
	default 0x2000 if ARCH_ROCKCHIP && ENV_IS_IN_SPI_FLASH
	default 0x8000 if ARCH_ZYNQMP || ARCH_VERSAL
	default 0x4000 if ARC
	default 0x1f000
	help
	  Size of the environment storage area

config ENV_SECT_SIZE
	hex "Environment Sector-Size"
	depends on ENV_IS_IN_FLASH || ENV_IS_IN_SPI_FLASH
	default 0x2000 if ARCH_ROCKCHIP
	default 0x40000 if ARCH_ZYNQMP || ARCH_VERSAL
	default 0x20000 if ARCH_ZYNQ || ARCH_OMAP2PLUS || ARCH_AT91
	default 0x20000 if MICROBLAZE && ENV_IS_IN_SPI_FLASH
	help
	  Size of the sector containing the environment.

config ENV_UBI_PART
	string "UBI partition name"
	depends on ENV_IS_IN_UBI
	help
	  MTD partition containing the UBI device

config ENV_UBI_VOLUME
	string "UBI volume name"
	depends on ENV_IS_IN_UBI
	help
	  Name of the volume that you want to store the environment in.

config ENV_UBI_VOLUME_REDUND
	string "UBI redundant volume name"
	depends on ENV_IS_IN_UBI && SYS_REDUNDAND_ENVIRONMENT
	help
	  Name of the redundant volume that you want to store the environment in.

config ENV_UBI_VID_OFFSET
	int "ubi environment VID offset"
	depends on ENV_IS_IN_UBI
	default 0
	help
	  UBI VID offset for environment. If 0, no custom VID offset is used.

config SYS_RELOC_GD_ENV_ADDR
	bool "Relocate gd->env_addr"
	help
	  Relocate the early env_addr pointer so we know it is not inside
	  the binary. Some systems need this and for the rest, it doesn't hurt.

config SYS_MMC_ENV_DEV
	int "mmc device number"
	depends on ENV_IS_IN_MMC || ENV_IS_IN_FAT || SYS_LS_PPA_FW_IN_MMC || \
		CMD_MVEBU_BUBT || FMAN_ENET || QE || PHY_CORTINA
	default 0
	help
	  MMC device number on the platform where the environment is stored.

config SYS_MMC_ENV_PART
	int "mmc partition number"
	depends on ENV_IS_IN_MMC || ENV_IS_IN_FAT
	default 0
	help
	  MMC hardware partition device number on the platform where the
	  environment is stored.  Note that this is not related to any software
	  defined partition table but instead if we are in the user area, which is
	  partition 0 or the first boot partition, which is 1 or some other defined
	  partition.

config USE_DEFAULT_ENV_FILE
	bool "Create default environment from file"
	help
	  Normally, the default environment is automatically generated
	  based on the settings of various CONFIG_* options, as well
	  as the CONFIG_EXTRA_ENV_SETTINGS. By selecting this option,
	  you can instead define the entire default environment in an
	  external file.

config DEFAULT_ENV_FILE
	string "Path to default environment file"
	depends on USE_DEFAULT_ENV_FILE
	help
	  The path containing the default environment. The format is
	  the same as accepted by the mkenvimage tool: lines
	  containing key=value pairs, blank lines and lines beginning
	  with # are ignored.

config ENV_VARS_UBOOT_RUNTIME_CONFIG
	bool "Add run-time information to the environment"
	help
	  Enable this in order to add variables describing certain
	  run-time determined information about the hardware to the
	  environment.  These will be named board_name, board_rev.

config DELAY_ENVIRONMENT
	bool "Delay environment loading"
	depends on !OF_CONTROL
	help
	  Enable this to inhibit loading the environment during board
	  initialization. This can address the security risk of untrusted data
	  being used during boot. Normally the environment is loaded when the
	  board is initialised so that it is available to U-Boot. This inhibits
	  that so that the environment is not available until explicitly loaded
	  later by U-Boot code. With CONFIG_OF_CONTROL this is instead
	  controlled by the value of /config/load-environment.

config ENV_IMPORT_FDT
	bool "Amend environment by FDT properties"
	depends on OF_CONTROL
	help
	  If selected, after the environment has been loaded from its
	  persistent location, the "env_fdt_path" variable is looked
	  up and used as a path to a node in the control DTB. The
	  property/value pairs in that node is then used to update the
	  run-time environment. This can be useful to use the same
	  U-Boot binary with different board variants.

config ENV_FDT_PATH
	string "Default value for env_fdt_path variable"
	depends on ENV_IMPORT_FDT
	default "/config/environment"
	help
	  The initial value of the env_fdt_path variable.

config ENV_APPEND
	bool "Always append the environment with new data"
	help
	  If defined, the environment hash table is only ever appended with new
	  data, but the existing hash table can never be dropped and reloaded
	  with newly imported data. This may be used in combination with static
	  flags to e.g. to protect variables which must not be modified.

config ENV_WRITEABLE_LIST
	bool "Permit write access only to listed variables"
	help
	  If defined, only environment variables which explicitly set the 'w'
	  writeable flag can be written and modified at runtime. No variables
	  can be otherwise created, written or imported into the environment.

config ENV_ACCESS_IGNORE_FORCE
	bool "Block forced environment operations"
	help
	  If defined, don't allow the -f switch to env set override variable
	  access flags.

if SPL_ENV_SUPPORT
config SPL_ENV_IS_NOWHERE
	bool "SPL Environment is not stored"
	default y if ENV_IS_NOWHERE
	help
	  Similar to ENV_IS_NOWHERE, used for SPL environment.

config SPL_ENV_IS_IN_MMC
	bool "SPL Environment in an MMC device"
	depends on !SPL_ENV_IS_NOWHERE
	depends on ENV_IS_IN_MMC
	default y
	help
	  Similar to ENV_IS_IN_MMC, used for SPL environment.

config SPL_ENV_IS_IN_FAT
	bool "SPL Environment is in a FAT filesystem"
	depends on !SPL_ENV_IS_NOWHERE
	depends on ENV_IS_IN_FAT
	default y
	help
	  Similar to ENV_IS_IN_FAT, used for SPL environment.

config SPL_ENV_IS_IN_EXT4
	bool "SPL Environment is in a EXT4 filesystem"
	depends on !SPL_ENV_IS_NOWHERE
	depends on ENV_IS_IN_EXT4
	default y
	help
	  Similar to ENV_IS_IN_EXT4, used for SPL environment.

config SPL_ENV_IS_IN_NAND
	bool "SPL Environment in a NAND device"
	depends on !SPL_ENV_IS_NOWHERE
	depends on ENV_IS_IN_NAND
	default y
	help
	  Similar to ENV_IS_IN_NAND, used for SPL environment.

config SPL_ENV_IS_IN_SPI_FLASH
	bool "SPL Environment is in SPI flash"
	depends on !SPL_ENV_IS_NOWHERE
	depends on ENV_IS_IN_SPI_FLASH
	default y
	help
	  Similar to ENV_IS_IN_SPI_FLASH, used for SPL environment.

config SPL_ENV_IS_IN_FLASH
	bool "SPL Environment in flash memory"
	depends on !SPL_ENV_IS_NOWHERE
	depends on ENV_IS_IN_FLASH
	default y
	help
	  Similar to ENV_IS_IN_FLASH, used for SPL environment.

endif

if TPL_ENV_SUPPORT

config TPL_ENV_IS_NOWHERE
	bool "TPL Environment is not stored"
	default y if ENV_IS_NOWHERE
	help
	  Similar to ENV_IS_NOWHERE, used for TPL environment.

config TPL_ENV_IS_IN_MMC
	bool "TPL Environment in an MMC device"
	depends on !TPL_ENV_IS_NOWHERE
	depends on ENV_IS_IN_MMC
	default y
	help
	  Similar to ENV_IS_IN_MMC, used for TPL environment.

config TPL_ENV_IS_IN_FAT
	bool "TPL Environment is in a FAT filesystem"
	depends on !TPL_ENV_IS_NOWHERE
	depends on ENV_IS_IN_FAT
	default y
	help
	  Similar to ENV_IS_IN_FAT, used for TPL environment.

config TPL_ENV_IS_IN_EXT4
	bool "TPL Environment is in a EXT4 filesystem"
	depends on !TPL_ENV_IS_NOWHERE
	depends on ENV_IS_IN_EXT4
	default y
	help
	  Similar to ENV_IS_IN_EXT4, used for TPL environment.

config TPL_ENV_IS_IN_NAND
	bool "TPL Environment in a NAND device"
	depends on !TPL_ENV_IS_NOWHERE
	depends on ENV_IS_IN_NAND
	default y
	help
	  Similar to ENV_IS_IN_NAND, used for TPL environment.

config TPL_ENV_IS_IN_SPI_FLASH
	bool "TPL Environment is in SPI flash"
	depends on !TPL_ENV_IS_NOWHERE
	depends on ENV_IS_IN_SPI_FLASH
	default y
	help
	  Similar to ENV_IS_IN_SPI_FLASH, used for TPL environment.

config TPL_ENV_IS_IN_FLASH
	bool "TPL Environment in flash memory"
	depends on !TPL_ENV_IS_NOWHERE
	depends on ENV_IS_IN_FLASH
	default y
	help
	  Similar to ENV_IS_IN_FLASH, used for TPL environment.

endif

config VERSION_VARIABLE
	bool "Add a 'ver' environment variable with the U-Boot version"
	help
	  If this variable is defined, an environment variable
	  named "ver" is created by U-Boot showing the U-Boot
	  version as printed by the "version" command.
	  Any change to this variable will be reverted at the
	  next reset.

endmenu<|MERGE_RESOLUTION|>--- conflicted
+++ resolved
@@ -447,12 +447,7 @@
 	depends on ENV_IS_IN_FAT
 	default "0:1" if TI_COMMON_CMD_OPTIONS
 	default "0:auto" if ARCH_ZYNQ || ARCH_ZYNQMP || ARCH_VERSAL
-<<<<<<< HEAD
-	default "0:auto" if ARCH_SUNXI && MMC_SUNXI_SLOT_EXTRA = -1
-	default "1:auto" if ARCH_SUNXI && MMC_SUNXI_SLOT_EXTRA != -1
-=======
 	default ":auto" if ARCH_SUNXI
->>>>>>> ade37460
 	default "0" if ARCH_AT91
 	help
 	  Define this to a string to specify the partition of the device. It can
