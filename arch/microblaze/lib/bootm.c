--- conflicted
+++ resolved
@@ -59,11 +59,7 @@
 
 static void boot_jump_linux(bootm_headers_t *images, int flag)
 {
-<<<<<<< HEAD
-	void (*thekernel) (char *, ulong, ulong);
-=======
 	void (*thekernel)(char *cmdline, ulong rd, ulong dt);
->>>>>>> 3414936b
 	ulong dt = (ulong)images->ft_addr;
 	ulong rd_start = images->initrd_start;
 	ulong cmdline = images->cmdline_start;
@@ -71,14 +67,6 @@
 
 	thekernel = (void (*)(char *, ulong, ulong))images->ep;
 
-<<<<<<< HEAD
-#ifdef DEBUG
-	printf("## Transferring control to Linux (at address 0x%08lx) ",
-	       (ulong)thekernel);
-	printf("cmdline 0x%08lx, ramdisk 0x%08lx, FDT 0x%08lx...\n",
-	       cmdline, rd_start, dt);
-#endif
-=======
 	debug("## Transferring control to Linux (at address 0x%08lx) ",
 	      (ulong)thekernel);
 	debug("cmdline 0x%08lx, ramdisk 0x%08lx, FDT 0x%08lx...\n",
@@ -88,7 +76,6 @@
 	printf("\nStarting kernel ...%s\n\n", fake ?
 	       "(fake run for tracing)" : "");
 	bootstage_mark_name(BOOTSTAGE_ID_BOOTM_HANDOFF, "start_kernel");
->>>>>>> 3414936b
 
 #ifdef XILINX_USE_DCACHE
 	flush_cache(0, XILINX_DCACHE_BYTE_SIZE);
@@ -109,11 +96,7 @@
 static void boot_prep_linux(bootm_headers_t *images)
 {
 	if (IMAGE_ENABLE_OF_LIBFDT && images->ft_len) {
-<<<<<<< HEAD
-		printf("using: FDT\n");
-=======
 		debug("using: FDT\n");
->>>>>>> 3414936b
 		if (image_setup_linux(images)) {
 			printf("FDT creation failed! hanging...");
 			hang();
@@ -124,11 +107,7 @@
 int do_bootm_linux(int flag, int argc, char * const argv[],
 		   bootm_headers_t *images)
 {
-<<<<<<< HEAD
-	images->cmdline_start = (ulong) env_get("bootargs");
-=======
 	images->cmdline_start = (ulong)env_get("bootargs");
->>>>>>> 3414936b
 
 	/* cmdline init is the part of 'prep' and nothing to do for 'bdt' */
 	if (flag & BOOTM_STATE_OS_BD_T || flag & BOOTM_STATE_OS_CMDLINE)
