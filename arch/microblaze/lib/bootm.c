--- conflicted
+++ resolved
@@ -72,13 +72,8 @@
 
 	bootstage_mark(BOOTSTAGE_ID_RUN_OS);
 
-<<<<<<< HEAD
-	if (!of_flat_tree && argc > 3)
-		of_flat_tree = (char *)simple_strtoul(argv[3], NULL, 16);
-=======
 	if (!of_flat_tree && argc > 1)
 		of_flat_tree = (char *)simple_strtoul(argv[1], NULL, 16);
->>>>>>> 62c175fb
 
 	/* fixup the initrd now that we know where it should be */
 	if (images->rd_start && images->rd_end && of_flat_tree)
