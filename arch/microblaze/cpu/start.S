--- conflicted
+++ resolved
@@ -25,24 +25,16 @@
 
 	addi	r8, r0, __end
 	mts	rslr, r8
-<<<<<<< HEAD
-
-=======
->>>>>>> f33cdaa4
 #if defined(CONFIG_SPL_BUILD)
 	addi	r1, r0, CONFIG_SPL_STACK_ADDR
 	mts	rshr, r1
 	addi	r1, r1, -4	/* Decrement SP to top of memory */
-
 #else
 #if defined(CONFIG_SYS_MALLOC_F_LEN)
 	addi	r1, r0, CONFIG_SYS_INIT_SP_OFFSET - CONFIG_SYS_MALLOC_F_LEN
 #else
 	addi	r1, r0, CONFIG_SYS_INIT_SP_OFFSET
-<<<<<<< HEAD
-=======
-#endif
->>>>>>> f33cdaa4
+#endif
 	mts	rshr, r1
 	addi	r1, r1, -4	/* Decrement SP to top of memory */
 
