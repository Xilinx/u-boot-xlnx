config ARCH_MAP_SYSMEM
	depends on SANDBOX
	def_bool y

config CREATE_ARCH_SYMLINK
	bool

config HAVE_ARCH_IOREMAP
	bool

config SYS_CACHE_SHIFT_4
	bool

config SYS_CACHE_SHIFT_5
	bool

config SYS_CACHE_SHIFT_6
	bool

config SYS_CACHE_SHIFT_7
	bool

config SYS_CACHELINE_SIZE
	int
	default 128 if SYS_CACHE_SHIFT_7
	default 64 if SYS_CACHE_SHIFT_6
	default 32 if SYS_CACHE_SHIFT_5
	default 16 if SYS_CACHE_SHIFT_4
	# Fall-back for MIPS
	default 32 if MIPS

config LINKER_LIST_ALIGN
	int
	default 32 if SANDBOX
	default 8 if ARM64 || X86
	default 4
	help
	  Force the each linker list to be aligned to this boundary. This
	  is required if ll_entry_get() is used, since otherwise the linker
	  may add padding into the table, thus breaking it.
	  See linker_lists.rst for full details.

choice
	prompt "Architecture select"
	default SANDBOX

config ARC
	bool "ARC architecture"
	select ARC_TIMER
	select CLK
	select DM
	select HAVE_PRIVATE_LIBGCC
	select SUPPORT_OF_CONTROL
	select SYS_CACHE_SHIFT_7
	select TIMER
	select SYS_BIG_ENDIAN if CPU_BIG_ENDIAN
	select SYS_LITTLE_ENDIAN if !CPU_BIG_ENDIAN

config ARM
	bool "ARM architecture"
	select ARCH_SUPPORTS_LTO
	select CREATE_ARCH_SYMLINK
	select HAVE_PRIVATE_LIBGCC if !ARM64
	select SUPPORT_ACPI
	select SUPPORT_OF_CONTROL

config M68K
	bool "M68000 architecture"
	select HAVE_PRIVATE_LIBGCC
	select NEEDS_MANUAL_RELOC
	select SYS_BOOT_GET_CMDLINE
	select SYS_BOOT_GET_KBD
	select SYS_CACHE_SHIFT_4
	select SUPPORT_OF_CONTROL

config MICROBLAZE
	bool "MicroBlaze architecture"
	select SUPPORT_OF_CONTROL
	imply CMD_TIMER
	imply SPL_REGMAP if SPL
	imply SPL_TIMER if SPL
	imply TIMER
	imply XILINX_TIMER

config MIPS
	bool "MIPS architecture"
	select HAVE_ARCH_IOREMAP
	select HAVE_PRIVATE_LIBGCC
	select SUPPORT_OF_CONTROL
	select SPL_SEPARATE_BSS if SPL

config NIOS2
	bool "Nios II architecture"
	select CPU
	select DM
	imply DM_EVENT
	select OF_CONTROL
	select SUPPORT_OF_CONTROL
	imply CMD_DM

config PPC
	bool "PowerPC architecture"
	select HAVE_PRIVATE_LIBGCC
	select SUPPORT_OF_CONTROL
	select SYS_BOOT_GET_CMDLINE
	select SYS_BOOT_GET_KBD

config RISCV
	bool "RISC-V architecture"
	select CREATE_ARCH_SYMLINK
	select SUPPORT_OF_CONTROL
	select OF_CONTROL
	select DM
	imply SPL_SEPARATE_BSS if SPL
	imply DM_SERIAL
	imply DM_ETH
	imply DM_EVENT
	imply DM_MMC
	imply DM_SPI
	imply DM_SPI_FLASH
	imply BLK
	imply CLK
	imply MTD
	imply TIMER
	imply CMD_DM
	imply SPL_DM
	imply SPL_OF_CONTROL
	imply SPL_LIBCOMMON_SUPPORT
	imply SPL_LIBGENERIC_SUPPORT
	imply SPL_SERIAL
	imply SPL_TIMER

config SANDBOX
	bool "Sandbox"
	select ARCH_SUPPORTS_LTO
	select BOARD_LATE_INIT
	select BZIP2
	select CMD_POWEROFF
	select DM
	select DM_FUZZING_ENGINE
	select DM_GPIO
	select DM_I2C
	select DM_KEYBOARD
	select DM_MMC
	select DM_SERIAL
	select DM_SPI
	select DM_SPI_FLASH
	select GZIP_COMPRESSED
	select LZO
	select OF_BOARD_SETUP
	select PCI_ENDPOINT
	select SPI
	select SUPPORT_OF_CONTROL
	select SYSRESET_CMD_POWEROFF
	select SYS_CACHE_SHIFT_4
	select IRQ
	select SUPPORT_EXTENSION_SCAN
	select SUPPORT_ACPI
	imply BITREVERSE
	select BLOBLIST
	imply LTO
	imply CMD_DM
	imply CMD_EXCEPTION
	imply CMD_GETTIME
	imply CMD_HASH
	imply CMD_IO
	imply CMD_IOTRACE
	imply CMD_LZMADEC
	imply CMD_SF
	imply CMD_SF_TEST
	imply CRC32_VERIFY
	imply FAT_WRITE
	imply FIRMWARE
	imply FUZZING_ENGINE_SANDBOX
	imply HASH_VERIFY
	imply LZMA
	imply TEE
	imply AVB_VERIFY
	imply LIBAVB
	imply CMD_AVB
	imply PARTITION_TYPE_GUID
	imply SCP03
	imply CMD_SCP03
	imply UDP_FUNCTION_FASTBOOT
	imply VIRTIO_MMIO
	imply VIRTIO_PCI
	imply VIRTIO_SANDBOX
	imply VIRTIO_BLK
	imply VIRTIO_NET
	imply DM_SOUND
	imply PCI_SANDBOX_EP
	imply PCH
	imply PHYLIB
	imply DM_MDIO
	imply DM_MDIO_MUX
	imply ACPI_PMC
	imply ACPI_PMC_SANDBOX
	imply CMD_PMC
	imply CMD_CLONE
	imply SILENT_CONSOLE
	imply BOOTARGS_SUBST
	imply PHY_FIXED
	imply DM_DSA
	imply CMD_EXTENSION
	imply KEYBOARD
	imply PHYSMEM
	imply GENERATE_ACPI_TABLE
	imply BINMAN

config SH
	bool "SuperH architecture"
	select HAVE_PRIVATE_LIBGCC
	select SUPPORT_OF_CONTROL

config X86
	bool "x86 architecture"
	select SUPPORT_SPL
	select SUPPORT_TPL
	select CREATE_ARCH_SYMLINK
	select DM
	select HAVE_ARCH_IOMAP
	select HAVE_PRIVATE_LIBGCC
	select OF_CONTROL
	select PCI
	select SUPPORT_ACPI
	select SUPPORT_OF_CONTROL
	select SYS_CACHE_SHIFT_6
	select TIMER
	select USE_PRIVATE_LIBGCC
	select X86_TSC_TIMER
	select IRQ
	imply HAS_ROM if X86_RESET_VECTOR
	imply BLK
	imply CMD_DM
	imply CMD_FPGA_LOADMK
	imply CMD_GETTIME
	imply CMD_IO
	imply CMD_IRQ
	imply CMD_PCI
	imply CMD_SF
	imply CMD_SF_TEST
	imply CMD_ZBOOT
	imply DM_ETH
	imply DM_EVENT
	imply DM_GPIO
	imply DM_KEYBOARD
	imply DM_MMC
	imply DM_RTC
	imply DM_SCSI
	imply DM_SERIAL
	imply DM_SPI
	imply DM_SPI_FLASH
	imply DM_USB
	imply VIDEO
	imply SYSRESET
	imply SPL_SYSRESET
	imply SYSRESET_X86
	imply USB_ETHER_ASIX
	imply USB_ETHER_SMSC95XX
	imply USB_HOST_ETHER
	imply PCH
	imply PHYSMEM
	imply RTC_MC146818
	imply ACPIGEN if !QEMU && !EFI_APP
	imply SYSINFO if GENERATE_SMBIOS_TABLE
	imply SYSINFO_SMBIOS if GENERATE_SMBIOS_TABLE
	imply TIMESTAMP

	# Thing to enable for when SPL/TPL are enabled: SPL
	imply SPL_DM
	imply SPL_OF_LIBFDT
	imply SPL_DRIVERS_MISC
	imply SPL_GPIO
	imply SPL_PINCTRL
	imply SPL_LIBCOMMON_SUPPORT
	imply SPL_LIBGENERIC_SUPPORT
	imply SPL_SERIAL
	imply SPL_SPI_FLASH_SUPPORT
	imply SPL_SPI
	imply SPL_OF_CONTROL
	imply SPL_TIMER
	imply SPL_REGMAP
	imply SPL_SYSCON
	# TPL
	imply TPL_DM
	imply TPL_DRIVERS_MISC
	imply TPL_GPIO
	imply TPL_PINCTRL
	imply TPL_LIBCOMMON_SUPPORT
	imply TPL_LIBGENERIC_SUPPORT
	imply TPL_SERIAL
	imply TPL_OF_CONTROL
	imply TPL_TIMER
	imply TPL_REGMAP
	imply TPL_SYSCON

config XTENSA
	bool "Xtensa architecture"
	select CREATE_ARCH_SYMLINK
	select SUPPORT_OF_CONTROL

endchoice

config SYS_ARCH
	string
	help
	  This option should contain the architecture name to build the
	  appropriate arch/<CONFIG_SYS_ARCH> directory.
	  All the architectures should specify this option correctly.

config SYS_CPU
	string
	help
	  This option should contain the CPU name to build the correct
	  arch/<CONFIG_SYS_ARCH>/cpu/<CONFIG_SYS_CPU> directory.

	  This is optional.  For those targets without the CPU directory,
	  leave this option empty.

config SYS_SOC
	string
	help
	  This option should contain the SoC name to build the directory
	  arch/<CONFIG_SYS_ARCH>/cpu/<CONFIG_SYS_CPU>/<CONFIG_SYS_SOC>.

	  This is optional.  For those targets without the SoC directory,
	  leave this option empty.

config SYS_VENDOR
	string
	help
	  This option should contain the vendor name of the target board.
	  If it is set and
	  board/<CONFIG_SYS_VENDOR>/common/Makefile exists, the vendor common
	  directory is compiled.
	  If CONFIG_SYS_BOARD is also set, the sources under
	  board/<CONFIG_SYS_VENDOR>/<CONFIG_SYS_BOARD> directory are compiled.

	  This is optional.  For those targets without the vendor directory,
	  leave this option empty.

config SYS_BOARD
	string
	help
	  This option should contain the name of the target board.
	  If it is set, either board/<CONFIG_SYS_VENDOR>/<CONFIG_SYS_BOARD>
	  or board/<CONFIG_SYS_BOARD> directory is compiled depending on
	  whether CONFIG_SYS_VENDOR is set or not.

	  This is optional.  For those targets without the board directory,
	  leave this option empty.

config SYS_CONFIG_NAME
	string
	help
	  This option should contain the base name of board header file.
	  The header file include/configs/<CONFIG_SYS_CONFIG_NAME>.h
	  should be included from include/config.h.

config SYS_DISABLE_DCACHE_OPS
	bool
	help
	 This option disables dcache flush and dcache invalidation
	 operations. For example, on coherent systems where cache
	 operatios are not required, enable this option to avoid them.
	 Note that, its up to the individual architectures to implement
	 this functionality.

config SYS_IMMR
	hex "Address for the Internal Memory-Mapped Registers (IMMR) window"
	depends on PPC || FSL_LSCH2 || FSL_LSCH3 || ARCH_LS1021A
	default 0xFF000000 if MPC8xx
	default 0xF0000000 if ARCH_MPC8313
	default 0xE0000000 if MPC83xx && !ARCH_MPC8313
	default 0x01000000 if ARCH_LS1021A || FSL_LSCH2 || FSL_LSCH3
	default 0xFFE00000 if ARCH_P1010 || ARCH_P1011 || ARCH_P1020 || \
			      ARCH_P1021 || ARCH_P1024 || ARCH_P1025 || \
			      ARCH_P2020
	default SYS_CCSRBAR_DEFAULT
	help
	  Address for the Internal Memory-Mapped Registers (IMMR) window used
	  to configure the features of many Freescale / NXP SoCs.

config SKIP_LOWLEVEL_INIT
	bool "Skip the calls to certain low level initialization functions"
	depends on ARM || MIPS || RISCV
	help
	  If enabled, then certain low level initializations (like setting up
	  the memory controller) are omitted and/or U-Boot does not relocate
	  itself into RAM.
	  Normally this variable MUST NOT be defined. The only exception is
	  when U-Boot is loaded (to RAM) by some other boot loader or by a
	  debugger which performs these initializations itself.

config SPL_SKIP_LOWLEVEL_INIT
	bool "Skip the calls to certain low level initialization functions"
	depends on SPL && (ARM || MIPS || RISCV)
	help
	  If enabled, then certain low level initializations (like setting up
	  the memory controller) are omitted and/or U-Boot does not relocate
	  itself into RAM.
	  Normally this variable MUST NOT be defined. The only exception is
	  when U-Boot is loaded (to RAM) by some other boot loader or by a
	  debugger which performs these initializations itself.

config TPL_SKIP_LOWLEVEL_INIT
	bool "Skip the calls to certain low level initialization functions"
	depends on SPL && ARM
	help
	  If enabled, then certain low level initializations (like setting up
	  the memory controller) are omitted and/or U-Boot does not relocate
	  itself into RAM.
	  Normally this variable MUST NOT be defined. The only exception is
	  when U-Boot is loaded (to RAM) by some other boot loader or by a
	  debugger which performs these initializations itself.

config SKIP_LOWLEVEL_INIT_ONLY
	bool "Skip the call to lowlevel_init during early boot ONLY"
	depends on ARM
	help
	  This allows just the call to lowlevel_init() to be skipped. The
	  normal CP15 init (such as enabling the instruction cache) is still
	  performed.

config SPL_SKIP_LOWLEVEL_INIT_ONLY
	bool "Skip the call to lowlevel_init during early boot ONLY"
	depends on SPL && ARM
	help
	  This allows just the call to lowlevel_init() to be skipped. The
	  normal CP15 init (such as enabling the instruction cache) is still
	  performed.

config TPL_SKIP_LOWLEVEL_INIT_ONLY
	bool "Skip the call to lowlevel_init during early boot ONLY"
	depends on TPL && ARM
	help
	  This allows just the call to lowlevel_init() to be skipped. The
	  normal CP15 init (such as enabling the instruction cache) is still
	  performed.

config SYS_HAS_NONCACHED_MEMORY
	bool "Enable reserving a non-cached memory area for drivers"
	depends on (ARM || MIPS) && (RTL8169 || MEDIATEK_ETH)
	help
	  This is useful for drivers that would otherwise require a lot of
	  explicit cache maintenance. For some drivers it's also impossible to
	  properly maintain the cache. For example if the regions that need to
	  be flushed are not a multiple of the cache-line size, *and* padding
	  cannot be allocated between the regions to align them (i.e.  if the
	  HW requires a contiguous array of regions, and the size of each
	  region is not cache-aligned), then a flush of one region may result
	  in overwriting data that hardware has written to another region in
	  the same cache-line. This can happen for example in network drivers
	  where descriptors for buffers are typically smaller than the CPU
	  cache-line (e.g.  16 bytes vs. 32 or 64 bytes).

config SYS_NONCACHED_MEMORY
	hex "Size in bytes of the non-cached memory area"
	depends on SYS_HAS_NONCACHED_MEMORY
	default 0x100000
	help
	  Size of non-cached memory area. This area of memory will be typically
	  located right below the malloc() area and mapped uncached in the MMU.

source "arch/arc/Kconfig"
source "arch/arm/Kconfig"
source "arch/m68k/Kconfig"
source "arch/microblaze/Kconfig"
source "arch/mips/Kconfig"
source "arch/nios2/Kconfig"
source "arch/powerpc/Kconfig"
source "arch/sandbox/Kconfig"
source "arch/sh/Kconfig"
source "arch/x86/Kconfig"
source "arch/xtensa/Kconfig"
source "arch/riscv/Kconfig"

<<<<<<< HEAD
=======
if ARM || M68K || PPC

source "arch/Kconfig.nxp"

endif

source "board/keymile/Kconfig"

>>>>>>> 907ddbc8
if MIPS || MICROBLAZE

choice
	prompt "Endianness selection"
	help
	  Some MIPS boards can be configured for either little or big endian
	  byte order. These modes require different U-Boot images. In general there
	  is one preferred byteorder for a particular system but some systems are
	  just as commonly used in the one or the other endianness.

config SYS_BIG_ENDIAN
	bool "Big endian"
	depends on (SUPPORTS_BIG_ENDIAN && MIPS) || MICROBLAZE

config SYS_LITTLE_ENDIAN
	bool "Little endian"
	depends on (SUPPORTS_LITTLE_ENDIAN && MIPS) || MICROBLAZE

endchoice

endif<|MERGE_RESOLUTION|>--- conflicted
+++ resolved
@@ -475,8 +475,6 @@
 source "arch/xtensa/Kconfig"
 source "arch/riscv/Kconfig"
 
-<<<<<<< HEAD
-=======
 if ARM || M68K || PPC
 
 source "arch/Kconfig.nxp"
@@ -485,7 +483,6 @@
 
 source "board/keymile/Kconfig"
 
->>>>>>> 907ddbc8
 if MIPS || MICROBLAZE
 
 choice
