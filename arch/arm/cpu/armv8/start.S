/* SPDX-License-Identifier: GPL-2.0+ */
/*
 * (C) Copyright 2013
 * David Feng <fenghua@phytium.com.cn>
 */

#include <asm-offsets.h>
#include <config.h>
#include <linux/linkage.h>
#include <asm/macro.h>
#include <asm/armv8/mmu.h>

/*************************************************************************
 *
 * Startup Code (reset vector)
 *
 *************************************************************************/

.globl	_start
_start:
#if defined(CONFIG_LINUX_KERNEL_IMAGE_HEADER)
#include <asm/boot0-linux-kernel-header.h>
#elif defined(CONFIG_ENABLE_ARM_SOC_BOOT0_HOOK)
/*
 * Various SoCs need something special and SoC-specific up front in
 * order to boot, allow them to set that in their boot0.h file and then
 * use it here.
 */
#include <asm/arch/boot0.h>
#else
	b	reset
#endif

	.align 3

.globl	_TEXT_BASE
_TEXT_BASE:
	.quad	CONFIG_SYS_TEXT_BASE

/*
 * These are defined in the linker script.
 */
.globl	_end_ofs
_end_ofs:
	.quad	_end - _start

.globl	_bss_start_ofs
_bss_start_ofs:
	.quad	__bss_start - _start

.globl	_bss_end_ofs
_bss_end_ofs:
	.quad	__bss_end - _start

reset:
	/* Allow the board to save important registers */
	b	save_boot_params
.globl	save_boot_params_ret
save_boot_params_ret:

#if CONFIG_POSITION_INDEPENDENT
	/* Verify that we're 4K aligned.  */
	adr	x0, _start
	ands	x0, x0, #0xfff
	b.eq	1f
0:
	/*
	 * FATAL, can't continue.
	 * U-Boot needs to be loaded at a 4K aligned address.
	 *
	 * We use ADRP and ADD to load some symbol addresses during startup.
	 * The ADD uses an absolute (non pc-relative) lo12 relocation
	 * thus requiring 4K alignment.
	 */
	wfi
	b	0b
1:

	/*
	 * Fix .rela.dyn relocations. This allows U-Boot to be loaded to and
	 * executed at a different address than it was linked at.
	 */
pie_fixup:
	adr	x0, _start		/* x0 <- Runtime value of _start */
	ldr	x1, _TEXT_BASE		/* x1 <- Linked value of _start */
<<<<<<< HEAD
	sub	x9, x0, x1		/* x9 <- Run-vs-link offset */
=======
	subs	x9, x0, x1		/* x9 <- Run-vs-link offset */
	beq	pie_fixup_done
>>>>>>> e93ed120
	adrp    x2, __rel_dyn_start     /* x2 <- Runtime &__rel_dyn_start */
	add     x2, x2, #:lo12:__rel_dyn_start
	adrp    x3, __rel_dyn_end       /* x3 <- Runtime &__rel_dyn_end */
	add     x3, x3, #:lo12:__rel_dyn_end
pie_fix_loop:
	ldp	x0, x1, [x2], #16	/* (x0, x1) <- (Link location, fixup) */
	ldr	x4, [x2], #8		/* x4 <- addend */
	cmp	w1, #1027		/* relative fixup? */
	bne	pie_skip_reloc
	/* relative fix: store addend plus offset at dest location */
	add	x0, x0, x9
	add	x4, x4, x9
	str	x4, [x0]
pie_skip_reloc:
	cmp	x2, x3
	b.lo	pie_fix_loop
pie_fixup_done:
#endif

#ifdef CONFIG_SYS_RESET_SCTRL
	bl reset_sctrl
#endif

#if defined(CONFIG_ARMV8_SPL_EXCEPTION_VECTORS) || !defined(CONFIG_SPL_BUILD)
.macro	set_vbar, regname, reg
	msr	\regname, \reg
.endm
	adr	x0, vectors
#else
.macro	set_vbar, regname, reg
.endm
#endif
	/*
	 * Could be EL3/EL2/EL1, Initial State:
	 * Little Endian, MMU Disabled, i/dCache Disabled
	 */
	switch_el x1, 3f, 2f, 1f
3:	set_vbar vbar_el3, x0
	mrs	x0, scr_el3
	orr	x0, x0, #0xf			/* SCR_EL3.NS|IRQ|FIQ|EA */
	msr	scr_el3, x0
	msr	cptr_el3, xzr			/* Enable FP/SIMD */
#ifdef COUNTER_FREQUENCY
	ldr	x0, =COUNTER_FREQUENCY
	msr	cntfrq_el0, x0			/* Initialize CNTFRQ */
#endif
	b	0f
2:	set_vbar	vbar_el2, x0
	mov	x0, #0x33ff
	msr	cptr_el2, x0			/* Enable FP/SIMD */
	b	0f
1:	set_vbar	vbar_el1, x0
	mov	x0, #3 << 20
	msr	cpacr_el1, x0			/* Enable FP/SIMD */
0:
	isb

	/*
	 * Enable SMPEN bit for coherency.
	 * This register is not architectural but at the moment
	 * this bit should be set for A53/A57/A72.
	 */
#ifdef CONFIG_ARMV8_SET_SMPEN
	switch_el x1, 3f, 1f, 1f
3:
	mrs     x0, S3_1_c15_c2_1               /* cpuectlr_el1 */
	orr     x0, x0, #0x40
	msr     S3_1_c15_c2_1, x0
	isb
1:
#endif

	/* Apply ARM core specific erratas */
	bl	apply_core_errata

	/*
	 * Cache/BPB/TLB Invalidate
	 * i-cache is invalidated before enabled in icache_enable()
	 * tlb is invalidated before mmu is enabled in dcache_enable()
	 * d-cache is invalidated before enabled in dcache_enable()
	 */

	/* Processor specific initialization */
	bl	lowlevel_init

#if defined(CONFIG_ARMV8_SPIN_TABLE) && !defined(CONFIG_SPL_BUILD)
	branch_if_master x0, x1, master_cpu
	b	spin_table_secondary_jump
	/* never return */
#elif defined(CONFIG_ARMV8_MULTIENTRY)
	branch_if_master x0, x1, master_cpu

	/*
	 * Slave CPUs
	 */
slave_cpu:
	wfe
	ldr	x1, =CPU_RELEASE_ADDR
	ldr	x0, [x1]
	cbz	x0, slave_cpu
	br	x0			/* branch to the given address */
#endif /* CONFIG_ARMV8_MULTIENTRY */
master_cpu:
	bl	_main

#ifdef CONFIG_SYS_RESET_SCTRL
reset_sctrl:
	switch_el x1, 3f, 2f, 1f
3:
	mrs	x0, sctlr_el3
	b	0f
2:
	mrs	x0, sctlr_el2
	b	0f
1:
	mrs	x0, sctlr_el1

0:
	ldr	x1, =0xfdfffffa
	and	x0, x0, x1

	switch_el x1, 6f, 5f, 4f
6:
	msr	sctlr_el3, x0
	b	7f
5:
	msr	sctlr_el2, x0
	b	7f
4:
	msr	sctlr_el1, x0

7:
	dsb	sy
	isb
	b	__asm_invalidate_tlb_all
	ret
#endif

/*-----------------------------------------------------------------------*/

WEAK(apply_core_errata)

	mov	x29, lr			/* Save LR */
	/* For now, we support Cortex-A53, Cortex-A57 specific errata */

	/* Check if we are running on a Cortex-A53 core */
	branch_if_a53_core x0, apply_a53_core_errata

	/* Check if we are running on a Cortex-A57 core */
	branch_if_a57_core x0, apply_a57_core_errata
0:
	mov	lr, x29			/* Restore LR */
	ret

apply_a53_core_errata:

#ifdef CONFIG_ARM_ERRATA_855873
	mrs	x0, midr_el1
	tst	x0, #(0xf << 20)
	b.ne	0b

	mrs	x0, midr_el1
	and	x0, x0, #0xf
	cmp	x0, #3
	b.lt	0b

	mrs	x0, S3_1_c15_c2_0	/* cpuactlr_el1 */
	/* Enable data cache clean as data cache clean/invalidate */
	orr	x0, x0, #1 << 44
	msr	S3_1_c15_c2_0, x0	/* cpuactlr_el1 */
	isb
#endif
	b 0b

apply_a57_core_errata:

#ifdef CONFIG_ARM_ERRATA_828024
	mrs	x0, S3_1_c15_c2_0	/* cpuactlr_el1 */
	/* Disable non-allocate hint of w-b-n-a memory type */
	orr	x0, x0, #1 << 49
	/* Disable write streaming no L1-allocate threshold */
	orr	x0, x0, #3 << 25
	/* Disable write streaming no-allocate threshold */
	orr	x0, x0, #3 << 27
	msr	S3_1_c15_c2_0, x0	/* cpuactlr_el1 */
	isb
#endif

#ifdef CONFIG_ARM_ERRATA_826974
	mrs	x0, S3_1_c15_c2_0	/* cpuactlr_el1 */
	/* Disable speculative load execution ahead of a DMB */
	orr	x0, x0, #1 << 59
	msr	S3_1_c15_c2_0, x0	/* cpuactlr_el1 */
	isb
#endif

#ifdef CONFIG_ARM_ERRATA_833471
	mrs	x0, S3_1_c15_c2_0	/* cpuactlr_el1 */
	/* FPSCR write flush.
	 * Note that in some cases where a flush is unnecessary this
	    could impact performance. */
	orr	x0, x0, #1 << 38
	msr	S3_1_c15_c2_0, x0	/* cpuactlr_el1 */
	isb
#endif

#ifdef CONFIG_ARM_ERRATA_829520
	mrs	x0, S3_1_c15_c2_0	/* cpuactlr_el1 */
	/* Disable Indirect Predictor bit will prevent this erratum
	    from occurring
	 * Note that in some cases where a flush is unnecessary this
	    could impact performance. */
	orr	x0, x0, #1 << 4
	msr	S3_1_c15_c2_0, x0	/* cpuactlr_el1 */
	isb
#endif

#ifdef CONFIG_ARM_ERRATA_833069
	mrs	x0, S3_1_c15_c2_0	/* cpuactlr_el1 */
	/* Disable Enable Invalidates of BTB bit */
	and	x0, x0, #0xE
	msr	S3_1_c15_c2_0, x0	/* cpuactlr_el1 */
	isb
#endif
	b 0b
ENDPROC(apply_core_errata)

/*-----------------------------------------------------------------------*/

WEAK(lowlevel_init)
	mov	x29, lr			/* Save LR */

#if defined(CONFIG_GICV2) || defined(CONFIG_GICV3)
	branch_if_slave x0, 1f
	ldr	x0, =GICD_BASE
	bl	gic_init_secure
1:
#if defined(CONFIG_GICV3)
	ldr	x0, =GICR_BASE
	bl	gic_init_secure_percpu
#elif defined(CONFIG_GICV2)
	ldr	x0, =GICD_BASE
	ldr	x1, =GICC_BASE
	bl	gic_init_secure_percpu
#endif
#endif

#ifdef CONFIG_ARMV8_MULTIENTRY
	branch_if_master x0, x1, 2f

	/*
	 * Slave should wait for master clearing spin table.
	 * This sync prevent salves observing incorrect
	 * value of spin table and jumping to wrong place.
	 */
#if defined(CONFIG_GICV2) || defined(CONFIG_GICV3)
#ifdef CONFIG_GICV2
	ldr	x0, =GICC_BASE
#endif
	bl	gic_wait_for_interrupt
#endif

	/*
	 * All slaves will enter EL2 and optionally EL1.
	 */
	adr	x4, lowlevel_in_el2
	ldr	x5, =ES_TO_AARCH64
	bl	armv8_switch_to_el2

lowlevel_in_el2:
#ifdef CONFIG_ARMV8_SWITCH_TO_EL1
	adr	x4, lowlevel_in_el1
	ldr	x5, =ES_TO_AARCH64
	bl	armv8_switch_to_el1

lowlevel_in_el1:
#endif

#endif /* CONFIG_ARMV8_MULTIENTRY */

2:
	mov	lr, x29			/* Restore LR */
	ret
ENDPROC(lowlevel_init)

WEAK(smp_kick_all_cpus)
	/* Kick secondary cpus up by SGI 0 interrupt */
#if defined(CONFIG_GICV2) || defined(CONFIG_GICV3)
	ldr	x0, =GICD_BASE
	b	gic_kick_secondary_cpus
#endif
	ret
ENDPROC(smp_kick_all_cpus)

/*-----------------------------------------------------------------------*/

ENTRY(c_runtime_cpu_setup)
#if defined(CONFIG_ARMV8_SPL_EXCEPTION_VECTORS) || !defined(CONFIG_SPL_BUILD)
	/* Relocate vBAR */
	adr	x0, vectors
	switch_el x1, 3f, 2f, 1f
3:	msr	vbar_el3, x0
	b	0f
2:	msr	vbar_el2, x0
	b	0f
1:	msr	vbar_el1, x0
0:
#endif

	ret
ENDPROC(c_runtime_cpu_setup)

WEAK(save_boot_params)
	b	save_boot_params_ret	/* back to my caller */
ENDPROC(save_boot_params)<|MERGE_RESOLUTION|>--- conflicted
+++ resolved
@@ -83,12 +83,8 @@
 pie_fixup:
 	adr	x0, _start		/* x0 <- Runtime value of _start */
 	ldr	x1, _TEXT_BASE		/* x1 <- Linked value of _start */
-<<<<<<< HEAD
-	sub	x9, x0, x1		/* x9 <- Run-vs-link offset */
-=======
 	subs	x9, x0, x1		/* x9 <- Run-vs-link offset */
 	beq	pie_fixup_done
->>>>>>> e93ed120
 	adrp    x2, __rel_dyn_start     /* x2 <- Runtime &__rel_dyn_start */
 	add     x2, x2, #:lo12:__rel_dyn_start
 	adrp    x3, __rel_dyn_end       /* x3 <- Runtime &__rel_dyn_end */
