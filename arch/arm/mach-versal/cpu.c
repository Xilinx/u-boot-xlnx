--- conflicted
+++ resolved
@@ -7,10 +7,6 @@
 #include <common.h>
 #include <asm/armv8/mmu.h>
 #include <asm/io.h>
-<<<<<<< HEAD
-#include <asm/sections.h>
-=======
->>>>>>> 3414936b
 #include <asm/arch/hardware.h>
 #include <asm/arch/sys_proto.h>
 
@@ -103,7 +99,6 @@
 
 #if defined(CONFIG_SYS_MEM_RSVD_FOR_MMU)
 int reserve_mmu(void)
-<<<<<<< HEAD
 {
 	tcm_init(TCM_LOCK);
 	gd->arch.tlb_size = PGTABLE_SIZE;
@@ -111,58 +106,4 @@
 
 	return 0;
 }
-#endif
-
-#if defined(CONFIG_OF_BOARD)
-void *board_fdt_blob_setup(void)
-{
-	static void *fw_dtb = (void *)CONFIG_VERSAL_OF_BOARD_DTB_ADDR;
-
-	if (fdt_magic(fw_dtb) == FDT_MAGIC)
-		return fw_dtb;
-
-	printf("DTB is not passed via 0x%llx\n", (u64)fw_dtb);
-
-	/* Try to look at FDT is at end of image */
-	fw_dtb = (ulong *)&_end;
-
-	if (fdt_magic(fw_dtb) == FDT_MAGIC)
-		return fw_dtb;
-
-	printf("DTB is also not passed via 0x%llx\n", (u64)fw_dtb);
-	return NULL;
-=======
-{
-	tcm_init(TCM_LOCK);
-	gd->arch.tlb_size = PGTABLE_SIZE;
-	gd->arch.tlb_addr = VERSAL_TCM_BASE_ADDR;
-
-	return 0;
->>>>>>> 3414936b
-}
-#endif
-
-int xilinx_pm_request(u32 api_id, u32 arg0, u32 arg1, u32 arg2,
-		      u32 arg3, u32 *ret_payload)
-{
-	struct pt_regs regs;
-
-	if (current_el() == 3)
-		return 0;
-
-	regs.regs[0] = PM_SIP_SVC | api_id;
-	regs.regs[1] = ((u64)arg1 << 32) | arg0;
-	regs.regs[2] = ((u64)arg3 << 32) | arg2;
-
-	smc_call(&regs);
-
-	if (ret_payload) {
-		ret_payload[0] = (u32)regs.regs[0];
-		ret_payload[1] = upper_32_bits(regs.regs[0]);
-		ret_payload[2] = (u32)regs.regs[1];
-		ret_payload[3] = upper_32_bits(regs.regs[1]);
-		ret_payload[4] = (u32)regs.regs[2];
-	}
-
-	return regs.regs[0];
-}+#endif