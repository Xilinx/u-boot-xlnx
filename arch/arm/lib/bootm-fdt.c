--- conflicted
+++ resolved
@@ -46,17 +46,13 @@
 	if (ret)
 		return ret;
 
-<<<<<<< HEAD
 #ifdef CONFIG_ARMV8_SPIN_TABLE
 	ret = spin_table_update_dt(blob);
 	if (ret)
 		return ret;
 #endif
 
-#ifdef CONFIG_ARMV7_NONSEC
-=======
 #if defined(CONFIG_ARMV7_NONSEC) || defined(CONFIG_ARMV8_PSCI)
->>>>>>> 0e68a369
 	ret = psci_update_dt(blob);
 	if (ret)
 		return ret;
