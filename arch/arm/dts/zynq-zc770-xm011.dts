// SPDX-License-Identifier: GPL-2.0+
/*
 * Xilinx ZC770 XM011 board DTS
 *
 * Copyright (C) 2013-2018 Xilinx, Inc.
 */
/dts-v1/;
#include "zynq-7000.dtsi"

/ {
	model = "Xilinx ZC770 XM011 board";
	compatible = "xlnx,zynq-zc770-xm011", "xlnx,zynq-7000";

	aliases {
		i2c0 = &i2c1;
		serial0 = &uart1;
		spi0 = &spi0;
	};

	chosen {
		bootargs = "";
		stdout-path = "serial0:115200n8";
	};

	memory@0 {
		device_type = "memory";
		reg = <0x0 0x40000000>;
	};

	usb_phy1: phy1 {
		compatible = "usb-nop-xceiv";
		#phy-cells = <0>;
	};
};

&can0 {
	status = "okay";
};

&i2c1 {
	status = "okay";
	clock-frequency = <400000>;

	eeprom: eeprom@52 {
		compatible = "atmel,24c02";
		reg = <0x52>;
	};
};

&nfc0 {
	status = "okay";
<<<<<<< HEAD

	nand@0 {
		reg = <0>;
		#address-cells = <1>;
		#size-cells = <1>;

		partition@0 {
			label = "nand-fsbl-uboot";
			reg = <0x0 0x1000000>;
		};
		partition@1000000 {
			label = "nand-linux";
			reg = <0x1000000 0x2000000>;
		};
		partition@3000000 {
			label = "nand-rootfs";
			reg = <0x3000000 0x200000>;
=======
	#address-cells = <1>;
	#size-cells = <0>;
	nand@0 {
		reg = <0>;
		partitions {
			compatible = "fixed-partitions";
			#address-cells = <1>;
			#size-cells = <1>;
			partition@0 {
				label = "nand-fsbl-uboot";
				reg = <0x0 0x1000000>;
			};
			partition@1000000 {
				label = "nand-linux";
				reg = <0x1000000 0x2000000>;
			};
			partition@3000000 {
				label = "nand-rootfs";
				reg = <0x3000000 0x200000>;
			};
>>>>>>> 84b83556
		};
	};
};

&smcc {
	status = "okay";
};

&spi0 {
	status = "okay";
	num-cs = <4>;
	is-decoded-cs = <0>;
};

&uart1 {
	bootph-all;
	status = "okay";
};

&usb1 {
	status = "okay";
	dr_mode = "host";
	usb-phy = <&usb_phy1>;
};<|MERGE_RESOLUTION|>--- conflicted
+++ resolved
@@ -49,25 +49,6 @@
 
 &nfc0 {
 	status = "okay";
-<<<<<<< HEAD
-
-	nand@0 {
-		reg = <0>;
-		#address-cells = <1>;
-		#size-cells = <1>;
-
-		partition@0 {
-			label = "nand-fsbl-uboot";
-			reg = <0x0 0x1000000>;
-		};
-		partition@1000000 {
-			label = "nand-linux";
-			reg = <0x1000000 0x2000000>;
-		};
-		partition@3000000 {
-			label = "nand-rootfs";
-			reg = <0x3000000 0x200000>;
-=======
 	#address-cells = <1>;
 	#size-cells = <0>;
 	nand@0 {
@@ -88,7 +69,6 @@
 				label = "nand-rootfs";
 				reg = <0x3000000 0x200000>;
 			};
->>>>>>> 84b83556
 		};
 	};
 };
