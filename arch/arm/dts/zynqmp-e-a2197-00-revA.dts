--- conflicted
+++ resolved
@@ -85,11 +85,7 @@
 		clocks = <&si570_user1>;
 	};
 
-<<<<<<< HEAD
-	si5332_1: si5332_1 { /* u142 - GEM0 */
-=======
 	si5332_1: si5332-1 { /* u142 - GEM0 */
->>>>>>> 84b83556
 		compatible = "fixed-clock";
 		#clock-cells = <0>;
 		clock-frequency = <125000000>;
