// SPDX-License-Identifier: GPL-2.0+
/*
 * dts file for Xilinx ZynqMP ZCU100 revC
 *
 * (C) Copyright 2016 - 2020, Xilinx, Inc.
 *
 * Michal Simek <michal.simek@xilinx.com>
 * Nathalie Chan King Choy
 */

/dts-v1/;

#include "zynqmp.dtsi"
#include "zynqmp-clk-ccf.dtsi"
#include <dt-bindings/input/input.h>
#include <dt-bindings/interrupt-controller/irq.h>
#include <dt-bindings/gpio/gpio.h>
#include <dt-bindings/pinctrl/pinctrl-zynqmp.h>
#include <dt-bindings/phy/phy.h>

/ {
	model = "ZynqMP ZCU100 RevC";
	compatible = "xlnx,zynqmp-zcu100-revC", "xlnx,zynqmp-zcu100", "xlnx,zynqmp";

	aliases {
		gpio0 = &gpio;
		i2c0 = &i2c1;
		rtc0 = &rtc;
		serial0 = &uart1;
		serial1 = &uart0;
		serial2 = &dcc;
		spi0 = &spi0;
		spi1 = &spi1;
		usb0 = &usb0;
		usb1 = &usb1;
		mmc0 = &sdhci0;
		mmc1 = &sdhci1;
	};

	chosen {
		bootargs = "earlycon";
		stdout-path = "serial0:115200n8";
	};

	memory@0 {
		device_type = "memory";
		reg = <0x0 0x0 0x0 0x80000000>;
	};

	gpio-keys {
		compatible = "gpio-keys";
		autorepeat;
		sw4 {
			label = "sw4";
			gpios = <&gpio 23 GPIO_ACTIVE_LOW>;
			linux,code = <KEY_POWER>;
			wakeup-source;
			autorepeat;
		};
	};

	iio-hwmon {
		compatible = "iio-hwmon";
		io-channels = <&xilinx_ams 0>, <&xilinx_ams 1>, <&xilinx_ams 2>,
			      <&xilinx_ams 3>, <&xilinx_ams 4>, <&xilinx_ams 5>,
			      <&xilinx_ams 6>, <&xilinx_ams 7>, <&xilinx_ams 8>,
			      <&xilinx_ams 9>, <&xilinx_ams 10>,
			      <&xilinx_ams 11>, <&xilinx_ams 12>;
	};

	leds {
		compatible = "gpio-leds";
		ds2 {
			label = "ds2";
			gpios = <&gpio 20 GPIO_ACTIVE_HIGH>;
			linux,default-trigger = "heartbeat";
		};

		ds3 {
			label = "ds3";
			gpios = <&gpio 19 GPIO_ACTIVE_HIGH>;
			linux,default-trigger = "phy0tx"; /* WLAN tx */
			default-state = "off";
		};

		ds4 {
			label = "ds4";
			gpios = <&gpio 18 GPIO_ACTIVE_HIGH>;
			linux,default-trigger = "phy0rx"; /* WLAN rx */
			default-state = "off";
		};

		ds5 {
			label = "ds5";
			gpios = <&gpio 17 GPIO_ACTIVE_HIGH>;
			linux,default-trigger = "bluetooth-power";
		};

		vbus-det { /* U5 USB5744 VBUS detection via MIO25 */
			label = "vbus_det";
			gpios = <&gpio 25 GPIO_ACTIVE_HIGH>;
			default-state = "on";
		};
	};

	ltc2954: ltc2954 { /* U7 */
		compatible = "lltc,ltc2954", "lltc,ltc2952";
		status = "disabled";
		trigger-gpios = <&gpio 26 GPIO_ACTIVE_LOW>; /* INT line - input */
		/* If there is HW watchdog on mezzanine this signal should be connected there */
		watchdog-gpios = <&gpio 35 GPIO_ACTIVE_HIGH>; /* MIO on PAD */
		kill-gpios = <&gpio 34 GPIO_ACTIVE_LOW>; /* KILL signal - output */
	};

	wmmcsdio_fixed: fixedregulator-mmcsdio {
		compatible = "regulator-fixed";
		regulator-name = "wmmcsdio_fixed";
		regulator-min-microvolt = <3300000>;
		regulator-max-microvolt = <3300000>;
		regulator-always-on;
		regulator-boot-on;
	};

	sdio_pwrseq: sdio-pwrseq {
		compatible = "mmc-pwrseq-simple";
		reset-gpios = <&gpio 7 GPIO_ACTIVE_LOW>; /* WIFI_EN */
		post-power-on-delay-ms = <10>;
	};

	ina226 {
		compatible = "iio-hwmon";
		io-channels = <&u35 0>, <&u35 1>, <&u35 2>, <&u35 3>;
	};
};

&dcc {
	status = "okay";
};

&gpio {
	status = "okay";
	gpio-line-names = "UART1_TX", "UART1_RX", "UART0_RX", "UART0_TX", "I2C1_SCL",
			  "I2C1_SDA", "SPI1_SCLK", "WLAN_EN", "BT_EN", "SPI1_CS",
			  "SPI1_MISO", "SPI1_MOSI", "I2C_MUX_RESET", "SD0_DAT0", "SD0_DAT1",
			  "SD0_DAT2", "SD0_DAT3", "PS_LED3", "PS_LED2", "PS_LED1",
			  "PS_LED0", "SD0_CMD", "SD0_CLK", "GPIO_PB", "SD0_DETECT",
			  "VBUS_DET", "POWER_INT", "DP_AUX", "DP_HPD", "DP_OE",
			  "DP_AUX_IN", "INA226_ALERT", "PS_FP_PWR_EN", "PL_PWR_EN", "POWER_KILL",
			  "", "GPIO-A", "GPIO-B", "SPI0_SCLK", "GPIO-C",
			  "GPIO-D", "SPI0_CS", "SPI0_MISO", "SPI_MOSI", "GPIO-E",
			  "GPIO-F", "SD1_D0", "SD1_D1", "SD1_D2", "SD1_D3",
			  "SD1_CMD", "SD1_CLK", "USB0_CLK", "USB0_DIR", "USB0_DATA2",
			  "USB0_NXT", "USB0_DATA0", "USB0_DATA1", "USB0_STP", "USB0_DATA3",
			  "USB0_DATA4", "USB0_DATA5", "USB0_DATA6", "USB0_DATA7", "USB1_CLK",
			  "USB1_DIR", "USB1_DATA2", "USB1_NXT", "USB1_DATA0", "USB1_DATA1",
			  "USB1_STP", "USB1_DATA3", "USB1_DATA4", "USB1_DATA5", "USB1_DATA6",
			  "USB_DATA7", "WLAN_IRQ", "PMIC_IRQ", /* MIO end and EMIO start */
			  "", "",
			  "", "", "", "", "", "", "", "", "", "",
			  "", "", "", "", "", "", "", "", "", "",
			  "", "", "", "", "", "", "", "", "", "",
			  "", "", "", "", "", "", "", "", "", "",
			  "", "", "", "", "", "", "", "", "", "",
			  "", "", "", "", "", "", "", "", "", "",
			  "", "", "", "", "", "", "", "", "", "",
			  "", "", "", "", "", "", "", "", "", "",
			  "", "", "", "", "", "", "", "", "", "",
			  "", "", "", "";
};

&gpu {
	status = "okay";
};

&i2c1 {
	status = "okay";
	pinctrl-names = "default", "gpio";
	pinctrl-0 = <&pinctrl_i2c1_default>;
	pinctrl-1 = <&pinctrl_i2c1_gpio>;
	scl-gpios = <&gpio 4 GPIO_ACTIVE_HIGH>;
	sda-gpios = <&gpio 5 GPIO_ACTIVE_HIGH>;
	clock-frequency = <100000>;
	i2c-mux@75 { /* u11 */
		compatible = "nxp,pca9548";
		#address-cells = <1>;
		#size-cells = <0>;
		reg = <0x75>;
		i2csw_0: i2c@0 {
			#address-cells = <1>;
			#size-cells = <0>;
			reg = <0>;
			label = "LS-I2C0";
		};
		i2csw_1: i2c@1 {
			#address-cells = <1>;
			#size-cells = <0>;
			reg = <1>;
			label = "LS-I2C1";
		};
		i2csw_2: i2c@2 {
			#address-cells = <1>;
			#size-cells = <0>;
			reg = <2>;
			label = "HS-I2C2";
		};
		i2csw_3: i2c@3 {
			#address-cells = <1>;
			#size-cells = <0>;
			reg = <3>;
			label = "HS-I2C3";
		};
		i2csw_4: i2c@4 {
			#address-cells = <1>;
			#size-cells = <0>;
			reg = <0x4>;

			pmic: pmic@5e { /* Custom TI PMIC u33 */
				compatible = "ti,tps65086";
				reg = <0x5e>;
				interrupt-parent = <&gpio>;
				interrupts = <77 GPIO_ACTIVE_LOW>;
				#gpio-cells = <2>;
				gpio-controller;
			};
		};
		i2csw_5: i2c@5 {
			#address-cells = <1>;
			#size-cells = <0>;
			reg = <5>;
			/* PS_PMBUS */
			u35: ina226@40 { /* u35 */
				compatible = "ti,ina226";
				#io-channel-cells = <1>;
				reg = <0x40>;
				shunt-resistor = <10000>;
				/* MIO31 is alert which should be routed to PMUFW */
			};
		};
		i2csw_6: i2c@6 {
			#address-cells = <1>;
			#size-cells = <0>;
			reg = <6>;
			/*
			 * Not Connected
			 */
		};
		i2csw_7: i2c@7 {
			#address-cells = <1>;
			#size-cells = <0>;
			reg = <7>;
			/*
			 * usb5744 (DNP) - U5
			 * 100kHz - this is default freq for us
			 */
		};
	};
};

&pinctrl0 {
	status = "okay";
	pinctrl_i2c1_default: i2c1-default {
		mux {
			groups = "i2c1_1_grp";
			function = "i2c1";
		};

		conf {
			groups = "i2c1_1_grp";
			bias-pull-up;
			slew-rate = <SLEW_RATE_SLOW>;
			io-standard = <IO_STANDARD_LVCMOS18>;
		};
	};

	pinctrl_i2c1_gpio: i2c1-gpio {
		mux {
			groups = "gpio0_4_grp", "gpio0_5_grp";
			function = "gpio0";
		};

		conf {
			groups = "gpio0_4_grp", "gpio0_5_grp";
			slew-rate = <SLEW_RATE_SLOW>;
			io-standard = <IO_STANDARD_LVCMOS18>;
		};
	};

	pinctrl_sdhci0_default: sdhci0-default {
		mux {
			groups = "sdio0_3_grp";
			function = "sdio0";
		};

		conf {
			groups = "sdio0_3_grp";
			slew-rate = <SLEW_RATE_SLOW>;
			io-standard = <IO_STANDARD_LVCMOS18>;
			bias-disable;
		};

		mux-cd {
			groups = "sdio0_cd_0_grp";
			function = "sdio0_cd";
		};

		conf-cd {
			groups = "sdio0_cd_0_grp";
			bias-high-impedance;
			bias-pull-up;
			slew-rate = <SLEW_RATE_SLOW>;
			io-standard = <IO_STANDARD_LVCMOS18>;
		};
	};

	pinctrl_sdhci1_default: sdhci1-default {
		mux {
			groups = "sdio1_2_grp";
			function = "sdio1";
		};

		conf {
			groups = "sdio1_2_grp";
			slew-rate = <SLEW_RATE_SLOW>;
			io-standard = <IO_STANDARD_LVCMOS18>;
			bias-disable;
		};
	};

	pinctrl_spi0_default: spi0-default {
		mux {
			groups = "spi0_3_grp";
			function = "spi0";
		};

		conf {
			groups = "spi0_3_grp";
			bias-disable;
			slew-rate = <SLEW_RATE_SLOW>;
			io-standard = <IO_STANDARD_LVCMOS18>;
		};

		mux-cs {
			groups = "spi0_ss_9_grp";
			function = "spi0_ss";
		};

		conf-cs {
			groups = "spi0_ss_9_grp";
			bias-disable;
		};

	};

	pinctrl_spi1_default: spi1-default {
		mux {
			groups = "spi1_0_grp";
			function = "spi1";
		};

		conf {
			groups = "spi1_0_grp";
			bias-disable;
			slew-rate = <SLEW_RATE_SLOW>;
			io-standard = <IO_STANDARD_LVCMOS18>;
		};

		mux-cs {
			groups = "spi1_ss_0_grp";
			function = "spi1_ss";
		};

		conf-cs {
			groups = "spi1_ss_0_grp";
			bias-disable;
		};

	};

	pinctrl_uart0_default: uart0-default {
		mux {
			groups = "uart0_0_grp";
			function = "uart0";
		};

		conf {
			groups = "uart0_0_grp";
			slew-rate = <SLEW_RATE_SLOW>;
			io-standard = <IO_STANDARD_LVCMOS18>;
		};

		conf-rx {
			pins = "MIO3";
			bias-high-impedance;
		};

		conf-tx {
			pins = "MIO2";
			bias-disable;
		};
	};

	pinctrl_uart1_default: uart1-default {
		mux {
			groups = "uart1_0_grp";
			function = "uart1";
		};

		conf {
			groups = "uart1_0_grp";
			slew-rate = <SLEW_RATE_SLOW>;
			io-standard = <IO_STANDARD_LVCMOS18>;
		};

		conf-rx {
			pins = "MIO1";
			bias-high-impedance;
		};

		conf-tx {
			pins = "MIO0";
			bias-disable;
		};
	};

	pinctrl_usb0_default: usb0-default {
		mux {
			groups = "usb0_0_grp";
			function = "usb0";
		};

		conf {
			groups = "usb0_0_grp";
			slew-rate = <SLEW_RATE_SLOW>;
			io-standard = <IO_STANDARD_LVCMOS18>;
		};

		conf-rx {
			pins = "MIO52", "MIO53", "MIO55";
			bias-high-impedance;
		};

		conf-tx {
			pins = "MIO54", "MIO56", "MIO57", "MIO58", "MIO59",
			       "MIO60", "MIO61", "MIO62", "MIO63";
			bias-disable;
		};
	};

	pinctrl_usb1_default: usb1-default {
		mux {
			groups = "usb1_0_grp";
			function = "usb1";
		};

		conf {
			groups = "usb1_0_grp";
			slew-rate = <SLEW_RATE_SLOW>;
			io-standard = <IO_STANDARD_LVCMOS18>;
		};

		conf-rx {
			pins = "MIO64", "MIO65", "MIO67";
			bias-high-impedance;
		};

		conf-tx {
			pins = "MIO66", "MIO68", "MIO69", "MIO70", "MIO71",
			       "MIO72", "MIO73", "MIO74", "MIO75";
			bias-disable;
		};
	};
};

&rtc {
	status = "okay";
};

/* SD0 only supports 3.3V, no level shifter */
&sdhci0 {
	status = "okay";
	no-1-8-v;
	disable-wp;
	pinctrl-names = "default";
	pinctrl-0 = <&pinctrl_sdhci0_default>;
<<<<<<< HEAD
	xlnx,mio-bank = <0>;
=======
	xlnx,mio_bank = <0>;
>>>>>>> e93ed120
};

&sdhci1 {
	status = "okay";
	bus-width = <0x4>;
	pinctrl-names = "default";
	pinctrl-0 = <&pinctrl_sdhci1_default>;
<<<<<<< HEAD
	xlnx,mio-bank = <0>;
=======
	xlnx,mio_bank = <0>;
>>>>>>> e93ed120
	non-removable;
	disable-wp;
	cap-power-off-card;
	mmc-pwrseq = <&sdio_pwrseq>;
	vqmmc-supply = <&wmmcsdio_fixed>;
	#address-cells = <1>;
	#size-cells = <0>;
	wlcore: wifi@2 {
		compatible = "ti,wl1831";
		reg = <2>;
		interrupt-parent = <&gpio>;
		interrupts = <76 IRQ_TYPE_EDGE_RISING>; /* MIO76 WLAN_IRQ 1V8 */
	};
};

&serdes {
	status = "okay";
};

&spi0 { /* Low Speed connector */
	status = "okay";
	label = "LS-SPI0";
	num-cs = <1>;
	pinctrl-names = "default";
	pinctrl-0 = <&pinctrl_spi0_default>;
};

&spi1 { /* High Speed connector */
	status = "okay";
	label = "HS-SPI1";
	num-cs = <1>;
	pinctrl-names = "default";
	pinctrl-0 = <&pinctrl_spi1_default>;
};

&uart0 {
	status = "okay";
	pinctrl-names = "default";
	pinctrl-0 = <&pinctrl_uart0_default>;
	bluetooth {
		compatible = "ti,wl1831-st";
		enable-gpios = <&gpio 8 GPIO_ACTIVE_HIGH>;
	};
};

&uart1 {
	status = "okay";
	pinctrl-names = "default";
	pinctrl-0 = <&pinctrl_uart1_default>;

};

/* ULPI SMSC USB3320 */
&usb0 {
	status = "okay";
	pinctrl-names = "default";
	pinctrl-0 = <&pinctrl_usb0_default>;
};

&dwc3_0 {
	status = "okay";
	dr_mode = "peripheral";
	phy-names = "usb3-phy";
	phys = <&lane2 PHY_TYPE_USB3 0 0 26000000>;
	maximum-speed = "super-speed";
};

/* ULPI SMSC USB3320 */
&usb1 {
	status = "okay";
	pinctrl-names = "default";
	pinctrl-0 = <&pinctrl_usb1_default>;
};

&dwc3_1 {
	status = "okay";
	dr_mode = "host";
	phy-names = "usb3-phy";
	phys = <&lane3 PHY_TYPE_USB3 1 0 26000000>;
	maximum-speed = "super-speed";
};

&watchdog0 {
	status = "okay";
};

&zynqmp_dpsub {
	status = "okay";
	phy-names = "dp-phy0", "dp-phy1";
	phys = <&lane1 PHY_TYPE_DP 0 1 27000000>,
	       <&lane0 PHY_TYPE_DP 1 1 27000000>;
};

&zynqmp_dp_snd_pcm0 {
	status = "okay";
};

&zynqmp_dp_snd_pcm1 {
	status = "okay";
};

&zynqmp_dp_snd_card0 {
	status = "okay";
};

&zynqmp_dp_snd_codec0 {
	status = "okay";
};

&xlnx_dpdma {
	status = "okay";
};

&xilinx_ams {
	status = "okay";
};

&ams_ps {
	status = "okay";
};<|MERGE_RESOLUTION|>--- conflicted
+++ resolved
@@ -482,11 +482,7 @@
 	disable-wp;
 	pinctrl-names = "default";
 	pinctrl-0 = <&pinctrl_sdhci0_default>;
-<<<<<<< HEAD
-	xlnx,mio-bank = <0>;
-=======
 	xlnx,mio_bank = <0>;
->>>>>>> e93ed120
 };
 
 &sdhci1 {
@@ -494,11 +490,7 @@
 	bus-width = <0x4>;
 	pinctrl-names = "default";
 	pinctrl-0 = <&pinctrl_sdhci1_default>;
-<<<<<<< HEAD
-	xlnx,mio-bank = <0>;
-=======
 	xlnx,mio_bank = <0>;
->>>>>>> e93ed120
 	non-removable;
 	disable-wp;
 	cap-power-off-card;
