# SPDX-License-Identifier: GPL-2.0+

dtb-$(CONFIG_TARGET_SMARTWEB) += at91sam9260-smartweb.dtb
dtb-$(CONFIG_TARGET_TAURUS) += at91sam9g20-taurus.dtb
dtb-$(CONFIG_TARGET_CORVUS) += at91sam9g45-corvus.dtb
dtb-$(CONFIG_TARGET_GURNARD) += at91sam9g45-gurnard.dtb

dtb-$(CONFIG_S5PC100) += s5pc1xx-smdkc100.dtb
dtb-$(CONFIG_S5PC110) += s5pc1xx-goni.dtb
dtb-$(CONFIG_EXYNOS4) += exynos4210-origen.dtb \
	exynos4210-smdkv310.dtb \
	exynos4210-universal_c210.dtb \
	exynos4210-trats.dtb \
	exynos4412-trats2.dtb \
	exynos4412-odroid.dtb

dtb-$(CONFIG_TARGET_HIKEY) += hi6220-hikey.dtb
dtb-$(CONFIG_TARGET_HIKEY960) += hi3660-hikey960.dtb

dtb-$(CONFIG_TARGET_POPLAR) += hi3798cv200-poplar.dtb

dtb-$(CONFIG_EXYNOS5) += exynos5250-arndale.dtb \
	exynos5250-snow.dtb \
	exynos5250-spring.dtb \
	exynos5250-smdk5250.dtb \
	exynos5420-smdk5420.dtb \
	exynos5420-peach-pit.dtb \
	exynos5800-peach-pi.dtb \
	exynos5422-odroidxu3.dtb
dtb-$(CONFIG_EXYNOS7420) += exynos7420-espresso7420.dtb

dtb-$(CONFIG_ARCH_DAVINCI) += \
	da850-evm.dtb \
	da850-lcdk.dtb \
	da850-lego-ev3.dtb

dtb-$(CONFIG_ARCH_KIRKWOOD) += \
	kirkwood-atl-sbx81lifkw.dtb \
	kirkwood-atl-sbx81lifxcat.dtb \
	kirkwood-blackarmor-nas220.dtb \
	kirkwood-d2net.dtb \
	kirkwood-db-88f6281.dtb \
	kirkwood-db-88f6281-spi.dtb \
	kirkwood-dns325.dtb \
	kirkwood-dockstar.dtb \
	kirkwood-dreamplug.dtb \
	kirkwood-ds109.dtb \
	kirkwood-goflexnet.dtb \
	kirkwood-guruplug-server-plus.dtb \
	kirkwood-ib62x0.dtb \
	kirkwood-iconnect.dtb \
	kirkwood-is2.dtb \
	kirkwood-km_kirkwood.dtb \
	kirkwood-lsxhl.dtb \
	kirkwood-lschlv2.dtb \
	kirkwood-net2big.dtb \
	kirkwood-ns2.dtb \
	kirkwood-ns2lite.dtb \
	kirkwood-ns2max.dtb \
	kirkwood-ns2mini.dtb \
	kirkwood-openrd-base.dtb \
	kirkwood-openrd-client.dtb \
	kirkwood-openrd-ultimate.dtb \
	kirkwood-pogo_e02.dtb \
	kirkwood-sheevaplug.dtb

dtb-$(CONFIG_MACH_S900) += \
	bubblegum_96.dtb
dtb-$(CONFIG_MACH_S700) += \
	s700-cubieboard7.dtb

dtb-$(CONFIG_ROCKCHIP_PX30) += \
	px30-evb.dtb \
	px30-firefly.dtb \
	px30-px30-core-ctouch2.dtb \
	px30-px30-core-edimm2.2.dtb \
	rk3326-odroid-go2.dtb

dtb-$(CONFIG_ROCKCHIP_RK3036) += \
	rk3036-sdk.dtb

dtb-$(CONFIG_ROCKCHIP_RK3128) += \
	rk3128-evb.dtb

dtb-$(CONFIG_ROCKCHIP_RK3188) += \
	rk3188-radxarock.dtb

dtb-$(CONFIG_ROCKCHIP_RK322X) += \
	rk3229-evb.dtb

dtb-$(CONFIG_ROCKCHIP_RK3288) += \
	rk3288-evb.dtb \
	rk3288-firefly.dtb \
	rk3288-miqi.dtb \
	rk3288-phycore-rdk.dtb \
	rk3288-popmetal.dtb \
	rk3288-rock2-square.dtb \
	rk3288-rock-pi-n8.dtb \
	rk3288-tinker.dtb \
	rk3288-tinker-s.dtb \
	rk3288-veyron-jerry.dtb \
	rk3288-veyron-mickey.dtb \
	rk3288-veyron-minnie.dtb \
	rk3288-veyron-speedy.dtb \
	rk3288-vyasa.dtb

dtb-$(CONFIG_ROCKCHIP_RK3308) += \
	rk3308-evb.dtb \
	rk3308-roc-cc.dtb

dtb-$(CONFIG_ROCKCHIP_RK3328) += \
	rk3328-evb.dtb \
	rk3328-roc-cc.dtb \
	rk3328-rock64.dtb \
	rk3328-rock-pi-e.dtb

dtb-$(CONFIG_ROCKCHIP_RK3368) += \
	rk3368-lion.dtb \
	rk3368-sheep.dtb \
	rk3368-geekbox.dtb \
	rk3368-px5-evb.dtb \

dtb-$(CONFIG_ROCKCHIP_RK3399) += \
	rk3399-evb.dtb \
	rk3399-ficus.dtb \
	rk3399-firefly.dtb \
	rk3399-gru-bob.dtb \
	rk3399-khadas-edge.dtb \
	rk3399-khadas-edge-captain.dtb \
	rk3399-khadas-edge-v.dtb \
	rk3399-leez-p710.dtb \
	rk3399-nanopc-t4.dtb \
	rk3399-nanopi-m4.dtb \
	rk3399-nanopi-m4-2gb.dtb \
	rk3399-nanopi-neo4.dtb \
	rk3399-orangepi.dtb \
	rk3399-pinebook-pro.dtb \
	rk3399-puma-haikou.dtb \
	rk3399-roc-pc.dtb \
	rk3399-roc-pc-mezzanine.dtb \
	rk3399-rock-pi-4a.dtb \
	rk3399-rock-pi-4b.dtb \
	rk3399-rock-pi-4c.dtb \
	rk3399-rock960.dtb \
	rk3399-rockpro64.dtb \
	rk3399pro-rock-pi-n10.dtb

dtb-$(CONFIG_ROCKCHIP_RV1108) += \
	rv1108-elgin-r1.dtb \
	rv1108-evb.dtb

dtb-$(CONFIG_ARCH_S5P4418) += \
	s5p4418-nanopi2.dtb

dtb-$(CONFIG_ARCH_MESON) += \
	meson-gxbb-nanopi-k2.dtb \
	meson-gxbb-odroidc2.dtb \
	meson-gxbb-nanopi-k2.dtb \
	meson-gxbb-p200.dtb \
	meson-gxbb-p201.dtb \
	meson-gxl-s905x-p212.dtb \
	meson-gxl-s805x-libretech-ac.dtb \
	meson-gxl-s905x-libretech-cc.dtb \
	meson-gxl-s905x-khadas-vim.dtb \
	meson-gxl-s905d-libretech-pc.dtb \
	meson-gxm-khadas-vim2.dtb \
	meson-gxm-s912-libretech-pc.dtb \
	meson-axg-s400.dtb \
	meson-g12a-u200.dtb \
	meson-g12a-sei510.dtb \
	meson-g12b-odroid-n2.dtb \
	meson-g12b-a311d-khadas-vim3.dtb \
	meson-sm1-khadas-vim3l.dtb \
	meson-sm1-odroid-c4.dtb \
	meson-sm1-sei610.dtb
dtb-$(CONFIG_ARCH_TEGRA) += tegra20-harmony.dtb \
	tegra20-medcom-wide.dtb \
	tegra20-paz00.dtb \
	tegra20-plutux.dtb \
	tegra20-seaboard.dtb \
	tegra20-tec.dtb \
	tegra20-trimslice.dtb \
	tegra20-ventana.dtb \
	tegra20-colibri.dtb \
	tegra30-apalis.dtb \
	tegra30-beaver.dtb \
	tegra30-cardhu.dtb \
	tegra30-colibri.dtb \
	tegra30-tec-ng.dtb \
	tegra114-dalmore.dtb \
	tegra124-apalis.dtb \
	tegra124-jetson-tk1.dtb \
	tegra124-nyan-big.dtb \
	tegra124-cei-tk1-som.dtb \
	tegra124-venice2.dtb \
	tegra186-p2771-0000-000.dtb \
	tegra186-p2771-0000-500.dtb \
	tegra210-e2220-1170.dtb \
	tegra210-p2371-0000.dtb \
	tegra210-p2371-2180.dtb \
	tegra210-p2571.dtb \
	tegra210-p3450-0000.dtb

dtb-$(CONFIG_ARCH_MVEBU) +=			\
	armada-3720-db.dtb			\
	armada-3720-espressobin.dtb		\
	armada-3720-turris-mox.dtb		\
	armada-3720-uDPU.dtb			\
	armada-375-db.dtb			\
	armada-385-atl-x530.dtb			\
	armada-385-atl-x530DP.dtb		\
	armada-385-db-88f6820-amc.dtb		\
	armada-385-turris-omnia.dtb		\
	armada-388-clearfog.dtb			\
	armada-388-gp.dtb			\
	armada-388-helios4.dtb			\
	armada-38x-controlcenterdc.dtb		\
	armada-7040-db-nand.dtb			\
	armada-7040-db.dtb			\
	armada-8040-clearfog-gt-8k.dtb		\
	armada-8040-db.dtb			\
	armada-8040-mcbin.dtb			\
	armada-8040-puzzle-m801.dtb		\
	armada-xp-crs305-1g-4s.dtb		\
	armada-xp-crs305-1g-4s-bit.dtb		\
	armada-xp-crs326-24g-2s.dtb		\
	armada-xp-crs326-24g-2s-bit.dtb		\
	armada-xp-crs328-4c-20s-4s.dtb		\
	armada-xp-crs328-4c-20s-4s-bit.dtb	\
	armada-xp-db-xc3-24g4xg.dtb		\
	armada-xp-gp.dtb			\
	armada-xp-maxbcm.dtb			\
	armada-xp-synology-ds414.dtb		\
	armada-xp-theadorable.dtb

dtb-$(CONFIG_ARCH_UNIPHIER_LD11) += \
	uniphier-ld11-global.dtb \
	uniphier-ld11-ref.dtb
dtb-$(CONFIG_ARCH_UNIPHIER_LD20) += \
	uniphier-ld20-global.dtb \
	uniphier-ld20-ref.dtb
dtb-$(CONFIG_ARCH_UNIPHIER_LD4) += \
	uniphier-ld4-ref.dtb
dtb-$(CONFIG_ARCH_UNIPHIER_LD6B) += \
	uniphier-ld6b-ref.dtb
dtb-$(CONFIG_ARCH_UNIPHIER_PRO4) += \
	uniphier-pro4-ace.dtb \
	uniphier-pro4-ref.dtb \
	uniphier-pro4-sanji.dtb
dtb-$(CONFIG_ARCH_UNIPHIER_PRO5) += \
	uniphier-pro5-4kbox.dtb
dtb-$(CONFIG_ARCH_UNIPHIER_PXS2) += \
	uniphier-pxs2-gentil.dtb \
	uniphier-pxs2-vodka.dtb
dtb-$(CONFIG_ARCH_UNIPHIER_PXS3) += \
	uniphier-pxs3-ref.dtb
dtb-$(CONFIG_ARCH_UNIPHIER_SLD8) += \
	uniphier-sld8-ref.dtb

dtb-$(CONFIG_ARCH_ZYNQ) += \
	bitmain-antminer-s9.dtb \
	zynq-cc108.dtb \
	zynq-cse-nand.dtb \
	zynq-cse-nor.dtb \
	zynq-cse-qspi-single.dtb \
	zynq-cse-qspi-parallel.dtb \
	zynq-cse-qspi-stacked.dtb \
	zynq-cse-qspi-x1-single.dtb \
	zynq-cse-qspi-x1-stacked.dtb \
	zynq-cse-qspi-x2-single.dtb \
	zynq-cse-qspi-x2-stacked.dtb \
	zynq-dlc20-rev1.0.dtb \
	zynq-microzed.dtb \
	zynq-minized.dtb \
	zynq-picozed.dtb \
	zynq-syzygy-hub.dtb \
	zynq-topic-miami.dtb \
	zynq-topic-miamilite.dtb \
	zynq-topic-miamiplus.dtb \
	zynq-zc702.dtb \
	zynq-zc706.dtb \
	zynq-zc770-xm010.dtb \
	zynq-zc770-xm011.dtb \
	zynq-zc770-xm011-x16.dtb \
	zynq-zc770-xm012.dtb \
	zynq-zc770-xm013.dtb \
	zynq-zed.dtb \
	zynq-zturn.dtb \
	zynq-zturn-v5.dtb \
	zynq-zybo.dtb \
	zynq-zybo-z7.dtb
dtb-$(CONFIG_ARCH_ZYNQMP) += \
	avnet-ultra96-rev1.dtb			\
	avnet-ultrazedev-cc-v1.0-ultrazedev-som-v1.0.dtb	\
	zynqmp-a2197-revA.dtb			\
	zynqmp-e-a2197-00-revA.dtb		\
	zynqmp-g-a2197-00-revA.dtb		\
	zynqmp-m-a2197-01-revA.dtb		\
	zynqmp-m-a2197-02-revA.dtb		\
	zynqmp-m-a2197-03-revA.dtb		\
	zynqmp-p-a2197-00-revA.dtb		\
	zynqmp-p-a2197-00-revA-x-prc-01-revA.dtbo	\
	zynqmp-p-a2197-00-revA-x-prc-02-revA.dtbo	\
	zynqmp-p-a2197-00-revA-x-prc-03-revA.dtbo	\
	zynqmp-p-a2197-00-revA-x-prc-04-revA.dtbo	\
	zynqmp-p-a2197-00-revA-x-prc-05-revA.dtbo	\
	zynqmp-mini.dtb				\
	zynqmp-mini-emmc0.dtb			\
	zynqmp-mini-emmc1.dtb			\
	zynqmp-mini-nand.dtb			\
	zynqmp-mini-qspi.dtb			\
	zynqmp-mini-qspi-parallel.dtb		\
	zynqmp-mini-qspi-single.dtb		\
	zynqmp-mini-qspi-stacked.dtb		\
	zynqmp-mini-qspi-x1-single.dtb		\
	zynqmp-mini-qspi-x1-stacked.dtb		\
	zynqmp-mini-qspi-x2-single.dtb		\
	zynqmp-mini-qspi-x2-stacked.dtb		\
<<<<<<< HEAD
=======
	zynqmp-topic-miamimp-xilinx-xdp-v1r1.dtb	\
>>>>>>> e93ed120
	zynqmp-zcu100-revC.dtb			\
	zynqmp-zcu102-revA.dtb			\
	zynqmp-zcu102-revB.dtb			\
	zynqmp-zcu102-rev1.0.dtb		\
	zynqmp-zcu102-rev1.1.dtb		\
	zynqmp-zcu104-revA.dtb			\
	zynqmp-zcu104-revC.dtb			\
	zynqmp-zcu106-revA.dtb			\
	zynqmp-zcu111-revA.dtb			\
	zynqmp-zcu1275-revA.dtb			\
	zynqmp-zcu1275-revB.dtb			\
	zynqmp-zcu1285-revA.dtb			\
	zynqmp-zcu208-revA.dtb			\
	zynqmp-zcu216-revA.dtb			\
	zynqmp-zc1232-revA.dtb			\
	zynqmp-zc1254-revA.dtb			\
	zynqmp-zc1751-xm015-dc1.dtb		\
	zynqmp-zc1751-xm016-dc2.dtb		\
	zynqmp-zc1751-xm017-dc3.dtb		\
	zynqmp-zc1751-xm018-dc4.dtb		\
	zynqmp-zc1751-xm019-dc5.dtb
dtb-$(CONFIG_ARCH_VERSAL) += \
	versal-mini.dtb \
	versal-mini-emmc0.dtb \
	versal-mini-emmc1.dtb \
	versal-mini-ospi-single.dtb \
	versal-mini-ospi-stacked.dtb \
	versal-mini-qspi-parallel.dtb \
	versal-mini-qspi-single.dtb \
	versal-mini-qspi-stacked.dtb \
	versal-mini-qspi-x1-single.dtb \
	versal-mini-qspi-x1-stacked.dtb \
	versal-mini-qspi-x2-single.dtb \
	versal-mini-qspi-x2-stacked.dtb \
	versal-v350-revA.dtb \
	versal-vck190-revA.dtb \
	versal-vck190-revA-x-ebm-01-revA.dtb \
	versal-vck190-revA-x-ebm-02-revA.dtb \
	versal-vck190-revA-x-ebm-03-revA.dtb \
	versal-vck5000-revA.dtb \
	versal-vc-p-a2197-00-revA.dtb \
	versal-vc-p-a2197-00-revA-x-prc-01-revA.dtb \
	versal-vc-p-a2197-00-revA-x-prc-01-revA-ospi.dtb \
	versal-vc-p-a2197-00-revA-x-prc-02-revA.dtb \
	versal-vc-p-a2197-00-revA-x-prc-03-revA.dtb \
	versal-vc-p-a2197-00-revA-x-prc-04-revA.dtb \
	versal-vc-p-a2197-00-revA-x-prc-04-revA-ospi.dtb \
	versal-vc-p-a2197-00-revA-x-prc-05-revA.dtb \
	versal-vmk180-revA.dtb \
	versal-vmk180-revA-x-ebm-01-revA.dtb \
	versal-vmk180-revA-x-ebm-02-revA.dtb \
	versal-vmk180-revA-x-ebm-03-revA.dtb \
	versal-x-ebm-01-revA.dtbo \
	versal-x-ebm-02-revA.dtbo \
	versal-x-ebm-03-revA.dtbo
dtb-$(CONFIG_ARCH_ZYNQMP_R5) += \
	zynqmp-r5.dtb
dtb-$(CONFIG_AM33XX) += \
	am335x-baltos.dtb \
	am335x-bone.dtb \
	am335x-boneblack.dtb \
	am335x-brppt1-mmc.dtb \
	am335x-brppt1-nand.dtb \
	am335x-brppt1-spi.dtb \
	am335x-brxre1.dtb \
	am335x-brsmarc1.dtb \
	am335x-draco.dtb \
	am335x-evm.dtb \
	am335x-evmsk.dtb \
	am335x-bonegreen.dtb \
	am335x-icev2.dtb \
	am335x-pocketbeagle.dtb \
	am335x-pxm50.dtb \
	am335x-rut.dtb \
	am335x-shc.dtb \
	am335x-pdu001.dtb \
	am335x-chiliboard.dtb \
	am335x-sl50.dtb \
	am335x-base0033.dtb \
	am335x-guardian.dtb \
	am335x-wega-rdk.dtb \
	am335x-regor-rdk.dtb
dtb-$(CONFIG_AM43XX) += am437x-gp-evm.dtb am437x-sk-evm.dtb	\
	am43x-epos-evm.dtb \
	am437x-idk-evm.dtb \
	am4372-generic.dtb \
	am437x-cm-t43.dtb
dtb-$(CONFIG_TARGET_AM3517_EVM) += am3517-evm.dtb
dtb-$(CONFIG_TI816X) += dm8168-evm.dtb
dtb-$(CONFIG_THUNDERX) += thunderx-88xx.dtb

dtb-$(CONFIG_ARCH_SOCFPGA) +=				\
	socfpga_agilex_socdk.dtb			\
	socfpga_arria5_secu1.dtb			\
	socfpga_arria5_socdk.dtb			\
	socfpga_arria10_socdk_sdmmc.dtb			\
	socfpga_cyclone5_mcvevk.dtb			\
	socfpga_cyclone5_is1.dtb			\
	socfpga_cyclone5_socdk.dtb			\
	socfpga_cyclone5_dbm_soc1.dtb			\
	socfpga_cyclone5_de0_nano_soc.dtb		\
	socfpga_cyclone5_de1_soc.dtb			\
	socfpga_cyclone5_de10_nano.dtb			\
	socfpga_cyclone5_sockit.dtb			\
	socfpga_cyclone5_socrates.dtb			\
	socfpga_cyclone5_sr1500.dtb			\
	socfpga_cyclone5_vining_fpga.dtb		\
	socfpga_stratix10_socdk.dtb

dtb-$(CONFIG_TARGET_DRA7XX_EVM) += dra72-evm.dtb dra7-evm.dtb	\
	dra72-evm-revc.dtb dra71-evm.dtb dra76-evm.dtb
dtb-$(CONFIG_TARGET_AM57XX_EVM) += am57xx-beagle-x15.dtb \
	am57xx-beagle-x15-revb1.dtb \
	am57xx-beagle-x15-revc.dtb \
	am5729-beagleboneai.dtb \
	am574x-idk.dtb \
	am572x-idk.dtb	\
	am571x-idk.dtb
dtb-$(CONFIG_TARGET_STV0991) += stv0991.dtb

dtb-$(CONFIG_ARCH_LS1021A) += ls1021a-qds-duart.dtb \
	ls1021a-qds-lpuart.dtb \
	ls1021a-twr-duart.dtb ls1021a-twr-lpuart.dtb \
	ls1021a-iot-duart.dtb ls1021a-tsn.dtb
dtb-$(CONFIG_FSL_LSCH3) += fsl-ls2080a-qds.dtb \
	fsl-ls2080a-qds-42-x.dtb \
	fsl-ls2080a-rdb.dtb \
	fsl-ls2081a-rdb.dtb \
	fsl-ls2088a-rdb-qspi.dtb \
	fsl-ls1088a-rdb.dtb \
	fsl-ls1088a-qds.dtb \
	fsl-ls1088a-qds-21-x.dtb \
	fsl-ls1088a-qds-29-x.dtb \
	fsl-ls1028a-rdb.dtb \
	fsl-ls1028a-qds-duart.dtb \
	fsl-ls1028a-qds-lpuart.dtb \
	fsl-lx2160a-rdb.dtb \
	fsl-lx2160a-qds.dtb \
	fsl-lx2160a-qds-3-x-x.dtb \
	fsl-lx2160a-qds-3-11-x.dtb \
	fsl-lx2160a-qds-7-x-x.dtb \
	fsl-lx2160a-qds-7-11-x.dtb \
	fsl-lx2160a-qds-19-x-x.dtb \
	fsl-lx2160a-qds-19-11-x.dtb \
	fsl-lx2160a-qds-20-x-x.dtb \
	fsl-lx2160a-qds-20-11-x.dtb \
	fsl-lx2162a-qds.dtb\
	fsl-lx2162a-qds-17-x.dtb\
	fsl-lx2162a-qds-18-x.dtb\
	fsl-lx2162a-qds-20-x.dtb
dtb-$(CONFIG_FSL_LSCH2) += fsl-ls1043a-qds-duart.dtb \
	fsl-ls1043a-qds-lpuart.dtb \
	fsl-ls1043a-rdb.dtb \
	fsl-ls1046a-qds-duart.dtb \
	fsl-ls1046a-qds-lpuart.dtb \
	fsl-ls1046a-rdb.dtb \
	fsl-ls1046a-frwy.dtb \
	fsl-ls1012a-qds.dtb \
	fsl-ls1012a-rdb.dtb \
	fsl-ls1012a-2g5rdb.dtb \
	fsl-ls1012a-frdm.dtb \
	fsl-ls1012a-frwy.dtb
dtb-$(CONFIG_TARGET_SL28) += fsl-ls1028a-kontron-sl28.dtb \
	fsl-ls1028a-kontron-sl28-var3.dtb \
	fsl-ls1028a-kontron-sl28-var4.dtb \

dtb-$(CONFIG_TARGET_DRAGONBOARD410C) += dragonboard410c.dtb
dtb-$(CONFIG_TARGET_DRAGONBOARD820C) += dragonboard820c.dtb

dtb-$(CONFIG_TARGET_STEMMY) += ste-ux500-samsung-stemmy.dtb

dtb-$(CONFIG_STM32F4) += stm32f429-disco.dtb \
	stm32429i-eval.dtb \
	stm32f469-disco.dtb

dtb-$(CONFIG_STM32F7) += stm32f746-disco.dtb \
	stm32f769-disco.dtb \
	stm32746g-eval.dtb
dtb-$(CONFIG_STM32H7) += stm32h743i-disco.dtb \
	stm32h743i-eval.dtb

dtb-$(CONFIG_MACH_SUN4I) += \
	sun4i-a10-a1000.dtb \
	sun4i-a10-ba10-tvbox.dtb \
	sun4i-a10-chuwi-v7-cw0825.dtb \
	sun4i-a10-cubieboard.dtb \
	sun4i-a10-dserve-dsrv9703c.dtb \
	sun4i-a10-gemei-g9.dtb \
	sun4i-a10-hackberry.dtb \
	sun4i-a10-hyundai-a7hd.dtb \
	sun4i-a10-inet1.dtb \
	sun4i-a10-inet-3f.dtb \
	sun4i-a10-inet-3w.dtb \
	sun4i-a10-inet97fv2.dtb \
	sun4i-a10-inet9f-rev03.dtb \
	sun4i-a10-itead-iteaduino-plus.dtb \
	sun4i-a10-jesurun-q5.dtb \
	sun4i-a10-marsboard.dtb \
	sun4i-a10-mini-xplus.dtb \
	sun4i-a10-mk802.dtb \
	sun4i-a10-mk802ii.dtb \
	sun4i-a10-olinuxino-lime.dtb \
	sun4i-a10-pcduino.dtb \
	sun4i-a10-pcduino2.dtb \
	sun4i-a10-pov-protab2-ips9.dtb
dtb-$(CONFIG_MACH_SUN5I) += \
	sun5i-a10s-auxtek-t003.dtb \
	sun5i-a10s-auxtek-t004.dtb \
	sun5i-a10s-mk802.dtb \
	sun5i-a10s-olinuxino-micro.dtb \
	sun5i-a10s-r7-tv-dongle.dtb \
	sun5i-a10s-wobo-i5.dtb \
	sun5i-a13-ampe-a76.dtb \
	sun5i-a13-difrnce-dit4350.dtb \
	sun5i-a13-empire-electronix-d709.dtb \
	sun5i-a13-empire-electronix-m712.dtb \
	sun5i-a13-hsg-h702.dtb \
	sun5i-a13-inet-86vs.dtb \
	sun5i-a13-inet-98v-rev2.dtb \
	sun5i-a13-olinuxino.dtb \
	sun5i-a13-olinuxino-micro.dtb \
	sun5i-a13-q8-tablet.dtb \
	sun5i-a13-utoo-p66.dtb \
	sun5i-gr8-chip-pro.dtb \
	sun5i-r8-chip.dtb
dtb-$(CONFIG_MACH_SUN6I) += \
	sun6i-a31-app4-evb1.dtb \
	sun6i-a31-colombus.dtb \
	sun6i-a31-hummingbird.dtb \
	sun6i-a31-i7.dtb \
	sun6i-a31-m9.dtb \
	sun6i-a31-mele-a1000g-quad.dtb \
	sun6i-a31-mixtile-loftq.dtb \
	sun6i-a31s-colorfly-e708-q1.dtb \
	sun6i-a31s-cs908.dtb \
	sun6i-a31s-inet-q972.dtb \
	sun6i-a31s-primo81.dtb \
	sun6i-a31s-sina31s.dtb \
	sun6i-a31s-sinovoip-bpi-m2.dtb \
	sun6i-a31s-yones-toptech-bs1078-v2.dtb
dtb-$(CONFIG_MACH_SUN7I) += \
	sun7i-a20-ainol-aw1.dtb \
	sun7i-a20-bananapi.dtb \
	sun7i-a20-bananapi-m1-plus.dtb \
	sun7i-a20-bananapro.dtb \
	sun7i-a20-cubieboard2.dtb \
	sun7i-a20-cubietruck.dtb \
	sun7i-a20-hummingbird.dtb \
	sun7i-a20-i12-tvbox.dtb \
	sun7i-a20-icnova-swac.dtb \
	sun7i-a20-itead-ibox.dtb \
	sun7i-a20-lamobo-r1.dtb \
	sun7i-a20-m3.dtb \
	sun7i-a20-m5.dtb \
	sun7i-a20-mk808c.dtb \
	sun7i-a20-olimex-som-evb.dtb \
	sun7i-a20-olimex-som204-evb.dtb \
	sun7i-a20-olimex-som204-evb-emmc.dtb \
	sun7i-a20-olinuxino-lime.dtb \
	sun7i-a20-olinuxino-lime2.dtb \
	sun7i-a20-olinuxino-lime2-emmc.dtb \
	sun7i-a20-olinuxino-micro.dtb \
	sun7i-a20-olinuxino-micro-emmc.dtb \
	sun7i-a20-orangepi.dtb \
	sun7i-a20-orangepi-mini.dtb \
	sun7i-a20-pcduino3.dtb \
	sun7i-a20-pcduino3-nano.dtb \
	sun7i-a20-primo73.dtb \
	sun7i-a20-wexler-tab7200.dtb \
	sun7i-a20-wits-pro-a20-dkt.dtb \
	sun7i-a20-yones-toptech-bd1078.dtb
dtb-$(CONFIG_MACH_SUN8I_A23) += \
	sun8i-a23-evb.dtb \
	sun8i-a23-gt90h-v4.dtb \
	sun8i-a23-inet86dz.dtb \
	sun8i-a23-polaroid-mid2407pxe03.dtb \
	sun8i-a23-polaroid-mid2809pxe04.dtb \
	sun8i-a23-q8-tablet.dtb
dtb-$(CONFIG_MACH_SUN8I_A33) += \
	sun8i-a33-ga10h-v1.1.dtb \
	sun8i-a33-inet-d978-rev2.dtb \
	sun8i-a33-olinuxino.dtb \
	sun8i-a33-q8-tablet.dtb \
	sun8i-a33-sinlinx-sina33.dtb \
	sun8i-r16-bananapi-m2m.dtb \
	sun8i-r16-nintendo-nes-classic-edition.dtb \
	sun8i-r16-parrot.dtb
dtb-$(CONFIG_MACH_SUN8I_A83T) += \
	sun8i-a83t-allwinner-h8homlet-v2.dtb \
	sun8i-a83t-bananapi-m3.dtb \
	sun8i-a83t-cubietruck-plus.dtb \
	sun8i-a83t-tbs-a711.dtb
dtb-$(CONFIG_MACH_SUN8I_H3) += \
	sun8i-h2-plus-bananapi-m2-zero.dtb \
	sun8i-h2-plus-libretech-all-h3-cc.dtb \
	sun8i-h2-plus-orangepi-r1.dtb \
	sun8i-h2-plus-orangepi-zero.dtb \
	sun8i-h3-bananapi-m2-plus.dtb \
	sun8i-h3-bananapi-m2-plus-v1.2.dtb \
	sun8i-h3-beelink-x2.dtb \
	sun8i-h3-emlid-neutis-n5h3-devboard.dtb \
	sun8i-h3-libretech-all-h3-cc.dtb \
	sun8i-h3-mapleboard-mp130.dtb \
	sun8i-h3-nanopi-duo2.dtb \
	sun8i-h3-nanopi-m1.dtb \
	sun8i-h3-nanopi-m1-plus.dtb \
	sun8i-h3-nanopi-neo.dtb \
	sun8i-h3-nanopi-neo-air.dtb \
	sun8i-h3-orangepi-2.dtb \
	sun8i-h3-orangepi-lite.dtb \
	sun8i-h3-orangepi-one.dtb \
	sun8i-h3-orangepi-pc.dtb \
	sun8i-h3-orangepi-pc-plus.dtb \
	sun8i-h3-orangepi-plus.dtb \
	sun8i-h3-orangepi-plus2e.dtb \
	sun8i-h3-orangepi-zero-plus2.dtb \
	sun8i-h3-rervision-dvk.dtb
dtb-$(CONFIG_MACH_SUN8I_R40) += \
	sun8i-r40-bananapi-m2-ultra.dtb \
	sun8i-v40-bananapi-m2-berry.dtb
dtb-$(CONFIG_MACH_SUN8I_V3S) += \
	sun8i-v3s-licheepi-zero.dtb
dtb-$(CONFIG_MACH_SUN50I_H5) += \
	sun50i-h5-bananapi-m2-plus.dtb \
	sun50i-h5-emlid-neutis-n5-devboard.dtb \
	sun50i-h5-libretech-all-h3-cc.dtb \
	sun50i-h5-libretech-all-h3-it.dtb \
	sun50i-h5-libretech-all-h5-cc.dtb \
	sun50i-h5-nanopi-neo2.dtb \
	sun50i-h5-nanopi-neo-plus2.dtb \
	sun50i-h5-orangepi-zero-plus.dtb \
	sun50i-h5-orangepi-pc2.dtb \
	sun50i-h5-orangepi-prime.dtb \
	sun50i-h5-orangepi-zero-plus2.dtb
dtb-$(CONFIG_MACH_SUN50I_H6) += \
	sun50i-h6-beelink-gs1.dtb \
	sun50i-h6-orangepi-lite2.dtb \
	sun50i-h6-orangepi-one-plus.dtb \
	sun50i-h6-pine-h64.dtb
dtb-$(CONFIG_MACH_SUN50I) += \
	sun50i-a64-amarula-relic.dtb \
	sun50i-a64-bananapi-m64.dtb \
	sun50i-a64-nanopi-a64.dtb \
	sun50i-a64-oceanic-5205-5inmfd.dtb \
	sun50i-a64-olinuxino.dtb \
	sun50i-a64-olinuxino-emmc.dtb \
	sun50i-a64-orangepi-win.dtb \
	sun50i-a64-pine64-lts.dtb \
	sun50i-a64-pine64-plus.dtb \
	sun50i-a64-pine64.dtb \
	sun50i-a64-pinebook.dtb \
	sun50i-a64-pinephone-1.0.dtb \
	sun50i-a64-pinephone-1.1.dtb \
	sun50i-a64-pinephone-1.2.dtb \
	sun50i-a64-pinetab.dtb \
	sun50i-a64-sopine-baseboard.dtb \
	sun50i-a64-teres-i.dtb
dtb-$(CONFIG_MACH_SUN9I) += \
	sun9i-a80-optimus.dtb \
	sun9i-a80-cubieboard4.dtb \
	sun9i-a80-cx-a99.dtb

dtb-$(CONFIG_VF610) += vf500-colibri.dtb \
	vf610-colibri.dtb \
	vf610-twr.dtb \
	vf610-pcm052.dtb \
	vf610-bk4r1.dtb

dtb-$(CONFIG_MX28) += \
	imx28-xea.dtb

dtb-$(CONFIG_MX53) += imx53-cx9020.dtb \
	imx53-kp.dtb \
	imx53-m53menlo.dtb

ifneq ($(CONFIG_MX6DL)$(CONFIG_MX6QDL)$(CONFIG_MX6S),)
dtb-y += \
	imx6dl-aristainetos2c_7.dtb \
	imx6dl-aristainetos2c_cslb_7.dtb \
	imx6dl-brppt2.dtb \
	imx6dl-cubox-i.dtb \
	imx6dl-cubox-i-emmc-som-v15.dtb \
	imx6dl-cubox-i-som-v15.dtb \
	imx6dl-dhcom-pdk2.dtb \
	imx6dl-hummingboard2.dtb \
	imx6dl-hummingboard2-emmc-som-v15.dtb \
	imx6dl-hummingboard2-som-v15.dtb \
	imx6dl-hummingboard.dtb \
	imx6dl-hummingboard-emmc-som-v15.dtb \
	imx6dl-hummingboard-som-v15.dtb \
	imx6dl-icore.dtb \
	imx6dl-icore-mipi.dtb \
	imx6dl-icore-rqs.dtb \
	imx6dl-mba6a.dtb \
	imx6dl-mba6b.dtb \
	imx6dl-mamoj.dtb \
	imx6dl-nitrogen6x.dtb \
	imx6dl-pico.dtb \
	imx6dl-sabreauto.dtb \
	imx6dl-sabresd.dtb \
	imx6dl-wandboard-revd1.dtb \

endif

ifneq ($(CONFIG_MX6Q)$(CONFIG_MX6QDL),)
dtb-y += \
	imx6-apalis.dtb \
	imx6q-cm-fx6.dtb \
	imx6q-cubox-i.dtb \
	imx6q-cubox-i-emmc-som-v15.dtb \
	imx6q-cubox-i-som-v15.dtb \
	imx6q-dhcom-pdk2.dtb \
	imx6q-display5.dtb \
	imx6q-hummingboard2.dtb \
	imx6q-hummingboard2-emmc-som-v15.dtb \
	imx6q-hummingboard2-som-v15.dtb \
	imx6q-hummingboard.dtb \
	imx6q-hummingboard-emmc-som-v15.dtb \
	imx6q-hummingboard-som-v15.dtb \
	imx6q-icore.dtb \
	imx6q-icore-mipi.dtb \
	imx6q-icore-rqs.dtb \
	imx6q-kp.dtb \
	imx6q-logicpd.dtb \
	imx6q-mba6a.dtb \
	imx6q-mba6b.dtb \
	imx6q-mccmon6.dtb\
	imx6q-nitrogen6x.dtb \
	imx6q-novena.dtb \
	imx6q-pico.dtb \
	imx6q-phytec-mira-rdk-nand.dtb \
	imx6q-sabreauto.dtb \
	imx6q-sabrelite.dtb \
	imx6q-sabresd.dtb \
	imx6q-tbs2910.dtb \
	imx6q-wandboard-revd1.dtb \
	imx6qp-sabreauto.dtb \
	imx6qp-sabresd.dtb \
	imx6qp-wandboard-revd1.dtb \

endif

dtb-$(CONFIG_MX6SL) += imx6sl-evk.dtb

dtb-$(CONFIG_MX6SLL) += imx6sll-evk.dtb

dtb-$(CONFIG_MX6SX) += \
	imx6sx-sabreauto.dtb \
	imx6sx-sdb.dtb \
	imx6sx-softing-vining-2000.dtb

dtb-$(CONFIG_MX6UL) += \
	imx6ul-geam.dtb \
	imx6ul-isiot-emmc.dtb \
	imx6ul-isiot-nand.dtb \
	imx6ul-opos6uldev.dtb \
	imx6ul-14x14-evk.dtb \
	imx6ul-9x9-evk.dtb \
	imx6ul-9x9-evk.dtb \
	imx6ul-liteboard.dtb \
	imx6ul-phytec-segin-ff-rdk-nand.dtb \
	imx6ul-pico-hobbit.dtb \
	imx6ul-pico-pi.dtb

dtb-$(CONFIG_MX6ULL) += \
	imx6ull-14x14-evk.dtb \
	imx6ull-colibri.dtb \
	imx6ull-myir-mys-6ulx-eval.dtb \
	imx6ull-phytec-segin-ff-rdk-emmc.dtb \
	imx6ull-dart-6ul.dtb \
	imx6ull-somlabs-visionsom.dtb \
	imx6ulz-14x14-evk.dtb

dtb-$(CONFIG_ARCH_MX6) += \
	imx6-apalis.dtb \
	imx6-colibri.dtb

dtb-$(CONFIG_MX7) += imx7d-sdb.dtb \
	imx7d-sdb-qspi.dtb \
	imx7-colibri-emmc.dtb \
	imx7-colibri-rawnand.dtb \
	imx7s-warp.dtb \
	imx7d-meerkat96.dtb \
	imx7d-pico-pi.dtb \
	imx7d-pico-hobbit.dtb


dtb-$(CONFIG_ARCH_MX7ULP) += imx7ulp-com.dtb \
	imx7ulp-evk.dtb

dtb-$(CONFIG_ARCH_IMX8) += \
	fsl-imx8qm-apalis.dtb \
	fsl-imx8qm-mek.dtb \
	imx8qm-rom7720-a1.dtb \
	fsl-imx8qxp-ai_ml.dtb \
	fsl-imx8qxp-colibri.dtb \
	fsl-imx8qxp-apalis.dtb \
	fsl-imx8qxp-mek.dtb \
	imx8-deneb.dtb \
	imx8-giedi.dtb

dtb-$(CONFIG_ARCH_IMX8M) += \
	imx8mm-evk.dtb \
	imx8mm-verdin.dtb \
	phycore-imx8mm.dtb \
	imx8mn-ddr4-evk.dtb \
	imx8mq-evk.dtb \
	imx8mm-beacon-kit.dtb \
	imx8mq-phanbell.dtb \
	imx8mp-evk.dtb \
	imx8mq-pico-pi.dtb

dtb-$(CONFIG_ARCH_IMXRT) += imxrt1050-evk.dtb \
	imxrt1020-evk.dtb

dtb-$(CONFIG_RCAR_GEN2) += \
	r8a7790-lager-u-boot.dtb \
	r8a7790-stout-u-boot.dtb \
	r8a7791-koelsch-u-boot.dtb \
	r8a7791-porter-u-boot.dtb \
	r8a7792-blanche-u-boot.dtb \
	r8a7793-gose-u-boot.dtb \
	r8a7794-alt-u-boot.dtb \
	r8a7794-silk-u-boot.dtb

dtb-$(CONFIG_RCAR_GEN3) += \
	r8a774a1-beacon-rzg2m-kit.dtb \
	r8a77950-ulcb-u-boot.dtb \
	r8a77950-salvator-x-u-boot.dtb \
	r8a77960-ulcb-u-boot.dtb \
	r8a77960-salvator-x-u-boot.dtb \
	r8a77965-ulcb-u-boot.dtb \
	r8a77965-salvator-x-u-boot.dtb \
	r8a77970-eagle-u-boot.dtb \
	r8a77980-condor-u-boot.dtb \
	r8a77990-ebisu-u-boot.dtb \
	r8a77995-draak-u-boot.dtb

ifdef CONFIG_RCAR_GEN3
DTC_FLAGS += -R 4 -p 0x1000
endif

dtb-$(CONFIG_RZA1) += \
	r7s72100-gr-peach-u-boot.dtb

dtb-$(CONFIG_SOC_KEYSTONE) += keystone-k2hk-evm.dtb \
	keystone-k2l-evm.dtb \
	keystone-k2e-evm.dtb \
	keystone-k2g-evm.dtb \
	keystone-k2g-generic.dtb \
	keystone-k2g-ice.dtb

dtb-$(CONFIG_TARGET_AT91SAM9261EK) += at91sam9261ek.dtb

dtb-$(CONFIG_TARGET_PM9261) += at91sam9261ek.dtb

dtb-$(CONFIG_TARGET_PM9263) += at91sam9263ek.dtb

dtb-$(CONFIG_TARGET_MEESC) += at91sam9263ek.dtb

dtb-$(CONFIG_TARGET_AT91SAM9263EK) += at91sam9263ek.dtb

dtb-$(CONFIG_TARGET_AT91SAM9RLEK) += at91sam9rlek.dtb

dtb-$(CONFIG_TARGET_AT91SAM9260EK) += \
	at91sam9260ek.dtb	\
	at91sam9g20ek.dtb	\
	at91sam9g20ek_2mmc.dtb

dtb-$(CONFIG_TARGET_AT91SAM9M10G45EK) += at91sam9m10g45ek.dtb

dtb-$(CONFIG_TARGET_PM9G45) += at91sam9m10g45ek.dtb

dtb-$(CONFIG_TARGET_AT91SAM9X5EK) += \
	at91sam9g15ek.dtb	\
	at91sam9g25ek.dtb	\
	at91sam9g35ek.dtb	\
	at91sam9x25ek.dtb	\
	at91sam9x35ek.dtb

dtb-$(CONFIG_TARGET_SAM9X60EK) += sam9x60ek.dtb

dtb-$(CONFIG_TARGET_AT91SAM9N12EK) += at91sam9n12ek.dtb

dtb-$(CONFIG_TARGET_GARDENA_SMART_GATEWAY_AT91SAM) += \
	at91sam9g25-gardena-smart-gateway.dtb

dtb-$(CONFIG_TARGET_ETHERNUT5) += ethernut5.dtb

dtb-$(CONFIG_TARGET_USB_A9263) += usb_a9263.dtb

dtb-$(CONFIG_TARGET_OMAP3_LOGIC) += \
	logicpd-som-lv-35xx-devkit.dtb \
	logicpd-som-lv-37xx-devkit.dtb \
	logicpd-torpedo-35xx-devkit.dtb \
	logicpd-torpedo-37xx-devkit.dtb

dtb-$(CONFIG_TARGET_OMAP3_EVM) += \
	omap3-evm-37xx.dtb \
	omap3-evm.dtb

dtb-$(CONFIG_TARGET_OMAP3_BEAGLE) += \
	omap3-beagle-xm-ab.dtb \
	omap3-beagle-xm.dtb \
	omap3-beagle.dtb

dtb-$(CONFIG_TARGET_OMAP3_IGEP00X0) += \
	omap3-igep0020.dtb

dtb-$(CONFIG_TARGET_OMAP4_PANDA) += \
	omap4-panda.dtb \
	omap4-panda-es.dtb

dtb-$(CONFIG_TARGET_OMAP4_SDP4430) += \
	omap4-sdp.dtb \
	omap4-sdp-es23plus.dtb

dtb-$(CONFIG_TARGET_OMAP5_UEVM) += \
	omap5-uevm.dtb

dtb-$(CONFIG_TARGET_SAMA5D2_PTC_EK) += \
	at91-sama5d2_ptc_ek.dtb

dtb-$(CONFIG_TARGET_SAMA5D2_XPLAINED) += \
	at91-sama5d2_xplained.dtb

dtb-$(CONFIG_TARGET_SAMA5D27_SOM1_EK) += \
	at91-sama5d27_som1_ek.dtb

dtb-$(CONFIG_TARGET_SAMA5D27_WLSOM1_EK) += \
	at91-sama5d27_wlsom1_ek.dtb

dtb-$(CONFIG_TARGET_SAMA5D2_ICP) += \
	at91-sama5d2_icp.dtb

dtb-$(CONFIG_TARGET_SAMA5D3XEK) += \
	sama5d31ek.dtb \
	sama5d33ek.dtb \
	sama5d34ek.dtb \
	sama5d35ek.dtb \
	sama5d36ek.dtb \
	sama5d36ek_cmp.dtb

dtb-$(CONFIG_TARGET_SAMA5D3_XPLAINED) += \
	at91-sama5d3_xplained.dtb

dtb-$(CONFIG_TARGET_SAMA5D4EK) += \
	at91-sama5d4ek.dtb

dtb-$(CONFIG_TARGET_SAMA5D4_XPLAINED) += \
	at91-sama5d4_xplained.dtb

dtb-$(CONFIG_TARGET_VINCO) += \
	at91-vinco.dtb

dtb-$(CONFIG_ARCH_BCM283X) += \
	bcm2835-rpi-a.dtb \
	bcm2835-rpi-a-plus.dtb \
	bcm2835-rpi-b.dtb \
	bcm2835-rpi-b-plus.dtb \
	bcm2835-rpi-b-rev2.dtb \
	bcm2835-rpi-cm1-io1.dtb \
	bcm2835-rpi-zero.dtb \
	bcm2835-rpi-zero-w.dtb\
	bcm2836-rpi-2-b.dtb \
	bcm2837-rpi-3-a-plus.dtb \
	bcm2837-rpi-3-b.dtb \
	bcm2837-rpi-3-b-plus.dtb \
	bcm2837-rpi-cm3-io3.dtb

dtb-$(CONFIG_ARCH_BCM63158) += \
	bcm963158.dtb

dtb-$(CONFIG_ARCH_BCM68360) += \
	bcm968360bg.dtb

dtb-$(CONFIG_ARCH_BCM6858) += \
	bcm968580xref.dtb

dtb-$(CONFIG_TARGET_BCMNS3) += ns3-board.dtb

dtb-$(CONFIG_ASPEED_AST2500) += ast2500-evb.dtb

dtb-$(CONFIG_ARCH_STI) += stih410-b2260.dtb

dtb-$(CONFIG_STM32MP15x) += \
	stm32mp157a-dk1.dtb \
	stm32mp157a-avenger96.dtb \
	stm32mp157c-dk2.dtb \
	stm32mp157c-ed1.dtb \
	stm32mp157c-ev1.dtb \
	stm32mp157c-odyssey.dtb \
	stm32mp15xx-dhcom-drc02.dtb \
	stm32mp15xx-dhcom-pdk2.dtb \
	stm32mp15xx-dhcom-picoitx.dtb \
	stm32mp15xx-dhcor-avenger96.dtb

dtb-$(CONFIG_SOC_K3_AM6) += k3-am654-base-board.dtb k3-am654-r5-base-board.dtb
dtb-$(CONFIG_SOC_K3_J721E) += k3-j721e-common-proc-board.dtb \
			      k3-j721e-r5-common-proc-board.dtb \
			      k3-j7200-common-proc-board.dtb \
			      k3-j7200-r5-common-proc-board.dtb

dtb-$(CONFIG_ARCH_MEDIATEK) += \
	mt7622-rfb.dtb \
	mt7623a-unielec-u7623-02-emmc.dtb \
	mt7622-bananapi-bpi-r64.dtb \
	mt7623n-bananapi-bpi-r2.dtb \
	mt7629-rfb.dtb \
	mt8512-bm1-emmc.dtb \
	mt8516-pumpkin.dtb \
	mt8518-ap1-emmc.dtb

dtb-$(CONFIG_TARGET_GE_BX50V3) += \
	imx6q-bx50v3.dtb \
	imx6q-b850v3.dtb \
	imx6q-b650v3.dtb \
	imx6q-b450v3.dtb

dtb-$(CONFIG_TARGET_GE_B1X5V2) += imx6dl-b1x5v2.dtb
dtb-$(CONFIG_TARGET_MX53PPD) += imx53-ppd.dtb

dtb-$(CONFIG_TARGET_VEXPRESS_CA5X2) += vexpress-v2p-ca5s.dtb
dtb-$(CONFIG_TARGET_VEXPRESS_CA9X4) += vexpress-v2p-ca9.dtb
dtb-$(CONFIG_TARGET_VEXPRESS_CA15_TC2) += vexpress-v2p-ca15_a7.dtb

dtb-$(CONFIG_TARGET_TOTAL_COMPUTE) += total_compute.dtb

dtb-$(CONFIG_TARGET_DURIAN) += phytium-durian.dtb

dtb-$(CONFIG_TARGET_PRESIDIO_ASIC) += ca-presidio-engboard.dtb

targets += $(dtb-y)

# Add any required device tree compiler flags here
DTC_FLAGS +=

PHONY += dtbs
dtbs: $(addprefix $(obj)/, $(dtb-y))
	@:

clean-files := *.dtb *.dtbo *_HS<|MERGE_RESOLUTION|>--- conflicted
+++ resolved
@@ -316,10 +316,7 @@
 	zynqmp-mini-qspi-x1-stacked.dtb		\
 	zynqmp-mini-qspi-x2-single.dtb		\
 	zynqmp-mini-qspi-x2-stacked.dtb		\
-<<<<<<< HEAD
-=======
 	zynqmp-topic-miamimp-xilinx-xdp-v1r1.dtb	\
->>>>>>> e93ed120
 	zynqmp-zcu100-revC.dtb			\
 	zynqmp-zcu102-revA.dtb			\
 	zynqmp-zcu102-revB.dtb			\
