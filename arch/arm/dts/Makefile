--- conflicted
+++ resolved
@@ -446,7 +446,6 @@
 	zynqmp-smk-k26-revA.dtb			\
 	zynqmp-sck-kd-g-revA.dtbo		\
 	zynqmp-sck-kr-g-revA.dtbo		\
-	zynqmp-sck-kd-g-revA.dtbo		\
 	zynqmp-sck-kr-g-revB.dtbo		\
 	zynqmp-sck-kv-g-revA.dtbo		\
 	zynqmp-sck-kv-g-revB.dtbo		\
@@ -542,13 +541,8 @@
 	versal-net-mini-emmc.dtb \
 	versal-net-mini-ospi-single.dtb \
 	versal-net-mini-ospi-stacked.dtb \
-<<<<<<< HEAD
-	versal-net-mini-qspi-parallel.dtb \
-	versal-net-mini-qspi-single.dtb \
-=======
 	versal-net-mini-qspi-single.dtb \
 	versal-net-mini-qspi-parallel.dtb \
->>>>>>> 84b83556
 	versal-net-mini-qspi-stacked.dtb \
 	versal-net-mini-qspi-x1-single.dtb \
 	versal-net-mini-qspi-x1-stacked.dtb \
