--- conflicted
+++ resolved
@@ -43,7 +43,6 @@
 		reg = <0x0 0x0 0x0 0x80000000>;
 	};
 
-<<<<<<< HEAD
 	ref_clk: ref_clk {
 		status = "okay";
 		compatible = "xlnx,fclk";
@@ -77,13 +76,7 @@
 	si5332_1: si5332_1 { /* clk0_sgmii - u142 */
 		compatible = "fixed-clock";
 		#clock-cells = <0>;
-		clock-frequency = <33333333>; /* FIXME */
-=======
-	si5332_1: si5332_1 { /* clk0_sgmii - u142 */
-		compatible = "fixed-clock";
-		#clock-cells = <0>;
 		clock-frequency = <125000000>;
->>>>>>> ade37460
 	};
 
 	si5332_2: si5332_2 { /* clk1_usb - u142 */
