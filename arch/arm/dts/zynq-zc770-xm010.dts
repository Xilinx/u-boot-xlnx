// SPDX-License-Identifier: GPL-2.0+
/*
 * Xilinx ZC770 XM010 board DTS
 *
 * Copyright (C) 2013-2018 Xilinx, Inc.
 */
/dts-v1/;
#include "zynq-7000.dtsi"

/ {
	model = "Xilinx ZC770 XM010 board";
	compatible = "xlnx,zynq-zc770-xm010", "xlnx,zynq-7000";

	aliases {
		ethernet0 = &gem0;
		i2c0 = &i2c0;
		serial0 = &uart1;
		spi0 = &qspi;
		spi1 = &spi1;
	};

	chosen {
		bootargs = "";
		stdout-path = "serial0:115200n8";
	};

	memory@0 {
		device_type = "memory";
		reg = <0x0 0x40000000>;
	};

	usb_phy0: phy0 {
		compatible = "usb-nop-xceiv";
		#phy-cells = <0>;
	};
};

&can0 {
	status = "okay";
};

&gem0 {
	status = "okay";
	phy-mode = "rgmii-id";
	phy-handle = <&ethernet_phy>;

	ethernet_phy: ethernet-phy@7 {
		reg = <7>;
	};
};

&i2c0 {
	status = "okay";
	clock-frequency = <400000>;

	eeprom: eeprom@52 {
		compatible = "atmel,24c02";
		reg = <0x52>;
	};
};

&qspi {
	status = "okay";
	num-cs = <1>;
	flash@0 {
		compatible = "n25q128a11", "jedec,spi-nor";
		reg = <0x0>;
		spi-tx-bus-width = <1>;
		spi-rx-bus-width = <4>;
		spi-max-frequency = <50000000>;
<<<<<<< HEAD
		#address-cells = <1>;
		#size-cells = <1>;
		partition@0 {
			label = "qspi-fsbl-uboot";
			reg = <0x0 0x100000>;
		};
		partition@100000 {
			label = "qspi-linux";
			reg = <0x100000 0x500000>;
		};
		partition@600000 {
			label = "qspi-device-tree";
			reg = <0x600000 0x20000>;
		};
		partition@620000 {
			label = "qspi-rootfs";
			reg = <0x620000 0x5E0000>;
		};
		partition@c00000 {
			label = "qspi-bitstream";
			reg = <0xC00000 0x400000>;
=======
		partitions {
			compatible = "fixed-partitions";
			#address-cells = <1>;
			#size-cells = <1>;
			partition@0 {
				label = "qspi-fsbl-uboot";
				reg = <0x0 0x100000>;
			};
			partition@100000 {
				label = "qspi-linux";
				reg = <0x100000 0x500000>;
			};
			partition@600000 {
				label = "qspi-device-tree";
				reg = <0x600000 0x20000>;
			};
			partition@620000 {
				label = "qspi-rootfs";
				reg = <0x620000 0x5e0000>;
			};
			partition@c00000 {
				label = "qspi-bitstream";
				reg = <0xc00000 0x400000>;
			};
>>>>>>> 84b83556
		};
	};
};

&sdhci0 {
	status = "okay";
};

&spi1 {
	status = "okay";
	num-cs = <4>;
	is-decoded-cs = <0>;
	flash@1 {
		compatible = "sst25wf080", "jedec,spi-nor";
		reg = <1>;
		spi-max-frequency = <1000000>;
		partitions {
			compatible = "fixed-partitions";
			#address-cells = <1>;
			#size-cells = <1>;
			partition@0 {
				label = "data";
				reg = <0x0 0x100000>;
			};
		};
	};
};

&uart1 {
	bootph-all;
	status = "okay";
};

&usb0 {
	status = "okay";
	dr_mode = "host";
	usb-phy = <&usb_phy0>;
};<|MERGE_RESOLUTION|>--- conflicted
+++ resolved
@@ -68,29 +68,6 @@
 		spi-tx-bus-width = <1>;
 		spi-rx-bus-width = <4>;
 		spi-max-frequency = <50000000>;
-<<<<<<< HEAD
-		#address-cells = <1>;
-		#size-cells = <1>;
-		partition@0 {
-			label = "qspi-fsbl-uboot";
-			reg = <0x0 0x100000>;
-		};
-		partition@100000 {
-			label = "qspi-linux";
-			reg = <0x100000 0x500000>;
-		};
-		partition@600000 {
-			label = "qspi-device-tree";
-			reg = <0x600000 0x20000>;
-		};
-		partition@620000 {
-			label = "qspi-rootfs";
-			reg = <0x620000 0x5E0000>;
-		};
-		partition@c00000 {
-			label = "qspi-bitstream";
-			reg = <0xC00000 0x400000>;
-=======
 		partitions {
 			compatible = "fixed-partitions";
 			#address-cells = <1>;
@@ -115,7 +92,6 @@
 				label = "qspi-bitstream";
 				reg = <0xc00000 0x400000>;
 			};
->>>>>>> 84b83556
 		};
 	};
 };
