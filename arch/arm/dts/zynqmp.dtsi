--- conflicted
+++ resolved
@@ -78,10 +78,7 @@
 		L2: l2-cache {
 			compatible = "cache";
 			cache-level = <2>;
-<<<<<<< HEAD
-=======
 			cache-unified;
->>>>>>> 84b83556
 		};
 
 		idle-states {
@@ -123,10 +120,6 @@
 		};
 	};
 
-<<<<<<< HEAD
-	zynqmp_ipi: zynqmp-ipi {
-		u-boot,dm-pre-reloc;
-=======
 	reserved-memory {
 		#address-cells = <2>;
 		#size-cells = <2>;
@@ -145,7 +138,6 @@
 
 	zynqmp_ipi: zynqmp-ipi {
 		bootph-all;
->>>>>>> 84b83556
 		compatible = "xlnx,zynqmp-ipi-mailbox";
 		interrupt-parent = <&gic>;
 		interrupts = <GIC_SPI 35 IRQ_TYPE_LEVEL_HIGH>;
@@ -155,12 +147,8 @@
 		ranges;
 
 		ipi_mailbox_pmu1: mailbox@ff9905c0 {
-<<<<<<< HEAD
-			u-boot,dm-pre-reloc;
-=======
 			bootph-all;
 			compatible = "xlnx,zynqmp-ipi-dest-mailbox";
->>>>>>> 84b83556
 			reg = <0x0 0xff9905c0 0x0 0x20>,
 			      <0x0 0xff9905e0 0x0 0x20>,
 			      <0x0 0xff990e80 0x0 0x20>,
@@ -183,17 +171,10 @@
 	pmu {
 		compatible = "arm,armv8-pmuv3";
 		interrupt-parent = <&gic>;
-<<<<<<< HEAD
-		interrupts = <0 143 4>,
-			     <0 144 4>,
-			     <0 145 4>,
-			     <0 146 4>;
-=======
 		interrupts = <GIC_SPI 143 IRQ_TYPE_LEVEL_HIGH>,
 			     <GIC_SPI 144 IRQ_TYPE_LEVEL_HIGH>,
 			     <GIC_SPI 145 IRQ_TYPE_LEVEL_HIGH>,
 			     <GIC_SPI 146 IRQ_TYPE_LEVEL_HIGH>;
->>>>>>> 84b83556
 		interrupt-affinity = <&cpu0>,
 				     <&cpu1>,
 				     <&cpu2>,
@@ -277,24 +258,18 @@
 				efuse_spkid: efuse-spkid@5c {
 					reg = <0x5c 0x4>;
 				};
-<<<<<<< HEAD
-=======
 				efuse_aeskey: efuse-aeskey@60 {
 					reg = <0x60 0x20>;
 				};
->>>>>>> 84b83556
 				efuse_ppk0hash: efuse-ppk0hash@a0 {
 					reg = <0xa0 0x30>;
 				};
 				efuse_ppk1hash: efuse-ppk1hash@d0 {
 					reg = <0xd0 0x30>;
 				};
-<<<<<<< HEAD
-=======
 				efuse_pufuser: efuse-pufuser@100 {
 					reg = <0x100 0x7F>;
 				};
->>>>>>> 84b83556
 			};
 
 			zynqmp_pcap: pcap {
@@ -338,8 +313,6 @@
 		#address-cells = <2>;
 		#size-cells = <2>;
 		ranges;
-<<<<<<< HEAD
-=======
 	};
 
 	remoteproc {
@@ -357,7 +330,6 @@
 			power-domains = <&zynqmp_firmware PD_RPU_1>;
 			memory-region = <&rproc_1_fw_image>;
 		};
->>>>>>> 84b83556
 	};
 
 	amba: axi {
@@ -535,16 +507,12 @@
 			compatible = "xlnx,zynqmp-mali", "arm,mali-400";
 			reg = <0x0 0xfd4b0000 0x0 0x10000>;
 			interrupt-parent = <&gic>;
-<<<<<<< HEAD
-			interrupts = <0 132 4>, <0 132 4>, <0 132 4>, <0 132 4>, <0 132 4>, <0 132 4>;
-=======
 			interrupts = <GIC_SPI 132 IRQ_TYPE_LEVEL_HIGH>,
 				     <GIC_SPI 132 IRQ_TYPE_LEVEL_HIGH>,
 				     <GIC_SPI 132 IRQ_TYPE_LEVEL_HIGH>,
 				     <GIC_SPI 132 IRQ_TYPE_LEVEL_HIGH>,
 				     <GIC_SPI 132 IRQ_TYPE_LEVEL_HIGH>,
 				     <GIC_SPI 132 IRQ_TYPE_LEVEL_HIGH>;
->>>>>>> 84b83556
 			interrupt-names = "gp", "gpmmu", "pp0", "ppmmu0", "pp1", "ppmmu1";
 			clock-names = "bus", "core";
 			power-domains = <&zynqmp_firmware PD_GPU>;
@@ -751,11 +719,7 @@
 			compatible = "cdns,i2c-r1p14";
 			status = "disabled";
 			interrupt-parent = <&gic>;
-<<<<<<< HEAD
-			interrupts = <0 17 4>;
-=======
 			interrupts = <GIC_SPI 17 IRQ_TYPE_LEVEL_HIGH>;
->>>>>>> 84b83556
 			clock-frequency = <400000>;
 			reg = <0x0 0xff020000 0x0 0x1000>;
 			#address-cells = <1>;
@@ -767,11 +731,7 @@
 			compatible = "cdns,i2c-r1p14";
 			status = "disabled";
 			interrupt-parent = <&gic>;
-<<<<<<< HEAD
-			interrupts = <0 18 4>;
-=======
 			interrupts = <GIC_SPI 18 IRQ_TYPE_LEVEL_HIGH>;
->>>>>>> 84b83556
 			clock-frequency = <400000>;
 			reg = <0x0 0xff030000 0x0 0x1000>;
 			#address-cells = <1>;
@@ -844,78 +804,6 @@
 			compatible = "xlnx,axi-perf-monitor";
 			reg = <0x0 0xffa10000 0x0 0x10000>;
 			interrupts = <GIC_SPI 25 IRQ_TYPE_LEVEL_HIGH>;
-			interrupt-parent = <&gic>;
-			xlnx,enable-profile = <0>;
-			xlnx,enable-trace = <0>;
-			xlnx,num-monitor-slots = <1>;
-			xlnx,enable-event-count = <1>;
-			xlnx,enable-event-log = <1>;
-			xlnx,have-sampled-metric-cnt = <1>;
-			xlnx,num-of-counters = <8>;
-			xlnx,metric-count-width = <32>;
-			xlnx,metrics-sample-count-width = <32>;
-			xlnx,global-count-width = <32>;
-			xlnx,metric-count-scale = <1>;
-		};
-
-		perf_monitor_ocm: perf-monitor@ffa00000 {
-			compatible = "xlnx,axi-perf-monitor";
-			reg = <0x0 0xffa00000 0x0 0x10000>;
-			interrupts = <0 25 4>;
-			interrupt-parent = <&gic>;
-			xlnx,enable-profile = <0>;
-			xlnx,enable-trace = <0>;
-			xlnx,num-monitor-slots = <1>;
-			xlnx,enable-event-count = <1>;
-			xlnx,enable-event-log = <1>;
-			xlnx,have-sampled-metric-cnt = <1>;
-			xlnx,num-of-counters = <8>;
-			xlnx,metric-count-width = <32>;
-			xlnx,metrics-sample-count-width = <32>;
-			xlnx,global-count-width = <32>;
-			xlnx,metric-count-scale = <1>;
-		};
-
-		perf_monitor_ddr: perf-monitor@fd0b0000 {
-			compatible = "xlnx,axi-perf-monitor";
-			reg = <0x0 0xfd0b0000 0x0 0x10000>;
-			interrupts = <0 123 4>;
-			interrupt-parent = <&gic>;
-			xlnx,enable-profile = <0>;
-			xlnx,enable-trace = <0>;
-			xlnx,num-monitor-slots = <6>;
-			xlnx,enable-event-count = <1>;
-			xlnx,enable-event-log = <0>;
-			xlnx,have-sampled-metric-cnt = <1>;
-			xlnx,num-of-counters = <10>;
-			xlnx,metric-count-width = <32>;
-			xlnx,metrics-sample-count-width = <32>;
-			xlnx,global-count-width = <32>;
-			xlnx,metric-count-scale = <1>;
-		};
-
-		perf_monitor_cci: perf-monitor@fd490000 {
-			compatible = "xlnx,axi-perf-monitor";
-			reg = <0x0 0xfd490000 0x0 0x10000>;
-			interrupts = <0 123 4>;
-			interrupt-parent = <&gic>;
-			xlnx,enable-profile = <0>;
-			xlnx,enable-trace = <0>;
-			xlnx,num-monitor-slots = <1>;
-			xlnx,enable-event-count = <1>;
-			xlnx,enable-event-log = <0>;
-			xlnx,have-sampled-metric-cnt = <1>;
-			xlnx,num-of-counters = <8>;
-			xlnx,metric-count-width = <32>;
-			xlnx,metrics-sample-count-width = <32>;
-			xlnx,global-count-width = <32>;
-			xlnx,metric-count-scale = <1>;
-		};
-
-		perf_monitor_lpd: perf-monitor@ffa10000 {
-			compatible = "xlnx,axi-perf-monitor";
-			reg = <0x0 0xffa10000 0x0 0x10000>;
-			interrupts = <0 25 4>;
 			interrupt-parent = <&gic>;
 			xlnx,enable-profile = <0>;
 			xlnx,enable-trace = <0>;
@@ -1012,12 +900,7 @@
 			interrupts = <GIC_SPI 133 IRQ_TYPE_LEVEL_HIGH>;
 			power-domains = <&zynqmp_firmware PD_SATA>;
 			resets = <&zynqmp_reset ZYNQMP_RESET_SATA>;
-<<<<<<< HEAD
-			/* iommus = <&smmu 0x4c0>, <&smmu 0x4c1>, */
-			/*	 <&smmu 0x4c2>, <&smmu 0x4c3>; */
-=======
 			/* iommus = <&smmu 0x4c0>, <&smmu 0x4c1>, <&smmu 0x4c2>, <&smmu 0x4c3>; */
->>>>>>> 84b83556
 			/* dma-coherent; */
 		};
 
@@ -1192,16 +1075,11 @@
 				reg = <0x0 0xfe200000 0x0 0x40000>;
 				interrupt-parent = <&gic>;
 				interrupt-names = "host", "peripheral", "otg", "hiber";
-<<<<<<< HEAD
-				interrupts = <0 65 4>, <0 65 4>, <0 69 4>, <0 75 4>;
-				iommus = <&smmu 0x860>;
-=======
 				interrupts = <GIC_SPI 65 IRQ_TYPE_LEVEL_HIGH>,
 					     <GIC_SPI 65 IRQ_TYPE_LEVEL_HIGH>,
 					     <GIC_SPI 69 IRQ_TYPE_LEVEL_HIGH>,
 					     <GIC_SPI 75 IRQ_TYPE_LEVEL_HIGH>;
 				/* iommus = <&smmu 0x860>; */
->>>>>>> 84b83556
 				snps,quirk-frame-length-adjustment = <0x20>;
 				clock-names = "ref";
 				snps,enable_guctl1_ipd_quirk;
@@ -1230,16 +1108,11 @@
 				reg = <0x0 0xfe300000 0x0 0x40000>;
 				interrupt-parent = <&gic>;
 				interrupt-names = "host", "peripheral", "otg", "hiber";
-<<<<<<< HEAD
-				interrupts = <0 70 4>, <0 70 4>, <0 74 4>, <0 76 4>;
-				iommus = <&smmu 0x861>;
-=======
 				interrupts = <GIC_SPI 70 IRQ_TYPE_LEVEL_HIGH>,
 					     <GIC_SPI 70 IRQ_TYPE_LEVEL_HIGH>,
 					     <GIC_SPI 74 IRQ_TYPE_LEVEL_HIGH>,
 					     <GIC_SPI 76 IRQ_TYPE_LEVEL_HIGH>;
 				/* iommus = <&smmu 0x861>; */
->>>>>>> 84b83556
 				snps,quirk-frame-length-adjustment = <0x20>;
 				clock-names = "ref";
 				snps,enable_guctl1_ipd_quirk;
@@ -1271,11 +1144,7 @@
 			compatible = "xlnx,zynqmp-ams";
 			status = "disabled";
 			interrupt-parent = <&gic>;
-<<<<<<< HEAD
-			interrupts = <0 56 4>;
-=======
 			interrupts = <GIC_SPI 56 IRQ_TYPE_LEVEL_HIGH>;
->>>>>>> 84b83556
 			reg = <0x0 0xffa50000 0x0 0x800>;
 			#address-cells = <1>;
 			#size-cells = <1>;
@@ -1304,11 +1173,7 @@
 			clock-names = "axi_clk";
 			power-domains = <&zynqmp_firmware PD_DP>;
 			dma-channels = <6>;
-<<<<<<< HEAD
-			iommus = <&smmu 0xce4>;
-=======
 			/* iommus = <&smmu 0xce4>; */
->>>>>>> 84b83556
 			#dma-cells = <1>;
 		};
 
@@ -1326,19 +1191,11 @@
 			      <0x0 0xfd4ab000 0x0 0x1000>;
 			reg-names = "dp", "blend", "av_buf";
 			xlnx,dpaud-reg = <&zynqmp_dpaud_setting>;
-<<<<<<< HEAD
-			interrupts = <0 119 4>;
-			interrupt-parent = <&gic>;
-			iommus = <&smmu 0xce3>;
-
-=======
 			interrupts = <GIC_SPI 119 IRQ_TYPE_LEVEL_HIGH>;
 			interrupt-parent = <&gic>;
 			/* iommus = <&smmu 0xce3>; */
->>>>>>> 84b83556
 			clock-names = "dp_apb_clk", "dp_aud_clk",
 				      "dp_vtc_pixel_clk_in";
-
 			power-domains = <&zynqmp_firmware PD_DP>;
 			resets = <&zynqmp_reset ZYNQMP_RESET_DP>;
 			dma-names = "vid0", "vid1", "vid2", "gfx0";
@@ -1374,8 +1231,6 @@
 						  <&zynqmp_dp_snd_pcm1>;
 				xlnx,dp-snd-codec = <&zynqmp_dp_snd_codec0>;
 			};
-<<<<<<< HEAD
-=======
 
 			ports {
 				#address-cells = <1>;
@@ -1400,7 +1255,6 @@
 					reg = <5>;
 				};
 			};
->>>>>>> 84b83556
 		};
 	};
 };