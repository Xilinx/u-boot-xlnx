// SPDX-License-Identifier: GPL-2.0+
/*
 * dts file for Xilinx ZynqMP
 *
 * (C) Copyright 2014 - 2021, Xilinx, Inc.
 *
 * Michal Simek <michal.simek@xilinx.com>
 *
 * This program is free software; you can redistribute it and/or
 * modify it under the terms of the GNU General Public License as
 * published by the Free Software Foundation; either version 2 of
 * the License, or (at your option) any later version.
 */

#include <dt-bindings/dma/xlnx-zynqmp-dpdma.h>
#include <dt-bindings/gpio/gpio.h>
#include <dt-bindings/power/xlnx-zynqmp-power.h>
#include <dt-bindings/reset/xlnx-zynqmp-resets.h>

/ {
	compatible = "xlnx,zynqmp";
	#address-cells = <2>;
	#size-cells = <2>;

	cpus {
		#address-cells = <1>;
		#size-cells = <0>;

		cpu0: cpu@0 {
			compatible = "arm,cortex-a53";
			device_type = "cpu";
			enable-method = "psci";
			operating-points-v2 = <&cpu_opp_table>;
			reg = <0x0>;
			cpu-idle-states = <&CPU_SLEEP_0>;
		};

		cpu1: cpu@1 {
			compatible = "arm,cortex-a53";
			device_type = "cpu";
			enable-method = "psci";
			reg = <0x1>;
			operating-points-v2 = <&cpu_opp_table>;
			cpu-idle-states = <&CPU_SLEEP_0>;
		};

		cpu2: cpu@2 {
			compatible = "arm,cortex-a53";
			device_type = "cpu";
			enable-method = "psci";
			reg = <0x2>;
			operating-points-v2 = <&cpu_opp_table>;
			cpu-idle-states = <&CPU_SLEEP_0>;
		};

		cpu3: cpu@3 {
			compatible = "arm,cortex-a53";
			device_type = "cpu";
			enable-method = "psci";
			reg = <0x3>;
			operating-points-v2 = <&cpu_opp_table>;
			cpu-idle-states = <&CPU_SLEEP_0>;
		};

		idle-states {
			entry-method = "psci";

			CPU_SLEEP_0: cpu-sleep-0 {
				compatible = "arm,idle-state";
				arm,psci-suspend-param = <0x40000000>;
				local-timer-stop;
				entry-latency-us = <300>;
				exit-latency-us = <600>;
				min-residency-us = <10000>;
			};
		};
	};

	cpu_opp_table: opp-table-cpu {
		compatible = "operating-points-v2";
		opp-shared;
		opp00 {
			opp-hz = /bits/ 64 <1199999988>;
			opp-microvolt = <1000000>;
			clock-latency-ns = <500000>;
		};
		opp01 {
			opp-hz = /bits/ 64 <599999994>;
			opp-microvolt = <1000000>;
			clock-latency-ns = <500000>;
		};
		opp02 {
			opp-hz = /bits/ 64 <399999996>;
			opp-microvolt = <1000000>;
			clock-latency-ns = <500000>;
		};
		opp03 {
			opp-hz = /bits/ 64 <299999997>;
			opp-microvolt = <1000000>;
			clock-latency-ns = <500000>;
		};
	};

	zynqmp_ipi: zynqmp_ipi {
		u-boot,dm-pre-reloc;
		compatible = "xlnx,zynqmp-ipi-mailbox";
		interrupt-parent = <&gic>;
		interrupts = <0 35 4>;
		xlnx,ipi-id = <0>;
		#address-cells = <2>;
		#size-cells = <2>;
		ranges;

		ipi_mailbox_pmu1: mailbox@ff990400 {
			u-boot,dm-pre-reloc;
			reg = <0x0 0xff9905c0 0x0 0x20>,
			      <0x0 0xff9905e0 0x0 0x20>,
			      <0x0 0xff990e80 0x0 0x20>,
			      <0x0 0xff990ea0 0x0 0x20>;
			reg-names = "local_request_region",
				    "local_response_region",
				    "remote_request_region",
				    "remote_response_region";
			#mbox-cells = <1>;
			xlnx,ipi-id = <4>;
		};
	};

	dcc: dcc {
		compatible = "arm,dcc";
		status = "disabled";
		u-boot,dm-pre-reloc;
	};

	pmu {
		compatible = "arm,armv8-pmuv3";
		interrupt-parent = <&gic>;
		interrupts = <0 143 4>,
			     <0 144 4>,
			     <0 145 4>,
			     <0 146 4>;
	};

	psci {
		compatible = "arm,psci-0.2";
		method = "smc";
	};

	firmware {
		zynqmp_firmware: zynqmp-firmware {
			compatible = "xlnx,zynqmp-firmware";
			#power-domain-cells = <1>;
			method = "smc";
			u-boot,dm-pre-reloc;

			zynqmp_power: zynqmp-power {
				u-boot,dm-pre-reloc;
				compatible = "xlnx,zynqmp-power";
				interrupt-parent = <&gic>;
				interrupts = <0 35 4>;
				mboxes = <&ipi_mailbox_pmu1 0>, <&ipi_mailbox_pmu1 1>;
				mbox-names = "tx", "rx";
			};

			nvmem_firmware {
				compatible = "xlnx,zynqmp-nvmem-fw";
				#address-cells = <1>;
				#size-cells = <1>;

				soc_revision: soc_revision@0 {
					reg = <0x0 0x4>;
				};
				/* efuse access */
				efuse_dna: efuse_dna@c {
					reg = <0xc 0xc>;
				};
				efuse_usr0: efuse_usr0@20 {
					reg = <0x20 0x4>;
				};
				efuse_usr1: efuse_usr1@24 {
					reg = <0x24 0x4>;
				};
				efuse_usr2: efuse_usr2@28 {
					reg = <0x28 0x4>;
				};
				efuse_usr3: efuse_usr3@2c {
					reg = <0x2c 0x4>;
				};
				efuse_usr4: efuse_usr4@30 {
					reg = <0x30 0x4>;
				};
				efuse_usr5: efuse_usr5@34 {
					reg = <0x34 0x4>;
				};
				efuse_usr6: efuse_usr6@38 {
					reg = <0x38 0x4>;
				};
				efuse_usr7: efuse_usr7@3c {
					reg = <0x3c 0x4>;
				};
				efuse_miscusr: efuse_miscusr@40 {
					reg = <0x40 0x4>;
				};
				efuse_chash: efuse_chash@50 {
					reg = <0x50 0x4>;
				};
				efuse_pufmisc: efuse_pufmisc@54 {
					reg = <0x54 0x4>;
				};
				efuse_sec: efuse_sec@58 {
					reg = <0x58 0x4>;
				};
				efuse_spkid: efuse_spkid@5c {
					reg = <0x5c 0x4>;
				};
				efuse_ppk0hash: efuse_ppk0hash@a0 {
					reg = <0xa0 0x30>;
				};
				efuse_ppk1hash: efuse_ppk1hash@d0 {
					reg = <0xd0 0x30>;
				};
			};

			zynqmp_pcap: pcap {
				compatible = "xlnx,zynqmp-pcap-fpga";
				clock-names = "ref_clk";
			};

			xlnx_aes: zynqmp-aes {
				compatible = "xlnx,zynqmp-aes";
			};

			zynqmp_reset: reset-controller {
				compatible = "xlnx,zynqmp-reset";
				#reset-cells = <1>;
			};

			pinctrl0: pinctrl {
				compatible = "xlnx,zynqmp-pinctrl";
				status = "disabled";
			};

			xlnx_rsa: zynqmp-rsa {
				compatible = "xlnx,zynqmp-rsa";
			};

			modepin_gpio: gpio {
				compatible = "xlnx,zynqmp-gpio-modepin";
				gpio-controller;
				#gpio-cells = <2>;
			};
		};
	};

	timer {
		compatible = "arm,armv8-timer";
		interrupt-parent = <&gic>;
		interrupts = <1 13 0xf08>,
			     <1 14 0xf08>,
			     <1 11 0xf08>,
			     <1 10 0xf08>;
	};

	edac {
		compatible = "arm,cortex-a53-edac";
	};

	fpga_full: fpga-full {
		compatible = "fpga-region";
		fpga-mgr = <&zynqmp_pcap>;
		#address-cells = <2>;
		#size-cells = <2>;
		ranges;
		power-domains = <&zynqmp_firmware PD_PL>;
	};

	amba: axi {
		compatible = "simple-bus";
		u-boot,dm-pre-reloc;
		#address-cells = <2>;
		#size-cells = <2>;
		ranges;

		can0: can@ff060000 {
			compatible = "xlnx,zynq-can-1.0";
			status = "disabled";
			clock-names = "can_clk", "pclk";
			reg = <0x0 0xff060000 0x0 0x1000>;
			interrupts = <0 23 4>;
			interrupt-parent = <&gic>;
			tx-fifo-depth = <0x40>;
			rx-fifo-depth = <0x40>;
			power-domains = <&zynqmp_firmware PD_CAN_0>;
		};

		can1: can@ff070000 {
			compatible = "xlnx,zynq-can-1.0";
			status = "disabled";
			clock-names = "can_clk", "pclk";
			reg = <0x0 0xff070000 0x0 0x1000>;
			interrupts = <0 24 4>;
			interrupt-parent = <&gic>;
			tx-fifo-depth = <0x40>;
			rx-fifo-depth = <0x40>;
			power-domains = <&zynqmp_firmware PD_CAN_1>;
		};

		cci: cci@fd6e0000 {
			compatible = "arm,cci-400";
			status = "disabled";
			reg = <0x0 0xfd6e0000 0x0 0x9000>;
			ranges = <0x0 0x0 0xfd6e0000 0x10000>;
			#address-cells = <1>;
			#size-cells = <1>;

			pmu@9000 {
				compatible = "arm,cci-400-pmu,r1";
				reg = <0x9000 0x5000>;
				interrupt-parent = <&gic>;
				interrupts = <0 123 4>,
					     <0 123 4>,
					     <0 123 4>,
					     <0 123 4>,
					     <0 123 4>;
			};
		};

		/* GDMA */
		fpd_dma_chan1: dma-controller@fd500000 {
			status = "disabled";
			compatible = "xlnx,zynqmp-dma-1.0";
			reg = <0x0 0xfd500000 0x0 0x1000>;
			interrupt-parent = <&gic>;
			interrupts = <0 124 4>;
			clock-names = "clk_main", "clk_apb";
			#dma-cells = <1>;
			xlnx,bus-width = <128>;
			iommus = <&smmu 0x14e8>;
			power-domains = <&zynqmp_firmware PD_GDMA>;
		};

		fpd_dma_chan2: dma-controller@fd510000 {
			status = "disabled";
			compatible = "xlnx,zynqmp-dma-1.0";
			reg = <0x0 0xfd510000 0x0 0x1000>;
			interrupt-parent = <&gic>;
			interrupts = <0 125 4>;
			clock-names = "clk_main", "clk_apb";
			#dma-cells = <1>;
			xlnx,bus-width = <128>;
			iommus = <&smmu 0x14e9>;
			power-domains = <&zynqmp_firmware PD_GDMA>;
		};

		fpd_dma_chan3: dma-controller@fd520000 {
			status = "disabled";
			compatible = "xlnx,zynqmp-dma-1.0";
			reg = <0x0 0xfd520000 0x0 0x1000>;
			interrupt-parent = <&gic>;
			interrupts = <0 126 4>;
			clock-names = "clk_main", "clk_apb";
			#dma-cells = <1>;
			xlnx,bus-width = <128>;
			iommus = <&smmu 0x14ea>;
			power-domains = <&zynqmp_firmware PD_GDMA>;
		};

		fpd_dma_chan4: dma-controller@fd530000 {
			status = "disabled";
			compatible = "xlnx,zynqmp-dma-1.0";
			reg = <0x0 0xfd530000 0x0 0x1000>;
			interrupt-parent = <&gic>;
			interrupts = <0 127 4>;
			clock-names = "clk_main", "clk_apb";
			#dma-cells = <1>;
			xlnx,bus-width = <128>;
			iommus = <&smmu 0x14eb>;
			power-domains = <&zynqmp_firmware PD_GDMA>;
		};

		fpd_dma_chan5: dma-controller@fd540000 {
			status = "disabled";
			compatible = "xlnx,zynqmp-dma-1.0";
			reg = <0x0 0xfd540000 0x0 0x1000>;
			interrupt-parent = <&gic>;
			interrupts = <0 128 4>;
			clock-names = "clk_main", "clk_apb";
			#dma-cells = <1>;
			xlnx,bus-width = <128>;
			iommus = <&smmu 0x14ec>;
			power-domains = <&zynqmp_firmware PD_GDMA>;
		};

		fpd_dma_chan6: dma-controller@fd550000 {
			status = "disabled";
			compatible = "xlnx,zynqmp-dma-1.0";
			reg = <0x0 0xfd550000 0x0 0x1000>;
			interrupt-parent = <&gic>;
			interrupts = <0 129 4>;
			clock-names = "clk_main", "clk_apb";
			#dma-cells = <1>;
			xlnx,bus-width = <128>;
			iommus = <&smmu 0x14ed>;
			power-domains = <&zynqmp_firmware PD_GDMA>;
		};

		fpd_dma_chan7: dma-controller@fd560000 {
			status = "disabled";
			compatible = "xlnx,zynqmp-dma-1.0";
			reg = <0x0 0xfd560000 0x0 0x1000>;
			interrupt-parent = <&gic>;
			interrupts = <0 130 4>;
			clock-names = "clk_main", "clk_apb";
			#dma-cells = <1>;
			xlnx,bus-width = <128>;
			iommus = <&smmu 0x14ee>;
			power-domains = <&zynqmp_firmware PD_GDMA>;
		};

		fpd_dma_chan8: dma-controller@fd570000 {
			status = "disabled";
			compatible = "xlnx,zynqmp-dma-1.0";
			reg = <0x0 0xfd570000 0x0 0x1000>;
			interrupt-parent = <&gic>;
			interrupts = <0 131 4>;
			clock-names = "clk_main", "clk_apb";
			#dma-cells = <1>;
			xlnx,bus-width = <128>;
			iommus = <&smmu 0x14ef>;
			power-domains = <&zynqmp_firmware PD_GDMA>;
		};

		gic: interrupt-controller@f9010000 {
			compatible = "arm,gic-400";
			#interrupt-cells = <3>;
			reg = <0x0 0xf9010000 0x0 0x10000>,
			      <0x0 0xf9020000 0x0 0x20000>,
			      <0x0 0xf9040000 0x0 0x20000>,
			      <0x0 0xf9060000 0x0 0x20000>;
			interrupt-controller;
			interrupt-parent = <&gic>;
			interrupts = <1 9 0xf04>;
		};

		gpu: gpu@fd4b0000 {
			status = "disabled";
			compatible = "arm,mali-400", "arm,mali-utgard";
			reg = <0x0 0xfd4b0000 0x0 0x10000>;
			interrupt-parent = <&gic>;
			interrupts = <0 132 4>, <0 132 4>, <0 132 4>, <0 132 4>, <0 132 4>, <0 132 4>;
			interrupt-names = "IRQGP", "IRQGPMMU", "IRQPP0", "IRQPPMMU0", "IRQPP1", "IRQPPMMU1";
			clock-names = "gpu", "gpu_pp0", "gpu_pp1";
			power-domains = <&zynqmp_firmware PD_GPU>;
		};

		/* LPDDMA default allows only secured access. inorder to enable
		 * These dma channels, Users should ensure that these dma
		 * Channels are allowed for non secure access.
		 */
		lpd_dma_chan1: dma-controller@ffa80000 {
			status = "disabled";
			compatible = "xlnx,zynqmp-dma-1.0";
			reg = <0x0 0xffa80000 0x0 0x1000>;
			interrupt-parent = <&gic>;
			interrupts = <0 77 4>;
			clock-names = "clk_main", "clk_apb";
			#dma-cells = <1>;
			xlnx,bus-width = <64>;
			/* iommus = <&smmu 0x868>; */
			power-domains = <&zynqmp_firmware PD_ADMA>;
		};

		lpd_dma_chan2: dma-controller@ffa90000 {
			status = "disabled";
			compatible = "xlnx,zynqmp-dma-1.0";
			reg = <0x0 0xffa90000 0x0 0x1000>;
			interrupt-parent = <&gic>;
			interrupts = <0 78 4>;
			clock-names = "clk_main", "clk_apb";
			#dma-cells = <1>;
			xlnx,bus-width = <64>;
			/* iommus = <&smmu 0x869>; */
			power-domains = <&zynqmp_firmware PD_ADMA>;
		};

		lpd_dma_chan3: dma-controller@ffaa0000 {
			status = "disabled";
			compatible = "xlnx,zynqmp-dma-1.0";
			reg = <0x0 0xffaa0000 0x0 0x1000>;
			interrupt-parent = <&gic>;
			interrupts = <0 79 4>;
			clock-names = "clk_main", "clk_apb";
			#dma-cells = <1>;
			xlnx,bus-width = <64>;
			/* iommus = <&smmu 0x86a>; */
			power-domains = <&zynqmp_firmware PD_ADMA>;
		};

		lpd_dma_chan4: dma-controller@ffab0000 {
			status = "disabled";
			compatible = "xlnx,zynqmp-dma-1.0";
			reg = <0x0 0xffab0000 0x0 0x1000>;
			interrupt-parent = <&gic>;
			interrupts = <0 80 4>;
			clock-names = "clk_main", "clk_apb";
			#dma-cells = <1>;
			xlnx,bus-width = <64>;
			/* iommus = <&smmu 0x86b>; */
			power-domains = <&zynqmp_firmware PD_ADMA>;
		};

		lpd_dma_chan5: dma-controller@ffac0000 {
			status = "disabled";
			compatible = "xlnx,zynqmp-dma-1.0";
			reg = <0x0 0xffac0000 0x0 0x1000>;
			interrupt-parent = <&gic>;
			interrupts = <0 81 4>;
			clock-names = "clk_main", "clk_apb";
			#dma-cells = <1>;
			xlnx,bus-width = <64>;
			/* iommus = <&smmu 0x86c>; */
			power-domains = <&zynqmp_firmware PD_ADMA>;
		};

		lpd_dma_chan6: dma-controller@ffad0000 {
			status = "disabled";
			compatible = "xlnx,zynqmp-dma-1.0";
			reg = <0x0 0xffad0000 0x0 0x1000>;
			interrupt-parent = <&gic>;
			interrupts = <0 82 4>;
			clock-names = "clk_main", "clk_apb";
			#dma-cells = <1>;
			xlnx,bus-width = <64>;
			/* iommus = <&smmu 0x86d>; */
			power-domains = <&zynqmp_firmware PD_ADMA>;
		};

		lpd_dma_chan7: dma-controller@ffae0000 {
			status = "disabled";
			compatible = "xlnx,zynqmp-dma-1.0";
			reg = <0x0 0xffae0000 0x0 0x1000>;
			interrupt-parent = <&gic>;
			interrupts = <0 83 4>;
			clock-names = "clk_main", "clk_apb";
			#dma-cells = <1>;
			xlnx,bus-width = <64>;
			/* iommus = <&smmu 0x86e>; */
			power-domains = <&zynqmp_firmware PD_ADMA>;
		};

		lpd_dma_chan8: dma-controller@ffaf0000 {
			status = "disabled";
			compatible = "xlnx,zynqmp-dma-1.0";
			reg = <0x0 0xffaf0000 0x0 0x1000>;
			interrupt-parent = <&gic>;
			interrupts = <0 84 4>;
			clock-names = "clk_main", "clk_apb";
			#dma-cells = <1>;
			xlnx,bus-width = <64>;
			/* iommus = <&smmu 0x86f>; */
			power-domains = <&zynqmp_firmware PD_ADMA>;
		};

		mc: memory-controller@fd070000 {
			compatible = "xlnx,zynqmp-ddrc-2.40a";
			reg = <0x0 0xfd070000 0x0 0x30000>;
			interrupt-parent = <&gic>;
			interrupts = <0 112 4>;
		};

		nand0: nand-controller@ff100000 {
			compatible = "xlnx,zynqmp-nand-controller", "arasan,nfc-v3p10";
			status = "disabled";
			reg = <0x0 0xff100000 0x0 0x1000>;
			clock-names = "controller", "bus";
			interrupt-parent = <&gic>;
			interrupts = <0 14 4>;
			#address-cells = <1>;
			#size-cells = <0>;
			iommus = <&smmu 0x872>;
			power-domains = <&zynqmp_firmware PD_NAND>;
		};

		gem0: ethernet@ff0b0000 {
			compatible = "xlnx,zynqmp-gem", "cdns,zynqmp-gem", "cdns,gem";
			status = "disabled";
			interrupt-parent = <&gic>;
			interrupts = <0 57 4>, <0 57 4>;
			reg = <0x0 0xff0b0000 0x0 0x1000>;
			clock-names = "pclk", "hclk", "tx_clk", "rx_clk", "tsu_clk";
			#address-cells = <1>;
			#size-cells = <0>;
			iommus = <&smmu 0x874>;
			power-domains = <&zynqmp_firmware PD_ETH_0>;
			resets = <&zynqmp_reset ZYNQMP_RESET_GEM0>;
			reset-names = "gem0_rst";
		};

		gem1: ethernet@ff0c0000 {
			compatible = "xlnx,zynqmp-gem", "cdns,zynqmp-gem", "cdns,gem";
			status = "disabled";
			interrupt-parent = <&gic>;
			interrupts = <0 59 4>, <0 59 4>;
			reg = <0x0 0xff0c0000 0x0 0x1000>;
			clock-names = "pclk", "hclk", "tx_clk", "rx_clk", "tsu_clk";
			#address-cells = <1>;
			#size-cells = <0>;
			iommus = <&smmu 0x875>;
			power-domains = <&zynqmp_firmware PD_ETH_1>;
			resets = <&zynqmp_reset ZYNQMP_RESET_GEM1>;
			reset-names = "gem1_rst";
		};

		gem2: ethernet@ff0d0000 {
			compatible = "xlnx,zynqmp-gem", "cdns,zynqmp-gem", "cdns,gem";
			status = "disabled";
			interrupt-parent = <&gic>;
			interrupts = <0 61 4>, <0 61 4>;
			reg = <0x0 0xff0d0000 0x0 0x1000>;
			clock-names = "pclk", "hclk", "tx_clk", "rx_clk", "tsu_clk";
			#address-cells = <1>;
			#size-cells = <0>;
			iommus = <&smmu 0x876>;
			power-domains = <&zynqmp_firmware PD_ETH_2>;
			resets = <&zynqmp_reset ZYNQMP_RESET_GEM2>;
			reset-names = "gem2_rst";
		};

		gem3: ethernet@ff0e0000 {
			compatible = "xlnx,zynqmp-gem", "cdns,zynqmp-gem", "cdns,gem";
			status = "disabled";
			interrupt-parent = <&gic>;
			interrupts = <0 63 4>, <0 63 4>;
			reg = <0x0 0xff0e0000 0x0 0x1000>;
			clock-names = "pclk", "hclk", "tx_clk", "rx_clk", "tsu_clk";
			#address-cells = <1>;
			#size-cells = <0>;
			iommus = <&smmu 0x877>;
			power-domains = <&zynqmp_firmware PD_ETH_3>;
			resets = <&zynqmp_reset ZYNQMP_RESET_GEM3>;
			reset-names = "gem3_rst";
		};

		gpio: gpio@ff0a0000 {
			compatible = "xlnx,zynqmp-gpio-1.0";
			status = "disabled";
			#gpio-cells = <0x2>;
			gpio-controller;
			interrupt-parent = <&gic>;
			interrupts = <0 16 4>;
			interrupt-controller;
			#interrupt-cells = <2>;
			reg = <0x0 0xff0a0000 0x0 0x1000>;
			power-domains = <&zynqmp_firmware PD_GPIO>;
		};

		i2c0: i2c@ff020000 {
			compatible = "cdns,i2c-r1p14";
			status = "disabled";
			interrupt-parent = <&gic>;
			interrupts = <0 17 4>;
			reg = <0x0 0xff020000 0x0 0x1000>;
			#address-cells = <1>;
			#size-cells = <0>;
			power-domains = <&zynqmp_firmware PD_I2C_0>;
		};

		i2c1: i2c@ff030000 {
			compatible = "cdns,i2c-r1p14";
			status = "disabled";
			interrupt-parent = <&gic>;
			interrupts = <0 18 4>;
			reg = <0x0 0xff030000 0x0 0x1000>;
			#address-cells = <1>;
			#size-cells = <0>;
			power-domains = <&zynqmp_firmware PD_I2C_1>;
		};

		ocm: memory-controller@ff960000 {
			compatible = "xlnx,zynqmp-ocmc-1.0";
			reg = <0x0 0xff960000 0x0 0x1000>;
			interrupt-parent = <&gic>;
			interrupts = <0 10 4>;
		};

		perf_monitor_ocm: perf-monitor@ffa00000 {
			compatible = "xlnx,axi-perf-monitor";
			reg = <0x0 0xffa00000 0x0 0x10000>;
			interrupts = <0 25 4>;
			interrupt-parent = <&gic>;
			xlnx,enable-profile = <0>;
			xlnx,enable-trace = <0>;
			xlnx,num-monitor-slots = <1>;
			xlnx,enable-event-count = <1>;
			xlnx,enable-event-log = <1>;
			xlnx,have-sampled-metric-cnt = <1>;
			xlnx,num-of-counters = <8>;
			xlnx,metric-count-width = <32>;
			xlnx,metrics-sample-count-width = <32>;
			xlnx,global-count-width = <32>;
			xlnx,metric-count-scale = <1>;
		};

		perf_monitor_ddr: perf-monitor@fd0b0000 {
			compatible = "xlnx,axi-perf-monitor";
			reg = <0x0 0xfd0b0000 0x0 0x10000>;
			interrupts = <0 123 4>;
			interrupt-parent = <&gic>;
			xlnx,enable-profile = <0>;
			xlnx,enable-trace = <0>;
			xlnx,num-monitor-slots = <6>;
			xlnx,enable-event-count = <1>;
			xlnx,enable-event-log = <0>;
			xlnx,have-sampled-metric-cnt = <1>;
			xlnx,num-of-counters = <10>;
			xlnx,metric-count-width = <32>;
			xlnx,metrics-sample-count-width = <32>;
			xlnx,global-count-width = <32>;
			xlnx,metric-count-scale = <1>;
		};

		perf_monitor_cci: perf-monitor@fd490000 {
			compatible = "xlnx,axi-perf-monitor";
			reg = <0x0 0xfd490000 0x0 0x10000>;
			interrupts = <0 123 4>;
			interrupt-parent = <&gic>;
			xlnx,enable-profile = <0>;
			xlnx,enable-trace = <0>;
			xlnx,num-monitor-slots = <1>;
			xlnx,enable-event-count = <1>;
			xlnx,enable-event-log = <0>;
			xlnx,have-sampled-metric-cnt = <1>;
			xlnx,num-of-counters = <8>;
			xlnx,metric-count-width = <32>;
			xlnx,metrics-sample-count-width = <32>;
			xlnx,global-count-width = <32>;
			xlnx,metric-count-scale = <1>;
		};

		perf_monitor_lpd: perf-monitor@ffa10000 {
			compatible = "xlnx,axi-perf-monitor";
			reg = <0x0 0xffa10000 0x0 0x10000>;
			interrupts = <0 25 4>;
			interrupt-parent = <&gic>;
			xlnx,enable-profile = <0>;
			xlnx,enable-trace = <0>;
			xlnx,num-monitor-slots = <1>;
			xlnx,enable-event-count = <1>;
			xlnx,enable-event-log = <1>;
			xlnx,have-sampled-metric-cnt = <1>;
			xlnx,num-of-counters = <8>;
			xlnx,metric-count-width = <32>;
			xlnx,metrics-sample-count-width = <32>;
			xlnx,global-count-width = <32>;
			xlnx,metric-count-scale = <1>;
		};

		pcie: pcie@fd0e0000 {
			compatible = "xlnx,nwl-pcie-2.11";
			status = "disabled";
			#address-cells = <3>;
			#size-cells = <2>;
			#interrupt-cells = <1>;
			msi-controller;
			device_type = "pci";
			interrupt-parent = <&gic>;
			interrupts = <0 118 4>,
				     <0 117 4>,
				     <0 116 4>,
				     <0 115 4>,	/* MSI_1 [63...32] */
				     <0 114 4>;	/* MSI_0 [31...0] */
			interrupt-names = "misc", "dummy", "intx",
					  "msi1", "msi0";
			msi-parent = <&pcie>;
			reg = <0x0 0xfd0e0000 0x0 0x1000>,
			      <0x0 0xfd480000 0x0 0x1000>,
			      <0x80 0x00000000 0x0 0x1000000>;
			reg-names = "breg", "pcireg", "cfg";
			ranges = <0x02000000 0x00000000 0xe0000000 0x00000000 0xe0000000 0x00000000 0x10000000>,/* non-prefetchable memory */
				 <0x43000000 0x00000006 0x00000000 0x00000006 0x00000000 0x00000002 0x00000000>;/* prefetchable memory */
			bus-range = <0x00 0xff>;
			interrupt-map-mask = <0x0 0x0 0x0 0x7>;
			interrupt-map = <0x0 0x0 0x0 0x1 &pcie_intc 0x1>,
					<0x0 0x0 0x0 0x2 &pcie_intc 0x2>,
					<0x0 0x0 0x0 0x3 &pcie_intc 0x3>,
					<0x0 0x0 0x0 0x4 &pcie_intc 0x4>;
			iommus = <&smmu 0x4d0>;
			power-domains = <&zynqmp_firmware PD_PCIE>;
			pcie_intc: legacy-interrupt-controller {
				interrupt-controller;
				#address-cells = <0>;
				#interrupt-cells = <1>;
			};
		};

		qspi: spi@ff0f0000 {
			u-boot,dm-pre-reloc;
			compatible = "xlnx,zynqmp-qspi-1.0";
			status = "disabled";
			clock-names = "ref_clk", "pclk";
			interrupts = <0 15 4>;
			interrupt-parent = <&gic>;
			num-cs = <1>;
			reg = <0x0 0xff0f0000 0x0 0x1000>,
			      <0x0 0xc0000000 0x0 0x8000000>;
			#address-cells = <1>;
			#size-cells = <0>;
			iommus = <&smmu 0x873>;
			power-domains = <&zynqmp_firmware PD_QSPI>;
		};

		psgtr: phy@fd400000 {
			compatible = "xlnx,zynqmp-psgtr-v1.1";
			status = "disabled";
			reg = <0x0 0xfd400000 0x0 0x40000>,
			      <0x0 0xfd3d0000 0x0 0x1000>;
			reg-names = "serdes", "siou";
			#phy-cells = <4>;
		};

		rtc: rtc@ffa60000 {
			compatible = "xlnx,zynqmp-rtc";
			status = "disabled";
			reg = <0x0 0xffa60000 0x0 0x100>;
			interrupt-parent = <&gic>;
			interrupts = <0 26 4>, <0 27 4>;
			interrupt-names = "alarm", "sec";
			calibration = <0x7FFF>;
		};

		sata: ahci@fd0c0000 {
			compatible = "ceva,ahci-1v84";
			status = "disabled";
			reg = <0x0 0xfd0c0000 0x0 0x2000>;
			interrupt-parent = <&gic>;
			interrupts = <0 133 4>;
			power-domains = <&zynqmp_firmware PD_SATA>;
			resets = <&zynqmp_reset ZYNQMP_RESET_SATA>;
			/* iommus = <&smmu 0x4c0>, <&smmu 0x4c1>, */
			/*	 <&smmu 0x4c2>, <&smmu 0x4c3>; */
			/* dma-coherent; */
		};

		sdhci0: mmc@ff160000 {
			u-boot,dm-pre-reloc;
			compatible = "xlnx,zynqmp-8.9a", "arasan,sdhci-8.9a";
			status = "disabled";
			interrupt-parent = <&gic>;
			interrupts = <0 48 4>;
			reg = <0x0 0xff160000 0x0 0x1000>;
			clock-names = "clk_xin", "clk_ahb";
			iommus = <&smmu 0x870>;
			#clock-cells = <1>;
			clock-output-names = "clk_out_sd0", "clk_in_sd0";
			power-domains = <&zynqmp_firmware PD_SD_0>;
			resets = <&zynqmp_reset ZYNQMP_RESET_SDIO0>;
		};

		sdhci1: mmc@ff170000 {
			u-boot,dm-pre-reloc;
			compatible = "xlnx,zynqmp-8.9a", "arasan,sdhci-8.9a";
			status = "disabled";
			interrupt-parent = <&gic>;
			interrupts = <0 49 4>;
			reg = <0x0 0xff170000 0x0 0x1000>;
			clock-names = "clk_xin", "clk_ahb";
			iommus = <&smmu 0x871>;
			#clock-cells = <1>;
			clock-output-names = "clk_out_sd1", "clk_in_sd1";
			power-domains = <&zynqmp_firmware PD_SD_1>;
			resets = <&zynqmp_reset ZYNQMP_RESET_SDIO1>;
		};

		smmu: iommu@fd800000 {
			compatible = "arm,mmu-500";
			reg = <0x0 0xfd800000 0x0 0x20000>;
			#iommu-cells = <1>;
			status = "disabled";
			#global-interrupts = <1>;
			interrupt-parent = <&gic>;
			interrupts = <0 155 4>,
				<0 155 4>, <0 155 4>, <0 155 4>, <0 155 4>,
				<0 155 4>, <0 155 4>, <0 155 4>, <0 155 4>,
				<0 155 4>, <0 155 4>, <0 155 4>, <0 155 4>,
				<0 155 4>, <0 155 4>, <0 155 4>, <0 155 4>;
		};

		spi0: spi@ff040000 {
			compatible = "cdns,spi-r1p6";
			status = "disabled";
			interrupt-parent = <&gic>;
			interrupts = <0 19 4>;
			reg = <0x0 0xff040000 0x0 0x1000>;
			clock-names = "ref_clk", "pclk";
			#address-cells = <1>;
			#size-cells = <0>;
			power-domains = <&zynqmp_firmware PD_SPI_0>;
		};

		spi1: spi@ff050000 {
			compatible = "cdns,spi-r1p6";
			status = "disabled";
			interrupt-parent = <&gic>;
			interrupts = <0 20 4>;
			reg = <0x0 0xff050000 0x0 0x1000>;
			clock-names = "ref_clk", "pclk";
			#address-cells = <1>;
			#size-cells = <0>;
			power-domains = <&zynqmp_firmware PD_SPI_1>;
		};

		ttc0: timer@ff110000 {
			compatible = "cdns,ttc";
			status = "disabled";
			interrupt-parent = <&gic>;
			interrupts = <0 36 4>, <0 37 4>, <0 38 4>;
			reg = <0x0 0xff110000 0x0 0x1000>;
			timer-width = <32>;
			power-domains = <&zynqmp_firmware PD_TTC_0>;
		};

		ttc1: timer@ff120000 {
			compatible = "cdns,ttc";
			status = "disabled";
			interrupt-parent = <&gic>;
			interrupts = <0 39 4>, <0 40 4>, <0 41 4>;
			reg = <0x0 0xff120000 0x0 0x1000>;
			timer-width = <32>;
			power-domains = <&zynqmp_firmware PD_TTC_1>;
		};

		ttc2: timer@ff130000 {
			compatible = "cdns,ttc";
			status = "disabled";
			interrupt-parent = <&gic>;
			interrupts = <0 42 4>, <0 43 4>, <0 44 4>;
			reg = <0x0 0xff130000 0x0 0x1000>;
			timer-width = <32>;
			power-domains = <&zynqmp_firmware PD_TTC_2>;
		};

		ttc3: timer@ff140000 {
			compatible = "cdns,ttc";
			status = "disabled";
			interrupt-parent = <&gic>;
			interrupts = <0 45 4>, <0 46 4>, <0 47 4>;
			reg = <0x0 0xff140000 0x0 0x1000>;
			timer-width = <32>;
			power-domains = <&zynqmp_firmware PD_TTC_3>;
		};

		uart0: serial@ff000000 {
			u-boot,dm-pre-reloc;
			compatible = "xlnx,zynqmp-uart", "cdns,uart-r1p12";
			status = "disabled";
			interrupt-parent = <&gic>;
			interrupts = <0 21 4>;
			reg = <0x0 0xff000000 0x0 0x1000>;
			clock-names = "uart_clk", "pclk";
			power-domains = <&zynqmp_firmware PD_UART_0>;
		};

		uart1: serial@ff010000 {
			u-boot,dm-pre-reloc;
			compatible = "xlnx,zynqmp-uart", "cdns,uart-r1p12";
			status = "disabled";
			interrupt-parent = <&gic>;
			interrupts = <0 22 4>;
			reg = <0x0 0xff010000 0x0 0x1000>;
			clock-names = "uart_clk", "pclk";
			power-domains = <&zynqmp_firmware PD_UART_1>;
		};

		usb0: usb@ff9d0000 {
			#address-cells = <2>;
			#size-cells = <2>;
			status = "disabled";
			compatible = "xlnx,zynqmp-dwc3";
			reg = <0x0 0xff9d0000 0x0 0x100>;
			clock-names = "bus_clk", "ref_clk";
			power-domains = <&zynqmp_firmware PD_USB_0>;
			resets = <&zynqmp_reset ZYNQMP_RESET_USB0_CORERESET>,
				 <&zynqmp_reset ZYNQMP_RESET_USB0_HIBERRESET>,
				 <&zynqmp_reset ZYNQMP_RESET_USB0_APB>;
			reset-names = "usb_crst", "usb_hibrst", "usb_apbrst";
			reset-gpios = <&modepin_gpio 1 GPIO_ACTIVE_LOW>;
			ranges;

			dwc3_0: usb@fe200000 {
				compatible = "snps,dwc3";
				status = "disabled";
				reg = <0x0 0xfe200000 0x0 0x40000>;
				interrupt-parent = <&gic>;
				interrupt-names = "dwc_usb3", "otg", "hiber";
				interrupts = <0 65 4>, <0 69 4>, <0 75 4>;
				iommus = <&smmu 0x860>;
				snps,quirk-frame-length-adjustment = <0x20>;
				clock-names = "ref";
<<<<<<< HEAD
				snps,resume-hs-terminations;
=======
				snps,enable_guctl1_resume_quirk;
>>>>>>> 907ddbc8
				snps,enable_guctl1_ipd_quirk;
				snps,xhci-reset-on-resume;
				snps,xhci-stream-quirk;
				/* dma-coherent; */
			};
		};

		usb1: usb@ff9e0000 {
			#address-cells = <2>;
			#size-cells = <2>;
			status = "disabled";
			compatible = "xlnx,zynqmp-dwc3";
			reg = <0x0 0xff9e0000 0x0 0x100>;
			clock-names = "bus_clk", "ref_clk";
			power-domains = <&zynqmp_firmware PD_USB_1>;
			resets = <&zynqmp_reset ZYNQMP_RESET_USB1_CORERESET>,
				 <&zynqmp_reset ZYNQMP_RESET_USB1_HIBERRESET>,
				 <&zynqmp_reset ZYNQMP_RESET_USB1_APB>;
			reset-names = "usb_crst", "usb_hibrst", "usb_apbrst";
			ranges;

			dwc3_1: usb@fe300000 {
				compatible = "snps,dwc3";
				status = "disabled";
				reg = <0x0 0xfe300000 0x0 0x40000>;
				interrupt-parent = <&gic>;
				interrupt-names = "dwc_usb3", "otg", "hiber";
				interrupts = <0 70 4>, <0 74 4>, <0 76 4>;
				iommus = <&smmu 0x861>;
				snps,quirk-frame-length-adjustment = <0x20>;
<<<<<<< HEAD
				snps,refclk_fladj;
				clock-names = "ref";
				snps,resume-hs-terminations;
=======
				clock-names = "ref";
				snps,enable_guctl1_resume_quirk;
>>>>>>> 907ddbc8
				snps,enable_guctl1_ipd_quirk;
				snps,xhci-reset-on-resume;
				snps,xhci-stream-quirk;
				/* dma-coherent; */
			};
		};

		watchdog0: watchdog@fd4d0000 {
			compatible = "cdns,wdt-r1p2";
			status = "disabled";
			interrupt-parent = <&gic>;
			interrupts = <0 113 1>;
			reg = <0x0 0xfd4d0000 0x0 0x1000>;
			timeout-sec = <60>;
			reset-on-timeout;
		};

		lpd_watchdog: watchdog@ff150000 {
			compatible = "cdns,wdt-r1p2";
			status = "disabled";
			interrupt-parent = <&gic>;
			interrupts = <0 52 1>;
			reg = <0x0 0xff150000 0x0 0x1000>;
			timeout-sec = <10>;
		};

		xilinx_ams: ams@ffa50000 {
			compatible = "xlnx,zynqmp-ams";
			status = "disabled";
			interrupt-parent = <&gic>;
			interrupts = <0 56 4>;
			interrupt-names = "ams-irq";
			reg = <0x0 0xffa50000 0x0 0x800>;
			reg-names = "ams-base";
			#address-cells = <1>;
			#size-cells = <1>;
			#io-channel-cells = <1>;
			ranges = <0 0 0xffa50800 0x800>;

			ams_ps: ams_ps@0 {
				compatible = "xlnx,zynqmp-ams-ps";
				status = "disabled";
				reg = <0x0 0x400>;
			};

			ams_pl: ams_pl@400 {
				compatible = "xlnx,zynqmp-ams-pl";
				status = "disabled";
				reg = <0x400 0x400>;
			};
		};

		zynqmp_dpdma: dma-controller@fd4c0000 {
			compatible = "xlnx,zynqmp-dpdma";
			status = "disabled";
			reg = <0x0 0xfd4c0000 0x0 0x1000>;
			interrupts = <0 122 4>;
			interrupt-parent = <&gic>;
			clock-names = "axi_clk";
			power-domains = <&zynqmp_firmware PD_DP>;
			dma-channels = <6>;
			iommus = <&smmu 0xce4>;
			#dma-cells = <1>;
		};

		zynqmp_dpaud_setting: dp_aud@fd4ac000 {
			compatible = "xlnx,zynqmp-dpaud-setting", "syscon";
			reg = <0x0 0xfd4ac000 0x0 0x1000>;
		};

		zynqmp_dpsub: display@fd4a0000 {
			u-boot,dm-pre-reloc;
			compatible = "xlnx,zynqmp-dpsub-1.7";
			status = "disabled";
			reg = <0x0 0xfd4a0000 0x0 0x1000>,
			      <0x0 0xfd4aa000 0x0 0x1000>,
			      <0x0 0xfd4ab000 0x0 0x1000>;
			reg-names = "dp", "blend", "av_buf";
			xlnx,dpaud-reg = <&zynqmp_dpaud_setting>;
			interrupts = <0 119 4>;
			interrupt-parent = <&gic>;
			iommus = <&smmu 0xce3>;

			clock-names = "dp_apb_clk", "dp_aud_clk",
				      "dp_vtc_pixel_clk_in";

			power-domains = <&zynqmp_firmware PD_DP>;
			resets = <&zynqmp_reset ZYNQMP_RESET_DP>;
			dma-names = "vid0", "vid1", "vid2", "gfx0";
			dmas = <&zynqmp_dpdma ZYNQMP_DPDMA_VIDEO0>,
			       <&zynqmp_dpdma ZYNQMP_DPDMA_VIDEO1>,
			       <&zynqmp_dpdma ZYNQMP_DPDMA_VIDEO2>,
			       <&zynqmp_dpdma ZYNQMP_DPDMA_GRAPHICS>;

			/* dummy node to indicate there's no child i2c device */
			i2c-bus {
			};

			zynqmp_dp_snd_codec0: zynqmp_dp_snd_codec0 {
				compatible = "xlnx,dp-snd-codec";
				clock-names = "aud_clk";
			};

			zynqmp_dp_snd_pcm0: zynqmp_dp_snd_pcm0 {
				compatible = "xlnx,dp-snd-pcm0";
				dmas = <&zynqmp_dpdma 4>;
				dma-names = "tx";
			};

			zynqmp_dp_snd_pcm1: zynqmp_dp_snd_pcm1 {
				compatible = "xlnx,dp-snd-pcm1";
				dmas = <&zynqmp_dpdma 5>;
				dma-names = "tx";
			};

			zynqmp_dp_snd_card0: zynqmp_dp_snd_card {
				compatible = "xlnx,dp-snd-card";
				xlnx,dp-snd-pcm = <&zynqmp_dp_snd_pcm0>,
						  <&zynqmp_dp_snd_pcm1>;
				xlnx,dp-snd-codec = <&zynqmp_dp_snd_codec0>;
			};
		};
	};
};<|MERGE_RESOLUTION|>--- conflicted
+++ resolved
@@ -996,13 +996,8 @@
 				iommus = <&smmu 0x860>;
 				snps,quirk-frame-length-adjustment = <0x20>;
 				clock-names = "ref";
-<<<<<<< HEAD
-				snps,resume-hs-terminations;
-=======
 				snps,enable_guctl1_resume_quirk;
->>>>>>> 907ddbc8
 				snps,enable_guctl1_ipd_quirk;
-				snps,xhci-reset-on-resume;
 				snps,xhci-stream-quirk;
 				/* dma-coherent; */
 			};
@@ -1031,16 +1026,9 @@
 				interrupts = <0 70 4>, <0 74 4>, <0 76 4>;
 				iommus = <&smmu 0x861>;
 				snps,quirk-frame-length-adjustment = <0x20>;
-<<<<<<< HEAD
-				snps,refclk_fladj;
-				clock-names = "ref";
-				snps,resume-hs-terminations;
-=======
 				clock-names = "ref";
 				snps,enable_guctl1_resume_quirk;
->>>>>>> 907ddbc8
 				snps,enable_guctl1_ipd_quirk;
-				snps,xhci-reset-on-resume;
 				snps,xhci-stream-quirk;
 				/* dma-coherent; */
 			};
