--- conflicted
+++ resolved
@@ -180,15 +180,6 @@
 		i2c-bus = <&hub_1>;
 		reset-gpios = <&slg7xl45106 3 GPIO_ACTIVE_LOW>;
 	};
-<<<<<<< HEAD
-
-	usb2244: mmc@3 { /* u38 */
-		compatible = "usb424,2244";
-		reg = <3>;
-		reset-gpios = <&slg7xl45106 2 GPIO_ACTIVE_LOW>;
-	};
-=======
->>>>>>> 26124993
 };
 
 &usb1 { /* mio64 - mio75 */
