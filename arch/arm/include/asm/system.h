--- conflicted
+++ resolved
@@ -301,10 +301,7 @@
  */
 void mmu_set_region_dcache_behaviour(phys_addr_t start, size_t size,
 				     enum dcache_option option);
-<<<<<<< HEAD
-=======
-
->>>>>>> 5ec0003b
+
 #endif /* __ASSEMBLY__ */
 
 #endif