/* SPDX-License-Identifier: GPL-2.0 */
/*
 * Copyright (C) 2016 - 2022, Xilinx, Inc.
 * Copyright (C) 2022, Advanced Micro Devices, Inc.
 */

#ifndef __ASSEMBLY__
#include <linux/bitops.h>
#endif

struct crlapb_regs {
	u32 reserved0[67];
	u32 cpu_r5_ctrl;
	u32 reserved;
	u32 iou_switch_ctrl; /* 0x114 */
	u32 reserved1[13];
	u32 timestamp_ref_ctrl; /* 0x14c */
	u32 reserved3[108];
	u32 rst_cpu_r5;
	u32 reserved2[17];
	u32 rst_timestamp; /* 0x348 */
};

struct iou_scntrs_regs {
	u32 counter_control_register; /* 0x0 */
	u32 reserved0[7];
	u32 base_frequency_id_register; /* 0x20 */
};

struct crp_regs {
	u32 reserved0[128];
	u32 boot_mode_usr;	/* 0x200 */
};

#define VERSAL_NET_CRL_APB_BASEADDR		0xEB5E0000
#define VERSAL_NET_CRP_BASEADDR			0xF1260000
#define VERSAL_NET_IOU_SCNTR_SECURE		0xEC920000

#define CRL_APB_TIMESTAMP_REF_CTRL_CLKACT_BIT	BIT(25)
#define IOU_SWITCH_CTRL_CLKACT_BIT		BIT(25)
#define IOU_SWITCH_CTRL_DIVISOR0_SHIFT		8
#define IOU_SCNTRS_CONTROL_EN			1

#define crlapb_base ((struct crlapb_regs *)VERSAL_NET_CRL_APB_BASEADDR)
#define crp_base ((struct crp_regs *)VERSAL_NET_CRP_BASEADDR)
#define iou_scntr_secure ((struct iou_scntrs_regs *)VERSAL_NET_IOU_SCNTR_SECURE)

#define PMC_TAP	0xF11A0000

#define PMC_TAP_IDCODE		(PMC_TAP + 0)
#define PMC_TAP_VERSION		(PMC_TAP + 0x4)
# define PMC_VERSION_MASK	GENMASK(7, 0)
# define PS_VERSION_MASK	GENMASK(15, 8)
# define PS_VERSION_PRODUCTION	0x20
# define RTL_VERSION_MASK	GENMASK(23, 16)
# define PLATFORM_MASK		GENMASK(27, 24)
# define PLATFORM_VERSION_MASK	GENMASK(31, 28)
#define PMC_TAP_USERCODE	(PMC_TAP + 0x8)

/* Bootmode setting values */
#define BOOT_MODES_MASK	0x0000000F
#define QSPI_MODE_24BIT	0x00000001
#define QSPI_MODE_32BIT	0x00000002
#define SD_MODE		0x00000003 /* sd 0 */
#define SD_MODE1	0x00000005 /* sd 1 */
#define EMMC_MODE	0x00000006
#define USB_MODE	0x00000007
#define OSPI_MODE	0x00000008
<<<<<<< HEAD
=======
#define SELECTMAP_MODE	0x0000000A
>>>>>>> 84b83556
#define SD1_LSHFT_MODE	0x0000000E /* SD1 Level shifter */
#define JTAG_MODE	0x00000000
#define BOOT_MODE_USE_ALT	0x100
#define BOOT_MODE_ALT_SHIFT	12

enum versal_net_platform {
	VERSAL_NET_SILICON = 0,
	VERSAL_NET_SPP = 1,
	VERSAL_NET_EMU = 2,
	VERSAL_NET_QEMU = 3,
};

#define VERSAL_SLCR_BASEADDR	0xF1060000
#define VERSAL_AXI_MUX_SEL	(VERSAL_SLCR_BASEADDR + 0x504)
#define VERSAL_OSPI_LINEAR_MODE	BIT(1)

#define FLASH_RESET_GPIO	0xc
#define WPROT_CRP	0xF126001C
#define RST_GPIO	0xF1260318
#define WPROT_LPD_MIO	0xFF080728
#define WPROT_PMC_MIO	0xF1060828
#define BOOT_MODE_DIR	0xF1020204
#define BOOT_MODE_OUT	0xF1020208
#define MIO_PIN_12	0xF1060030
#define BANK0_OUTPUT	0xF1020040
#define BANK0_TRI	0xF1060200<|MERGE_RESOLUTION|>--- conflicted
+++ resolved
@@ -66,10 +66,7 @@
 #define EMMC_MODE	0x00000006
 #define USB_MODE	0x00000007
 #define OSPI_MODE	0x00000008
-<<<<<<< HEAD
-=======
 #define SELECTMAP_MODE	0x0000000A
->>>>>>> 84b83556
 #define SD1_LSHFT_MODE	0x0000000E /* SD1 Level shifter */
 #define JTAG_MODE	0x00000000
 #define BOOT_MODE_USE_ALT	0x100
