// SPDX-License-Identifier: GPL-2.0+
/*
 * Copyright 2016 - 2017 Xilinx, Inc.
 *
 * Michal Simek <michal.simek@xilinx.com>
 */

#include <common.h>
#include <asm/io.h>
#include <asm/arch/hardware.h>
#include <asm/arch/sys_proto.h>

/*
 * atfhandoffparams
 * Parameter	bitfield	encoding
 * -----------------------------------------------------------------------------
 * Exec State	0	0 -> Aarch64, 1-> Aarch32
 * endianness	1	0 -> LE, 1 -> BE
 * secure (TZ)	2	0 -> Non secure, 1 -> secure
 * EL		3:4	00 -> EL0, 01 -> EL1, 10 -> EL2, 11 -> EL3
 * CPU#		5:6	00 -> A53_0, 01 -> A53_1, 10 -> A53_2, 11 -> A53_3
 */

#define FSBL_FLAGS_ESTATE_SHIFT		0
#define FSBL_FLAGS_ESTATE_MASK		(1 << FSBL_FLAGS_ESTATE_SHIFT)
#define FSBL_FLAGS_ESTATE_A64		0
#define FSBL_FLAGS_ESTATE_A32		1

#define FSBL_FLAGS_ENDIAN_SHIFT		1
#define FSBL_FLAGS_ENDIAN_MASK		(1 << FSBL_FLAGS_ENDIAN_SHIFT)
#define FSBL_FLAGS_ENDIAN_LE		0
#define FSBL_FLAGS_ENDIAN_BE		1

#define FSBL_FLAGS_TZ_SHIFT		2
#define FSBL_FLAGS_TZ_MASK		(1 << FSBL_FLAGS_TZ_SHIFT)
#define FSBL_FLAGS_NON_SECURE		0
#define FSBL_FLAGS_SECURE		1

#define FSBL_FLAGS_EL_SHIFT		3
#define FSBL_FLAGS_EL_MASK		(3 << FSBL_FLAGS_EL_SHIFT)
#define FSBL_FLAGS_EL0			0
#define FSBL_FLAGS_EL1			1
#define FSBL_FLAGS_EL2			2
#define FSBL_FLAGS_EL3			3

#define FSBL_FLAGS_CPU_SHIFT		5
#define FSBL_FLAGS_CPU_MASK		(3 << FSBL_FLAGS_CPU_SHIFT)
#define FSBL_FLAGS_A53_0		0
#define FSBL_FLAGS_A53_1		1
#define FSBL_FLAGS_A53_2		2
#define FSBL_FLAGS_A53_3		3

#define FSBL_MAX_PARTITIONS		8

/* Structure corresponding to each partition entry */
struct xfsbl_partition {
	uint64_t entry_point;
	uint64_t flags;
};

/* Structure for handoff parameters to ARM Trusted Firmware (ATF) */
struct xfsbl_atf_handoff_params {
	uint8_t magic[4];
	uint32_t num_entries;
	struct xfsbl_partition partition[FSBL_MAX_PARTITIONS];
};

<<<<<<< HEAD
#ifdef CONFIG_SPL_OS_BOOT
=======
#ifdef CONFIG_SPL_ATF
>>>>>>> e93ed120
struct bl31_params *bl2_plat_get_bl31_params(uintptr_t bl32_entry,
					     uintptr_t bl33_entry,
					     uintptr_t fdt_addr)
{
	struct xfsbl_atf_handoff_params *atfhandoffparams;

	atfhandoffparams = (void *)CONFIG_SPL_TEXT_BASE;
	atfhandoffparams->magic[0] = 'X';
	atfhandoffparams->magic[1] = 'L';
	atfhandoffparams->magic[2] = 'N';
	atfhandoffparams->magic[3] = 'X';

	atfhandoffparams->num_entries = 0;
	if (bl33_entry) {
		atfhandoffparams->partition[0].entry_point = bl33_entry;
		atfhandoffparams->partition[0].flags = FSBL_FLAGS_EL2 <<
						       FSBL_FLAGS_EL_SHIFT;
		atfhandoffparams->num_entries++;
	}

	writel(CONFIG_SPL_TEXT_BASE, &pmu_base->gen_storage6);

	return NULL;
}
#endif<|MERGE_RESOLUTION|>--- conflicted
+++ resolved
@@ -65,11 +65,7 @@
 	struct xfsbl_partition partition[FSBL_MAX_PARTITIONS];
 };
 
-<<<<<<< HEAD
-#ifdef CONFIG_SPL_OS_BOOT
-=======
 #ifdef CONFIG_SPL_ATF
->>>>>>> e93ed120
 struct bl31_params *bl2_plat_get_bl31_params(uintptr_t bl32_entry,
 					     uintptr_t bl33_entry,
 					     uintptr_t fdt_addr)
