--- conflicted
+++ resolved
@@ -1208,16 +1208,13 @@
 	select SUPPORT_SPL
 	select ZYNQMP_IPI
 	select SOC_DEVICE
-<<<<<<< HEAD
-	select ZYNQMP_GPIO_MODEPIN if DM_GPIO && USB
-=======
->>>>>>> ade37460
 	imply BOARD_LATE_INIT
 	imply CMD_DM
 	imply ENV_VARS_UBOOT_RUNTIME_CONFIG
 	imply FAT_WRITE
 	imply MP
 	imply DM_USB_GADGET
+	imply ZYNQMP_GPIO_MODEPIN if DM_GPIO && USB
 
 config ARCH_TEGRA
 	bool "NVIDIA Tegra"
