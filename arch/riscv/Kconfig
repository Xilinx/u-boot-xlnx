menu "RISC-V architecture"
	depends on RISCV

config SYS_ARCH
	default "riscv"

choice
	prompt "Target select"
	optional

config TARGET_ANDES_AE350
	bool "Support Andes ae350"

config TARGET_MICROCHIP_ICICLE
	bool "Support Microchip PolarFire-SoC Icicle Board"

config TARGET_MILKV_DUO
	bool "Support Milk-v Duo Board"

config TARGET_OPENPITON_RISCV64
	bool "Support RISC-V cores on OpenPiton SoC"

config TARGET_QEMU_VIRT
	bool "Support QEMU Virt & RVVM Boards"
	select BOARD_LATE_INIT

config TARGET_SIFIVE_UNLEASHED
	bool "Support SiFive Unleashed Board"

config TARGET_SIFIVE_UNMATCHED
	bool "Support SiFive Unmatched Board"
	select SYS_CACHE_SHIFT_6

config TARGET_SIPEED_MAIX
	bool "Support Sipeed Maix Board"
	select SYS_CACHE_SHIFT_6

config TARGET_STARFIVE_VISIONFIVE2
	bool "Support StarFive VisionFive2 Board"
	select BOARD_LATE_INIT

config TARGET_TH1520_LPI4A
	bool "Support Sipeed's TH1520 Lichee PI 4A Board"
	select SYS_CACHE_SHIFT_6

config TARGET_XILINX_MBV
	bool "Support AMD/Xilinx MicroBlaze V"

<<<<<<< HEAD
=======
config TARGET_ASPEED_AST2700_IBEX
	bool "Support Ibex RISC-V cores on Aspeed AST2700 SoC"

>>>>>>> 26124993
endchoice

config SYS_ICACHE_OFF
	bool "Do not enable icache"
	help
	  Do not enable instruction cache in U-Boot.

config SPL_SYS_ICACHE_OFF
	bool "Do not enable icache in SPL"
	depends on SPL
	default SYS_ICACHE_OFF
	help
	  Do not enable instruction cache in SPL.

config SYS_DCACHE_OFF
	bool "Do not enable dcache"
	help
	  Do not enable data cache in U-Boot.

config SPL_SYS_DCACHE_OFF
	bool "Do not enable dcache in SPL"
	depends on SPL
	default SYS_DCACHE_OFF
	help
	  Do not enable data cache in SPL.

config SPL_ZERO_MEM_BEFORE_USE
	bool "Zero memory before use"
	depends on SPL
	help
	  Zero stack/GD/malloc area in SPL before using them, this is needed for
	  Sifive core devices that uses L2 cache to store SPL.

# board-specific options below
source "board/andestech/ae350/Kconfig"
source "board/aspeed/ibex_ast2700/Kconfig"
source "board/emulation/qemu-riscv/Kconfig"
source "board/microchip/mpfs_icicle/Kconfig"
source "board/openpiton/riscv64/Kconfig"
source "board/sifive/unleashed/Kconfig"
source "board/sifive/unmatched/Kconfig"
source "board/sipeed/maix/Kconfig"
source "board/sophgo/milkv_duo/Kconfig"
source "board/starfive/visionfive2/Kconfig"
source "board/thead/th1520_lpi4a/Kconfig"
source "board/xilinx/mbv/Kconfig"

# platform-specific options below
source "arch/riscv/cpu/andes/Kconfig"
source "arch/riscv/cpu/cv1800b/Kconfig"
source "arch/riscv/cpu/fu540/Kconfig"
source "arch/riscv/cpu/fu740/Kconfig"
source "arch/riscv/cpu/ast2700/Kconfig"
source "arch/riscv/cpu/generic/Kconfig"
source "arch/riscv/cpu/jh7110/Kconfig"

# architecture-specific options below

choice
	prompt "Base ISA"
	default ARCH_RV32I

config ARCH_RV32I
	bool "RV32I"
	select 32BIT
	help
	  Choose this option to target the RV32I base integer instruction set.

config ARCH_RV64I
	bool "RV64I"
	select 64BIT
	select PHYS_64BIT
	help
	  Choose this option to target the RV64I base integer instruction set.

endchoice

config FRAMEPOINTER
	bool "Build with frame pointer for stack unwinding"
	help
	  Choose this option to use the frame pointer so the stack can be
	  unwound if needed. This is useful for tracing where faults came
	  from as the source may be several functions back

	  If you say Y here, then the code size will be increased due to
	  having to store the fp.

config SPL_FRAMEPOINTER
	bool "Build SPL with frame pointer for stack unwinding"
	depends on SPL
	help
	  Choose this option to use the frame pointer so the stack can be
	  unwound if needed. This is useful for tracing where faults came
	  from as the source may be several functions back

	  If you say Y here, then the code size will be increased due to
	  having to store the fp.

choice
	prompt "Code Model"
	default CMODEL_MEDLOW

config CMODEL_MEDLOW
	bool "medium low code model"
	help
	  U-Boot and its statically defined symbols must lie within a single 2 GiB
	  address range and must lie between absolute addresses -2 GiB and +2 GiB.

config CMODEL_MEDANY
	bool "medium any code model"
	help
	  U-Boot and its statically defined symbols must be within any single 2 GiB
	  address range.

endchoice

choice
	prompt "Run Mode"
	default RISCV_MMODE

config RISCV_MMODE
	bool "Machine"
	help
	  Choose this option to build U-Boot for RISC-V M-Mode.

config RISCV_SMODE
	bool "Supervisor"
	imply DEBUG_UART
	help
	  Choose this option to build U-Boot for RISC-V S-Mode.

endchoice

choice
	prompt "SPL Run Mode"
	default SPL_RISCV_MMODE
	depends on SPL

config SPL_RISCV_MMODE
	bool "Machine"
	help
	  Choose this option to build U-Boot SPL for RISC-V M-Mode.

config SPL_RISCV_SMODE
	bool "Supervisor"
	help
	  Choose this option to build U-Boot SPL for RISC-V S-Mode.

endchoice

config RISCV_ISA_C
	bool "Emit compressed instructions"
	default y
	help
	  Adds "C" to the ISA subsets that the toolchain is allowed to emit
	  when building U-Boot, which results in compressed instructions in the
	  U-Boot binary.

config RISCV_ISA_F
	bool "Standard extension for Single-Precision Floating Point"
	default y
	help
	  Adds "F" to the ISA string passed to the compiler.

config RISCV_ISA_D
	bool "Standard extension for Double-Precision Floating Point"
	depends on RISCV_ISA_F
	default y
	help
	  Adds "D" to the ISA string passed to the compiler and changes the
	  riscv32 ABI from ilp32 to ilp32d and the riscv64 ABI from lp64 to
	  lp64d.

config RISCV_ISA_ZBB
	bool "Zbb extension support for bit manipulation instructions"
	help
	  Adds ZBB extension (basic bit manipulation) to the ISA subsets
	  that the toolchain is allowed to emit when building U-Boot.
	  The Zbb extension provides instructions to accelerate a number
	  of bit-specific operations (count bit population, sign extending,
	  bitrotation, etc) and enables optimized string routines.

menu "Use assembly optimized implementation of string routines"

config USE_ARCH_STRLEN
	bool "Use an assembly optimized implementation of strlen"
	default y
	depends on RISCV_ISA_ZBB
	help
	  Enable the generation of an optimized version of strlen using
	  Zbb extension.

config SPL_USE_ARCH_STRLEN
	bool "Use an assembly optimized implementation of strlen for SPL"
	default y if USE_ARCH_STRLEN
	depends on RISCV_ISA_ZBB
	depends on SPL
	help
	  Enable the generation of an optimized version of strlen using
	  Zbb extension.

config TPL_USE_ARCH_STRLEN
	bool "Use an assembly optimized implementation of strlen for TPL"
	default y if USE_ARCH_STRLEN
	depends on RISCV_ISA_ZBB
	depends on TPL
	help
	  Enable the generation of an optimized version of strlen using
	  Zbb extension.

config USE_ARCH_STRCMP
	bool "Use an assembly optimized implementation of strcmp"
	default y
	depends on RISCV_ISA_ZBB
	help
	  Enable the generation of an optimized version of strcmp using
	  Zbb extension.

config SPL_USE_ARCH_STRCMP
	bool "Use an assembly optimized implementation of strcmp for SPL"
	default y if USE_ARCH_STRCMP
	depends on RISCV_ISA_ZBB
	depends on SPL
	help
	  Enable the generation of an optimized version of strcmp using
	  Zbb extension.

config TPL_USE_ARCH_STRCMP
	bool "Use an assembly optimized implementation of strcmp for TPL"
	default y if USE_ARCH_STRCMP
	depends on RISCV_ISA_ZBB
	depends on TPL
	help
	  Enable the generation of an optimized version of strcmp using
	  Zbb extension.

config USE_ARCH_STRNCMP
	bool "Use an assembly optimized implementation of strncmp"
	default y
	depends on RISCV_ISA_ZBB
	help
	  Enable the generation of an optimized version of strncmp using
	  Zbb extension.

config SPL_USE_ARCH_STRNCMP
	bool "Use an assembly optimized implementation of strncmp for SPL"
	default y if USE_ARCH_STRNCMP
	depends on RISCV_ISA_ZBB
	depends on SPL
	help
	  Enable the generation of an optimized version of strncmp using
	  Zbb extension.

config TPL_USE_ARCH_STRNCMP
	bool "Use an assembly optimized implementation of strncmp for TPL"
	default y if USE_ARCH_STRNCMP
	depends on RISCV_ISA_ZBB
	depends on TPL
	help
	  Enable the generation of an optimized version of strncmp using
	  Zbb extension.

endmenu

config RISCV_ISA_A
	bool "Standard extension for Atomic Instructions"
	default y
	help
	  Adds "A" to the ISA string passed to the compiler.

config RISCV_ISA_ZICBOM
	bool "Zicbom support"
	depends on !SYS_DISABLE_DCACHE_OPS

config DMA_ADDR_T_64BIT
	bool
	default y if 64BIT

config RISCV_ACLINT
	bool
	depends on RISCV_MMODE
	select REGMAP
	select SYSCON
	help
	  The RISC-V ACLINT block holds memory-mapped control and status registers
	  associated with software and timer interrupts.

config SPL_RISCV_ACLINT
	bool
	depends on SPL_RISCV_MMODE
	select SPL_REGMAP
	select SPL_SYSCON
	help
	  The RISC-V ACLINT block holds memory-mapped control and status registers
	  associated with software and timer interrupts.

config SIFIVE_CACHE
	bool
	help
	  This enables the operations to configure SiFive cache

config ANDES_PLICSW
	bool
	depends on RISCV_MMODE || SPL_RISCV_MMODE
	select REGMAP
	select SYSCON
	select SPL_REGMAP if SPL
	select SPL_SYSCON if SPL
	help
	  The Andes PLICSW block holds memory-mapped claim and pending
	  registers associated with software interrupt.

config SMP
	bool "Symmetric Multi-Processing"
	depends on SBI_V01 || !RISCV_SMODE
	help
	  This enables support for systems with more than one CPU. If
	  you say N here, U-Boot will run on single and multiprocessor
	  machines, but will use only one CPU of a multiprocessor
	  machine. If you say Y here, U-Boot will run on many, but not
	  all, single processor machines.

config SPL_SMP
	bool "Symmetric Multi-Processing in SPL"
	depends on SPL && SPL_RISCV_MMODE
	default y
	help
	  This enables support for systems with more than one CPU in SPL.
	  If you say N here, U-Boot SPL will run on single and multiprocessor
	  machines, but will use only one CPU of a multiprocessor
	  machine. If you say Y here, U-Boot SPL will run on many, but not
	  all, single processor machines.

config NR_CPUS
	int "Maximum number of CPUs (2-32)"
	range 2 32
	depends on SMP || SPL_SMP
	default 8
	help
	  On multiprocessor machines, U-Boot sets up a stack for each CPU.
	  Stack memory is pre-allocated. U-Boot must therefore know the
	  maximum number of CPUs that may be present.

config SBI
	bool
	default y if RISCV_SMODE || SPL_RISCV_SMODE

choice
	prompt "SBI support"
	default SBI_V02

config SBI_V01
	bool "SBI v0.1 support"
	depends on SBI
	help
	  This config allows kernel to use SBI v0.1 APIs. This will be
	  deprecated in future once legacy M-mode software are no longer in use.

config SBI_V02
	bool "SBI v0.2 or later support"
	depends on SBI
	help
	  The SBI specification introduced the concept of extensions in version
	  v0.2. With this configuration option U-Boot can detect and use SBI
	  extensions. With the HSM extension introduced in SBI 0.2, only a
	  single hart needs to boot and enter the operating system. The booting
	  hart can bring up secondary harts one by one afterwards.

	  Choose this option if OpenSBI release v0.7 or above is used together
	  with U-Boot.

endchoice

config SBI_IPI
	bool
	depends on SBI
	default y if RISCV_SMODE || SPL_RISCV_SMODE
	depends on SMP

config XIP
	bool "XIP mode"
	help
	  XIP (eXecute In Place) is a method for executing code directly
	  from a NOR flash memory without copying the code to ram.
	  Say yes here if U-Boot boots from flash directly.

config SPL_XIP
	bool "Enable XIP mode for SPL"
	help
	  If SPL starts in read-only memory (XIP for example) then we shouldn't
	  rely on lock variables (for example hart_lottery and available_harts_lock),
	  this affects only SPL, other stages should proceed as non-XIP.

config AVAILABLE_HARTS
	bool "Send IPI by available harts"
	default y
	help
	  By default, IPI sending mechanism will depend on available_harts.
	  If disable this, it will send IPI by CPUs node numbers of device tree.

config SHOW_REGS
	default y
	bool "Show registers on unhandled exception"
	help
	  By default only the program counter and the return address register
	  are shown in crash dumps. Enable this symbol to show all registers in
	  main U-Boot.

config SPL_SHOW_REGS
	bool "In SPL show registers on unhandled exception"
	depends on SPL
	help
	  By default only the program counter and the return address register
	  are shown in crash dumps. Enable this symbol to show all registers in
	  SPL.

config RISCV_PRIV_1_9
	bool "Use version 1.9 of the RISC-V priviledged specification"
	help
	  Older versions of the RISC-V priviledged specification had
	  separate counter enable CSRs for each privilege mode. Writing
	  to the unified mcounteren CSR on a processor implementing the
	  old specification will result in an illegal instruction
	  exception. In addition to counter CSR changes, the way virtual
	  memory is configured was also changed.

config STACK_SIZE_SHIFT
	int "Stack size shift"
	default 14

config OF_BOARD_FIXUP
	default y if OF_SEPARATE && RISCV_SMODE

menu "Use assembly optimized implementation of memory routines"

config USE_ARCH_MEMCPY
	bool "Use an assembly optimized implementation of memcpy"
	default y
	help
	  Enable the generation of an optimized version of memcpy.
	  Such an implementation may be faster under some conditions
	  but may increase the binary size.

config SPL_USE_ARCH_MEMCPY
	bool "Use an assembly optimized implementation of memcpy for SPL"
	default y if USE_ARCH_MEMCPY
	depends on SPL
	help
	  Enable the generation of an optimized version of memcpy.
	  Such an implementation may be faster under some conditions
	  but may increase the binary size.

config TPL_USE_ARCH_MEMCPY
	bool "Use an assembly optimized implementation of memcpy for TPL"
	default y if USE_ARCH_MEMCPY
	depends on TPL
	help
	  Enable the generation of an optimized version of memcpy.
	  Such an implementation may be faster under some conditions
	  but may increase the binary size.

config USE_ARCH_MEMMOVE
	bool "Use an assembly optimized implementation of memmove"
	default y
	help
	  Enable the generation of an optimized version of memmove.
	  Such an implementation may be faster under some conditions
	  but may increase the binary size.

config SPL_USE_ARCH_MEMMOVE
	bool "Use an assembly optimized implementation of memmove for SPL"
	default y if USE_ARCH_MEMCPY
	depends on SPL
	help
	  Enable the generation of an optimized version of memmove.
	  Such an implementation may be faster under some conditions
	  but may increase the binary size.

config TPL_USE_ARCH_MEMMOVE
	bool "Use an assembly optimized implementation of memmove for TPL"
	default y if USE_ARCH_MEMCPY
	depends on TPL
	help
	  Enable the generation of an optimized version of memmove.
	  Such an implementation may be faster under some conditions
	  but may increase the binary size.

config USE_ARCH_MEMSET
	bool "Use an assembly optimized implementation of memset"
	default y
	help
	  Enable the generation of an optimized version of memset.
	  Such an implementation may be faster under some conditions
	  but may increase the binary size.

config SPL_USE_ARCH_MEMSET
	bool "Use an assembly optimized implementation of memset for SPL"
	default y if USE_ARCH_MEMSET
	depends on SPL
	help
	  Enable the generation of an optimized version of memset.
	  Such an implementation may be faster under some conditions
	  but may increase the binary size.

config TPL_USE_ARCH_MEMSET
	bool "Use an assembly optimized implementation of memset for TPL"
	default y if USE_ARCH_MEMSET
	depends on TPL
	help
	  Enable the generation of an optimized version of memset.
	  Such an implementation may be faster under some conditions
	  but may increase the binary size.

endmenu

config SPL_LOAD_FIT_OPENSBI_OS_BOOT
	bool "Enable SPL (OpenSBI OS boot mode) applying linux from FIT"
	depends on SPL_LOAD_FIT
	help
	  Use fw_dynamic from the FIT image, and u-boot SPL will invoke it directly.
	  This is a shortcut boot flow, from u-boot SPL -> OpenSBI -> u-boot proper
	  -> linux to u-boot SPL -> OpenSBI -> linux.

endmenu<|MERGE_RESOLUTION|>--- conflicted
+++ resolved
@@ -46,12 +46,9 @@
 config TARGET_XILINX_MBV
 	bool "Support AMD/Xilinx MicroBlaze V"
 
-<<<<<<< HEAD
-=======
 config TARGET_ASPEED_AST2700_IBEX
 	bool "Support Ibex RISC-V cores on Aspeed AST2700 SoC"
 
->>>>>>> 26124993
 endchoice
 
 config SYS_ICACHE_OFF
