/* SPDX-License-Identifier: GPL-2.0+ */
/*
 * (C) Copyright 2002
 * Rich Ireland, Enterasys Networks, rireland@enterasys.com.
 */

#include <linux/types.h>	       /* for ulong typedef */

#ifndef _FPGA_H_
#define _FPGA_H_

#ifndef CONFIG_MAX_FPGA_DEVICES
#define CONFIG_MAX_FPGA_DEVICES		5
#endif

/* fpga_xxxx function return value definitions */
#define FPGA_SUCCESS		0
#define FPGA_FAIL		-1

/* device numbers must be non-negative */
#define FPGA_INVALID_DEVICE	-1

#define FPGA_ENC_USR_KEY	1
<<<<<<< HEAD
#define FPGA_NO_ENC		2
#define FPGA_NO_AUTH		2
=======
#define FPGA_NO_ENC_OR_NO_AUTH	2
>>>>>>> 0157013f

/* root data type defintions */
typedef enum {			/* typedef fpga_type */
	fpga_min_type,		/* range check value */
	fpga_xilinx,		/* Xilinx Family) */
	fpga_altera,		/* unimplemented */
	fpga_lattice,		/* Lattice family */
	fpga_undefined		/* invalid range check value */
} fpga_type;			/* end, typedef fpga_type */

typedef struct {		/* typedef fpga_desc */
	fpga_type devtype;	/* switch value to select sub-functions */
	void *devdesc;		/* real device descriptor */
} fpga_desc;			/* end, typedef fpga_desc */

typedef struct {                /* typedef fpga_desc */
	unsigned int blocksize;
	char *interface;
	char *dev_part;
	char *filename;
	int fstype;
} fpga_fs_info;

<<<<<<< HEAD
typedef struct {
	u8 *userkey_addr;
	u8 authflag;
	u8 encflag;
} fpga_secure_info;
=======
struct fpga_secure_info {
	u8 *userkey_addr;
	u8 authflag;
	u8 encflag;
};
>>>>>>> 0157013f

typedef enum {
	BIT_FULL = 0,
	BIT_PARTIAL,
	BIT_NONE = 0xFF,
} bitstream_type;

/* root function definitions */
void fpga_init(void);
int fpga_add(fpga_type devtype, void *desc);
int fpga_count(void);
const fpga_desc *const fpga_get_desc(int devnum);
int fpga_is_partial_data(int devnum, size_t img_len);
int fpga_load(int devnum, const void *buf, size_t bsize,
	      bitstream_type bstype);
int fpga_fsload(int devnum, const void *buf, size_t size,
		fpga_fs_info *fpga_fsinfo);
int fpga_loads(int devnum, const void *buf, size_t size,
<<<<<<< HEAD
	       fpga_secure_info *fpga_sec_info);
=======
	       struct fpga_secure_info *fpga_sec_info);
>>>>>>> 0157013f
int fpga_loadbitstream(int devnum, char *fpgadata, size_t size,
		       bitstream_type bstype);
int fpga_dump(int devnum, const void *buf, size_t bsize);
int fpga_info(int devnum);
const fpga_desc *const fpga_validate(int devnum, const void *buf,
				     size_t bsize, char *fn);

#endif	/* _FPGA_H_ */<|MERGE_RESOLUTION|>--- conflicted
+++ resolved
@@ -21,12 +21,7 @@
 #define FPGA_INVALID_DEVICE	-1
 
 #define FPGA_ENC_USR_KEY	1
-<<<<<<< HEAD
-#define FPGA_NO_ENC		2
-#define FPGA_NO_AUTH		2
-=======
 #define FPGA_NO_ENC_OR_NO_AUTH	2
->>>>>>> 0157013f
 
 /* root data type defintions */
 typedef enum {			/* typedef fpga_type */
@@ -50,19 +45,11 @@
 	int fstype;
 } fpga_fs_info;
 
-<<<<<<< HEAD
-typedef struct {
-	u8 *userkey_addr;
-	u8 authflag;
-	u8 encflag;
-} fpga_secure_info;
-=======
 struct fpga_secure_info {
 	u8 *userkey_addr;
 	u8 authflag;
 	u8 encflag;
 };
->>>>>>> 0157013f
 
 typedef enum {
 	BIT_FULL = 0,
@@ -81,11 +68,7 @@
 int fpga_fsload(int devnum, const void *buf, size_t size,
 		fpga_fs_info *fpga_fsinfo);
 int fpga_loads(int devnum, const void *buf, size_t size,
-<<<<<<< HEAD
-	       fpga_secure_info *fpga_sec_info);
-=======
 	       struct fpga_secure_info *fpga_sec_info);
->>>>>>> 0157013f
 int fpga_loadbitstream(int devnum, char *fpgadata, size_t size,
 		       bitstream_type bstype);
 int fpga_dump(int devnum, const void *buf, size_t bsize);
