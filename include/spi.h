--- conflicted
+++ resolved
@@ -41,15 +41,6 @@
 #define SPI_3BYTE_MODE 0x0
 #define SPI_4BYTE_MODE 0x1
 
-<<<<<<< HEAD
-/* SPI transfer flags */
-#define SPI_XFER_STRIPE	(1 << 6)
-#define SPI_XFER_MASK	(3 << 8)
-#define SPI_XFER_LOWER	(1 << 8)
-#define SPI_XFER_UPPER	(2 << 8)
-
-=======
->>>>>>> 26124993
 /* Max no. of CS supported per spi device */
 #define SPI_CS_CNT_MAX	2
 
@@ -57,10 +48,7 @@
 
 #define	BOTTOM_PROTECT	1
 #define	TOP_PROTECT	0
-<<<<<<< HEAD
-=======
-
->>>>>>> 26124993
+
 /**
  * struct dm_spi_bus - SPI bus info
  *
@@ -181,14 +169,10 @@
 #define SPI_XFER_ONCE		(SPI_XFER_BEGIN | SPI_XFER_END)
 #define SPI_XFER_U_PAGE		BIT(4)
 #define SPI_XFER_STACKED	BIT(5)
-<<<<<<< HEAD
-#define SPI_XFER_SET_DDR	BIT(6)
-=======
 #define SPI_XFER_LOWER		BIT(6)
 #define SPI_XFER_SET_DDR	BIT(7)
 #define SPI_XFER_UPPER		BIT(8)
 
->>>>>>> 26124993
 	/*
 	 * Flag indicating that the spi-controller has multi chip select
 	 * capability and can assert/de-assert more than one chip select
@@ -196,11 +180,7 @@
 	 */
 	bool multi_cs_cap;
 	u32 bytemode;
-<<<<<<< HEAD
-	bool multi_die;			/* flash with multiple dies */
-=======
 	bool multi_die;		/* flash with multiple dies */
->>>>>>> 26124993
 };
 
 /**
