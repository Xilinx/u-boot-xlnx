/* SPDX-License-Identifier: GPL-2.0+ */
/*
 * Common SPI Interface: Controller-specific definitions
 *
 * (C) Copyright 2001
 * Gerald Van Baren, Custom IDEAS, vanbaren@cideas.com.
 */

#ifndef _SPI_H_
#define _SPI_H_

#include <common.h>
#include <linux/bitops.h>

/* SPI mode flags */
#define SPI_CPHA	BIT(0)	/* clock phase (1 = SPI_CLOCK_PHASE_SECOND) */
#define SPI_CPOL	BIT(1)	/* clock polarity (1 = SPI_POLARITY_HIGH) */
#define SPI_MODE_0	(0|0)			/* (original MicroWire) */
#define SPI_MODE_1	(0|SPI_CPHA)
#define SPI_MODE_2	(SPI_CPOL|0)
#define SPI_MODE_3	(SPI_CPOL|SPI_CPHA)
#define SPI_CS_HIGH	BIT(2)			/* CS active high */
#define SPI_LSB_FIRST	BIT(3)			/* per-word bits-on-wire */
#define SPI_3WIRE	BIT(4)			/* SI/SO signals shared */
#define SPI_LOOP	BIT(5)			/* loopback mode */
#define SPI_SLAVE	BIT(6)			/* slave mode */
#define SPI_PREAMBLE	BIT(7)			/* Skip preamble bytes */
#define SPI_TX_BYTE	BIT(8)			/* transmit with 1 wire byte */
#define SPI_TX_DUAL	BIT(9)			/* transmit with 2 wires */
#define SPI_TX_QUAD	BIT(10)			/* transmit with 4 wires */
#define SPI_RX_SLOW	BIT(11)			/* receive with 1 wire slow */
#define SPI_RX_DUAL	BIT(12)			/* receive with 2 wires */
#define SPI_RX_QUAD	BIT(13)			/* receive with 4 wires */
#define SPI_TX_OCTAL	BIT(14)			/* transmit with 8 wires */
#define SPI_RX_OCTAL	BIT(15)			/* receive with 8 wires */

#define SPI_3BYTE_MODE	0x0
#define SPI_4BYTE_MODE	0x1

/* SPI transfer flags */
#define SPI_XFER_STRIPE	(1 << 6)
#define SPI_XFER_MASK	(3 << 8)
#define SPI_XFER_LOWER	(1 << 8)
#define SPI_XFER_UPPER	(2 << 8)

/* Max no. of CS supported per spi device */
#define SPI_CS_CNT_MAX	2

/* Header byte that marks the start of the message */
#define SPI_PREAMBLE_END_BYTE	0xec

#define SPI_DEFAULT_WORDLEN	8

#define SPI_3BYTE_MODE 0x0
#define SPI_4BYTE_MODE 0x1

/* SPI transfer flags */
#define SPI_XFER_STRIPE	(1 << 6)
#define SPI_XFER_MASK	(3 << 8)
#define SPI_XFER_LOWER	(1 << 8)
#define SPI_XFER_UPPER	(2 << 8)

/* Max no. of CS supported per spi device */
#define SPI_CS_CNT_MAX	2

/**
 * struct dm_spi_bus - SPI bus info
 *
 * This contains information about a SPI bus. To obtain this structure, use
 * dev_get_uclass_priv(bus) where bus is the SPI bus udevice.
 *
 * @max_hz:	Maximum speed that the bus can tolerate.
 * @speed:	Current bus speed. This is 0 until the bus is first claimed.
 * @mode:	Current bus mode. This is 0 until the bus is first claimed.
 *
 * TODO(sjg@chromium.org): Remove this and use max_hz from struct spi_slave.
 */
struct dm_spi_bus {
	uint max_hz;
	uint speed;
	uint mode;
};

/**
 * struct dm_spi_plat - platform data for all SPI slaves
 *
 * This describes a SPI slave, a child device of the SPI bus. To obtain this
 * struct from a spi_slave, use dev_get_parent_plat(dev) or
 * dev_get_parent_plat(slave->dev).
 *
 * This data is immutable. Each time the device is probed, @max_hz and @mode
 * will be copied to struct spi_slave.
 *
 * @cs:		Chip select number (0..n-1)
 * @max_hz:	Maximum bus speed that this slave can tolerate
 * @mode:	SPI mode to use for this device (see SPI mode flags)
 */
struct dm_spi_slave_plat {
	unsigned int cs[SPI_CS_CNT_MAX];
	uint max_hz;
	uint mode;
};

/**
 * enum spi_clock_phase - indicates  the clock phase to use for SPI (CPHA)
 *
 * @SPI_CLOCK_PHASE_FIRST: Data sampled on the first phase
 * @SPI_CLOCK_PHASE_SECOND: Data sampled on the second phase
 */
enum spi_clock_phase {
	SPI_CLOCK_PHASE_FIRST,
	SPI_CLOCK_PHASE_SECOND,
};

/**
 * enum spi_wire_mode - indicates the number of wires used for SPI
 *
 * @SPI_4_WIRE_MODE: Normal bidirectional mode with MOSI and MISO
 * @SPI_3_WIRE_MODE: Unidirectional version with a single data line SISO
 */
enum spi_wire_mode {
	SPI_4_WIRE_MODE,
	SPI_3_WIRE_MODE,
};

/**
 * enum spi_polarity - indicates the polarity of the SPI bus (CPOL)
 *
 * @SPI_POLARITY_LOW: Clock is low in idle state
 * @SPI_POLARITY_HIGH: Clock is high in idle state
 */
enum spi_polarity {
	SPI_POLARITY_LOW,
	SPI_POLARITY_HIGH,
};

/**
 * struct spi_slave - Representation of a SPI slave
 *
 * For driver model this is the per-child data used by the SPI bus. It can
 * be accessed using dev_get_parent_priv() on the slave device. The SPI uclass
 * sets up per_child_auto to sizeof(struct spi_slave), and the
 * driver should not override it. Two platform data fields (max_hz and mode)
 * are copied into this structure to provide an initial value. This allows
 * them to be changed, since we should never change platform data in drivers.
 *
 * If not using driver model, drivers are expected to extend this with
 * controller-specific data.
 *
 * @dev:		SPI slave device
 * @max_hz:		Maximum speed for this slave
 * @bus:		ID of the bus that the slave is attached to. For
 *			driver model this is the sequence number of the SPI
 *			bus (dev_seq(bus)) so does not need to be stored
 * @cs:			ID of the chip select connected to the slave.
 * @mode:		SPI mode to use for this slave (see SPI mode flags)
 * @wordlen:		Size of SPI word in number of bits
 * @max_read_size:	If non-zero, the maximum number of bytes which can
 *			be read at once.
 * @max_write_size:	If non-zero, the maximum number of bytes which can
 *			be written at once.
 * @memory_map:		Address of read-only SPI flash access.
 * @flags:		Indication of SPI flags.
 */
struct spi_slave {
#if CONFIG_IS_ENABLED(DM_SPI)
	struct udevice *dev;	/* struct spi_slave is dev->parentdata */
	uint max_hz;
#else
	unsigned int bus;
	unsigned int cs;
#endif
	uint mode;
	unsigned int wordlen;
	unsigned int max_read_size;
	unsigned int max_write_size;
	void *memory_map;

	u32 flags;
#define SPI_XFER_BEGIN		BIT(0)	/* Assert CS before transfer */
#define SPI_XFER_END		BIT(1)	/* Deassert CS after transfer */
#define SPI_XFER_ONCE		(SPI_XFER_BEGIN | SPI_XFER_END)
<<<<<<< HEAD
#define SPI_XFER_MMAP		BIT(2)	/* Memory Mapped start */
#define SPI_XFER_MMAP_END	BIT(3)	/* Memory Mapped End */
#define SPI_XFER_U_PAGE		BIT(4)
#define SPI_XFER_SET_DDR	BIT(5)
#define SPI_XFER_STACKED	BIT(6)

	u8 option;
	u8 dio;
	u32 bytemode;
	u8 dummy_bytes;
	bool multi_die;			/* flash with multiple dies */
=======
#define SPI_XFER_U_PAGE		BIT(4)
#define SPI_XFER_STACKED	BIT(5)
#define SPI_XFER_SET_DDR	BIT(6)
>>>>>>> 84b83556
	/*
	 * Flag indicating that the spi-controller has multi chip select
	 * capability and can assert/de-assert more than one chip select
	 * at once.
	 */
	bool multi_cs_cap;
<<<<<<< HEAD
=======
	u32 bytemode;
	bool multi_die;			/* flash with multiple dies */
>>>>>>> 84b83556
};

/**
 * spi_do_alloc_slave - Allocate a new SPI slave (internal)
 *
 * Allocate and zero all fields in the spi slave, and set the bus/chip
 * select. Use the helper macro spi_alloc_slave() to call this.
 *
 * @offset:	Offset of struct spi_slave within slave structure.
 * @size:	Size of slave structure.
 * @bus:	Bus ID of the slave chip.
 * @cs:		Chip select ID of the slave chip on the specified bus.
 */
void *spi_do_alloc_slave(int offset, int size, unsigned int bus,
			 unsigned int cs);

/**
 * spi_alloc_slave - Allocate a new SPI slave
 *
 * Allocate and zero all fields in the spi slave, and set the bus/chip
 * select.
 *
 * @_struct:	Name of structure to allocate (e.g. struct tegra_spi).
 *		This structure must contain a member 'struct spi_slave *slave'.
 * @bus:	Bus ID of the slave chip.
 * @cs:		Chip select ID of the slave chip on the specified bus.
 */
#define spi_alloc_slave(_struct, bus, cs) \
	spi_do_alloc_slave(offsetof(_struct, slave), \
			    sizeof(_struct), bus, cs)

/**
 * spi_alloc_slave_base - Allocate a new SPI slave with no private data
 *
 * Allocate and zero all fields in the spi slave, and set the bus/chip
 * select.
 *
 * @bus:	Bus ID of the slave chip.
 * @cs:		Chip select ID of the slave chip on the specified bus.
 */
#define spi_alloc_slave_base(bus, cs) \
	spi_do_alloc_slave(0, sizeof(struct spi_slave), bus, cs)

/**
 * Set up communications parameters for a SPI slave.
 *
 * This must be called once for each slave. Note that this function
 * usually doesn't touch any actual hardware, it only initializes the
 * contents of spi_slave so that the hardware can be easily
 * initialized later.
 *
 * @bus:	Bus ID of the slave chip.
 * @cs:		Chip select ID of the slave chip on the specified bus.
 * @max_hz:	Maximum SCK rate in Hz.
 * @mode:	Clock polarity, clock phase and other parameters.
 *
 * Returns: A spi_slave reference that can be used in subsequent SPI
 * calls, or NULL if one or more of the parameters are not supported.
 */
struct spi_slave *spi_setup_slave(unsigned int bus, unsigned int cs,
		unsigned int max_hz, unsigned int mode);

/**
 * Free any memory associated with a SPI slave.
 *
 * @slave:	The SPI slave
 */
void spi_free_slave(struct spi_slave *slave);

/**
 * Claim the bus and prepare it for communication with a given slave.
 *
 * This must be called before doing any transfers with a SPI slave. It
 * will enable and initialize any SPI hardware as necessary, and make
 * sure that the SCK line is in the correct idle state. It is not
 * allowed to claim the same bus for several slaves without releasing
 * the bus in between.
 *
 * @slave:	The SPI slave
 *
 * Returns: 0 if the bus was claimed successfully, or a negative value
 * if it wasn't.
 */
int spi_claim_bus(struct spi_slave *slave);

/**
 * Release the SPI bus
 *
 * This must be called once for every call to spi_claim_bus() after
 * all transfers have finished. It may disable any SPI hardware as
 * appropriate.
 *
 * @slave:	The SPI slave
 */
void spi_release_bus(struct spi_slave *slave);

/**
 * Set the word length for SPI transactions
 *
 * Set the word length (number of bits per word) for SPI transactions.
 *
 * @slave:	The SPI slave
 * @wordlen:	The number of bits in a word
 *
 * Returns: 0 on success, -1 on failure.
 */
int spi_set_wordlen(struct spi_slave *slave, unsigned int wordlen);

/**
 * SPI transfer (optional if mem_ops is used)
 *
 * This writes "bitlen" bits out the SPI MOSI port and simultaneously clocks
 * "bitlen" bits in the SPI MISO port.  That's just the way SPI works.
 *
 * The source of the outgoing bits is the "dout" parameter and the
 * destination of the input bits is the "din" parameter.  Note that "dout"
 * and "din" can point to the same memory location, in which case the
 * input data overwrites the output data (since both are buffered by
 * temporary variables, this is OK).
 *
 * spi_xfer() interface:
 * @slave:	The SPI slave which will be sending/receiving the data.
 * @bitlen:	How many bits to write and read.
 * @dout:	Pointer to a string of bits to send out.  The bits are
 *		held in a byte array and are sent MSB first.
 * @din:	Pointer to a string of bits that will be filled in.
 * @flags:	A bitwise combination of SPI_XFER_* flags.
 *
 * Returns: 0 on success, not 0 on failure
 */
int  spi_xfer(struct spi_slave *slave, unsigned int bitlen, const void *dout,
		void *din, unsigned long flags);

/**
 * spi_write_then_read - SPI synchronous write followed by read
 *
 * This performs a half duplex transaction in which the first transaction
 * is to send the opcode and if the length of buf is non-zero then it start
 * the second transaction as tx or rx based on the need from respective slave.
 *
 * @slave:	The SPI slave device with which opcode/data will be exchanged
 * @opcode:	opcode used for specific transfer
 * @n_opcode:	size of opcode, in bytes
 * @txbuf:	buffer into which data to be written
 * @rxbuf:	buffer into which data will be read
 * @n_buf:	size of buf (whether it's [tx|rx]buf), in bytes
 *
 * Returns: 0 on success, not 0 on failure
 */
int spi_write_then_read(struct spi_slave *slave, const u8 *opcode,
			size_t n_opcode, const u8 *txbuf, u8 *rxbuf,
			size_t n_buf);

/* Copy memory mapped data */
void spi_flash_copy_mmap(void *data, void *offset, size_t len);

/**
 * Determine if a SPI chipselect is valid.
 * This function is provided by the board if the low-level SPI driver
 * needs it to determine if a given chipselect is actually valid.
 *
 * Returns: 1 if bus:cs identifies a valid chip on this board, 0
 * otherwise.
 */
int spi_cs_is_valid(unsigned int bus, unsigned int cs);

/*
 * These names are used in several drivers and these declarations will be
 * removed soon as part of the SPI DM migration. Drop them if driver model is
 * enabled for SPI.
 */
#if !CONFIG_IS_ENABLED(DM_SPI)
/**
 * Activate a SPI chipselect.
 * This function is provided by the board code when using a driver
 * that can't control its chipselects automatically (e.g.
 * common/soft_spi.c). When called, it should activate the chip select
 * to the device identified by "slave".
 */
void spi_cs_activate(struct spi_slave *slave);

/**
 * Deactivate a SPI chipselect.
 * This function is provided by the board code when using a driver
 * that can't control its chipselects automatically (e.g.
 * common/soft_spi.c). When called, it should deactivate the chip
 * select to the device identified by "slave".
 */
void spi_cs_deactivate(struct spi_slave *slave);
#endif

/**
 * Set transfer speed.
 * This sets a new speed to be applied for next spi_xfer().
 * @slave:	The SPI slave
 * @hz:		The transfer speed
 *
 * Returns:	0 on success, or a negative value on error.
 */
int spi_set_speed(struct spi_slave *slave, uint hz);

/**
 * Write 8 bits, then read 8 bits.
 * @slave:	The SPI slave we're communicating with
 * @byte:	Byte to be written
 *
 * Returns: The value that was read, or a negative value on error.
 *
 * TODO: This function probably shouldn't be inlined.
 */
static inline int spi_w8r8(struct spi_slave *slave, unsigned char byte)
{
	unsigned char dout[2];
	unsigned char din[2];
	int ret;

	dout[0] = byte;
	dout[1] = 0;

	ret = spi_xfer(slave, 16, dout, din, SPI_XFER_BEGIN | SPI_XFER_END);
	return ret < 0 ? ret : din[1];
}

/**
 * struct spi_cs_info - Information about a bus chip select
 *
 * @dev:	Connected device, or NULL if none
 */
struct spi_cs_info {
	struct udevice *dev;
};

/**
 * struct struct dm_spi_ops - Driver model SPI operations
 *
 * The uclass interface is implemented by all SPI devices which use
 * driver model.
 */
struct dm_spi_ops {
	/**
	 * Claim the bus and prepare it for communication.
	 *
	 * The device provided is the slave device. It's parent controller
	 * will be used to provide the communication.
	 *
	 * This must be called before doing any transfers with a SPI slave. It
	 * will enable and initialize any SPI hardware as necessary, and make
	 * sure that the SCK line is in the correct idle state. It is not
	 * allowed to claim the same bus for several slaves without releasing
	 * the bus in between.
	 *
	 * @dev:	The SPI slave
	 *
	 * Returns: 0 if the bus was claimed successfully, or a negative value
	 * if it wasn't.
	 */
	int (*claim_bus)(struct udevice *dev);

	/**
	 * Release the SPI bus
	 *
	 * This must be called once for every call to spi_claim_bus() after
	 * all transfers have finished. It may disable any SPI hardware as
	 * appropriate.
	 *
	 * @dev:	The SPI slave
	 */
	int (*release_bus)(struct udevice *dev);

	/**
	 * Set the word length for SPI transactions
	 *
	 * Set the word length (number of bits per word) for SPI transactions.
	 *
	 * @bus:	The SPI slave
	 * @wordlen:	The number of bits in a word
	 *
	 * Returns: 0 on success, -ve on failure.
	 */
	int (*set_wordlen)(struct udevice *dev, unsigned int wordlen);

	/**
	 * SPI transfer
	 *
	 * This writes "bitlen" bits out the SPI MOSI port and simultaneously
	 * clocks "bitlen" bits in the SPI MISO port.  That's just the way SPI
	 * works.
	 *
	 * The source of the outgoing bits is the "dout" parameter and the
	 * destination of the input bits is the "din" parameter.  Note that
	 * "dout" and "din" can point to the same memory location, in which
	 * case the input data overwrites the output data (since both are
	 * buffered by temporary variables, this is OK).
	 *
	 * spi_xfer() interface:
	 * @dev:	The slave device to communicate with
	 * @bitlen:	How many bits to write and read.
	 * @dout:	Pointer to a string of bits to send out.  The bits are
	 *		held in a byte array and are sent MSB first.
	 * @din:	Pointer to a string of bits that will be filled in.
	 * @flags:	A bitwise combination of SPI_XFER_* flags.
	 *
	 * Returns: 0 on success, not -1 on failure
	 */
	int (*xfer)(struct udevice *dev, unsigned int bitlen, const void *dout,
		    void *din, unsigned long flags);

	/**
	 * Optimized handlers for SPI memory-like operations.
	 *
	 * Optimized/dedicated operations for interactions with SPI memory. This
	 * field is optional and should only be implemented if the controller
	 * has native support for memory like operations.
	 */
	const struct spi_controller_mem_ops *mem_ops;

	/**
	 * Set transfer speed.
	 * This sets a new speed to be applied for next spi_xfer().
	 * @bus:	The SPI bus
	 * @hz:		The transfer speed
	 * @return 0 if OK, -ve on error
	 */
	int (*set_speed)(struct udevice *bus, uint hz);

	/**
	 * Set the SPI mode/flags
	 *
	 * It is unclear if we want to set speed and mode together instead
	 * of separately.
	 *
	 * @bus:	The SPI bus
	 * @mode:	Requested SPI mode (SPI_... flags)
	 * @return 0 if OK, -ve on error
	 */
	int (*set_mode)(struct udevice *bus, uint mode);

	/**
	 * Get information on a chip select
	 *
	 * This is only called when the SPI uclass does not know about a
	 * chip select, i.e. it has no attached device. It gives the driver
	 * a chance to allow activity on that chip select even so.
	 *
	 * @bus:	The SPI bus
	 * @cs:		The chip select (0..n-1)
	 * @info:	Returns information about the chip select, if valid.
	 *		On entry info->dev is NULL
	 * @return 0 if OK (and @info is set up), -EINVAL if the chip select
	 *	   is invalid, other -ve value on error
	 */
	int (*cs_info)(struct udevice *bus, uint cs, struct spi_cs_info *info);

	/**
	 * get_mmap() - Get memory-mapped SPI
	 *
	 * @dev:	The SPI flash slave device
	 * @map_basep:	Returns base memory address for mapped SPI
	 * @map_sizep:	Returns size of mapped SPI
	 * @offsetp:	Returns start offset of SPI flash where the map works
	 *	correctly (offsets before this are not visible)
	 * @return 0 if OK, -EFAULT if memory mapping is not available
	 */
	int (*get_mmap)(struct udevice *dev, ulong *map_basep,
			uint *map_sizep, uint *offsetp);
};

struct dm_spi_emul_ops {
	/**
	 * SPI transfer
	 *
	 * This writes "bitlen" bits out the SPI MOSI port and simultaneously
	 * clocks "bitlen" bits in the SPI MISO port.  That's just the way SPI
	 * works. Here the device is a slave.
	 *
	 * The source of the outgoing bits is the "dout" parameter and the
	 * destination of the input bits is the "din" parameter.  Note that
	 * "dout" and "din" can point to the same memory location, in which
	 * case the input data overwrites the output data (since both are
	 * buffered by temporary variables, this is OK).
	 *
	 * spi_xfer() interface:
	 * @slave:	The SPI slave which will be sending/receiving the data.
	 * @bitlen:	How many bits to write and read.
	 * @dout:	Pointer to a string of bits sent to the device. The
	 *		bits are held in a byte array and are sent MSB first.
	 * @din:	Pointer to a string of bits that will be sent back to
	 *		the master.
	 * @flags:	A bitwise combination of SPI_XFER_* flags.
	 *
	 * Returns: 0 on success, not -1 on failure
	 */
	int (*xfer)(struct udevice *slave, unsigned int bitlen,
		    const void *dout, void *din, unsigned long flags);
};

/**
 * spi_find_bus_and_cs() - Find bus and slave devices by number
 *
 * Given a bus number and chip select, this finds the corresponding bus
 * device and slave device. Neither device is activated by this function,
 * although they may have been activated previously.
 *
 * @busnum:	SPI bus number
 * @cs:		Chip select to look for
 * @busp:	Returns bus device
 * @devp:	Return slave device
 * Return: 0 if found, -ENODEV on error
 */
int spi_find_bus_and_cs(int busnum, int cs, struct udevice **busp,
			struct udevice **devp);

/**
 * spi_get_bus_and_cs() - Find and activate bus and slave devices by number
 *
 * Given a bus number and chip select, this finds the corresponding bus
 * device and slave device.
 *
 * @busnum:	SPI bus number
 * @cs:		Chip select to look for
 * @busp:	Returns bus device
 * @devp:	Return slave device
 * @return 0 if found, -ve on error
 */
int spi_get_bus_and_cs(int busnum, int cs,
		       struct udevice **busp, struct spi_slave **devp);

/**
 * _spi_get_bus_and_cs() - Find and activate bus and slave devices by number
 * As spi_flash_probe(), This is an old-style function. We should remove
 * it when all SPI flash drivers use dm
 *
 * Given a bus number and chip select, this finds the corresponding bus
 * device and slave device.
 *
 * If no such slave exists, and drv_name is not NULL, then a new slave device
 * is automatically bound on this chip select with requested speed and mode.
 *
 * Ths new slave device is probed ready for use with the speed and mode
 * from plat when available or the requested values.
 *
 * @busnum:	SPI bus number
 * @cs:		Chip select to look for
 * @speed:	SPI speed to use for this slave when not available in plat
 * @mode:	SPI mode to use for this slave when not available in plat
 * @drv_name:	Name of driver to attach to this chip select
 * @dev_name:	Name of the new device thus created
 * @busp:	Returns bus device
 * @devp:	Return slave device
 * Return: 0 if found, -ve on error
 */
int _spi_get_bus_and_cs(int busnum, int cs, int speed, int mode,
			const char *drv_name, const char *dev_name,
			struct udevice **busp, struct spi_slave **devp);

/**
 * spi_chip_select() - Get the chip select for a slave
 *
 * Return: the chip select this slave is attached to
 */
int spi_chip_select(struct udevice *slave);

/**
 * spi_find_chip_select() - Find the slave attached to chip select
 *
 * @bus:	SPI bus to search
 * @cs:		Chip select to look for
 * @devp:	Returns the slave device if found
 * Return: 0 if found, -EINVAL if cs is invalid, -ENODEV if no device attached,
 *	   other -ve value on error
 */
int spi_find_chip_select(struct udevice *bus, int cs, struct udevice **devp);

/**
 * spi_slave_of_to_plat() - decode standard SPI platform data
 *
 * This decodes the speed and mode for a slave from a device tree node
 *
 * @blob:	Device tree blob
 * @node:	Node offset to read from
 * @plat:	Place to put the decoded information
 */
int spi_slave_of_to_plat(struct udevice *dev, struct dm_spi_slave_plat *plat);

/**
 * spi_cs_info() - Check information on a chip select
 *
 * This checks a particular chip select on a bus to see if it has a device
 * attached, or is even valid.
 *
 * @bus:	The SPI bus
 * @cs:		The chip select (0..n-1)
 * @info:	Returns information about the chip select, if valid
 * Return: 0 if OK (and @info is set up), -ENODEV if the chip select
 *	   is invalid, other -ve value on error
 */
int spi_cs_info(struct udevice *bus, uint cs, struct spi_cs_info *info);

struct sandbox_state;

/**
 * sandbox_spi_get_emul() - get an emulator for a SPI slave
 *
 * This provides a way to attach an emulated SPI device to a particular SPI
 * slave, so that xfer() operations on the slave will be handled by the
 * emulator. If a emulator already exists on that chip select it is returned.
 * Otherwise one is created.
 *
 * @state:	Sandbox state
 * @bus:	SPI bus requesting the emulator
 * @slave:	SPI slave device requesting the emulator
 * @emuip:	Returns pointer to emulator
 * Return: 0 if OK, -ve on error
 */
int sandbox_spi_get_emul(struct sandbox_state *state,
			 struct udevice *bus, struct udevice *slave,
			 struct udevice **emulp);

/**
 * Claim the bus and prepare it for communication with a given slave.
 *
 * This must be called before doing any transfers with a SPI slave. It
 * will enable and initialize any SPI hardware as necessary, and make
 * sure that the SCK line is in the correct idle state. It is not
 * allowed to claim the same bus for several slaves without releasing
 * the bus in between.
 *
 * @dev:	The SPI slave device
 *
 * Returns: 0 if the bus was claimed successfully, or a negative value
 * if it wasn't.
 */
int dm_spi_claim_bus(struct udevice *dev);

/**
 * Release the SPI bus
 *
 * This must be called once for every call to dm_spi_claim_bus() after
 * all transfers have finished. It may disable any SPI hardware as
 * appropriate.
 *
 * @slave:	The SPI slave device
 */
void dm_spi_release_bus(struct udevice *dev);

/**
 * SPI transfer
 *
 * This writes "bitlen" bits out the SPI MOSI port and simultaneously clocks
 * "bitlen" bits in the SPI MISO port.  That's just the way SPI works.
 *
 * The source of the outgoing bits is the "dout" parameter and the
 * destination of the input bits is the "din" parameter.  Note that "dout"
 * and "din" can point to the same memory location, in which case the
 * input data overwrites the output data (since both are buffered by
 * temporary variables, this is OK).
 *
 * dm_spi_xfer() interface:
 * @dev:	The SPI slave device which will be sending/receiving the data.
 * @bitlen:	How many bits to write and read.
 * @dout:	Pointer to a string of bits to send out.  The bits are
 *		held in a byte array and are sent MSB first.
 * @din:	Pointer to a string of bits that will be filled in.
 * @flags:	A bitwise combination of SPI_XFER_* flags.
 *
 * Returns: 0 on success, not 0 on failure
 */
int dm_spi_xfer(struct udevice *dev, unsigned int bitlen,
		const void *dout, void *din, unsigned long flags);

/**
 * spi_get_mmap() - Get memory-mapped SPI
 *
 * @dev:	SPI slave device to check
 * @map_basep:	Returns base memory address for mapped SPI
 * @map_sizep:	Returns size of mapped SPI
 * @offsetp:	Returns start offset of SPI flash where the map works
 *	correctly (offsets before this are not visible)
 * Return: 0 if OK, -ENOSYS if no operation, -EFAULT if memory mapping is not
 *	available
 */
int dm_spi_get_mmap(struct udevice *dev, ulong *map_basep, uint *map_sizep,
		    uint *offsetp);

/* Access the operations for a SPI device */
#define spi_get_ops(dev)	((struct dm_spi_ops *)(dev)->driver->ops)
#define spi_emul_get_ops(dev)	((struct dm_spi_emul_ops *)(dev)->driver->ops)

#endif	/* _SPI_H_ */<|MERGE_RESOLUTION|>--- conflicted
+++ resolved
@@ -34,18 +34,6 @@
 #define SPI_TX_OCTAL	BIT(14)			/* transmit with 8 wires */
 #define SPI_RX_OCTAL	BIT(15)			/* receive with 8 wires */
 
-#define SPI_3BYTE_MODE	0x0
-#define SPI_4BYTE_MODE	0x1
-
-/* SPI transfer flags */
-#define SPI_XFER_STRIPE	(1 << 6)
-#define SPI_XFER_MASK	(3 << 8)
-#define SPI_XFER_LOWER	(1 << 8)
-#define SPI_XFER_UPPER	(2 << 8)
-
-/* Max no. of CS supported per spi device */
-#define SPI_CS_CNT_MAX	2
-
 /* Header byte that marks the start of the message */
 #define SPI_PREAMBLE_END_BYTE	0xec
 
@@ -180,34 +168,17 @@
 #define SPI_XFER_BEGIN		BIT(0)	/* Assert CS before transfer */
 #define SPI_XFER_END		BIT(1)	/* Deassert CS after transfer */
 #define SPI_XFER_ONCE		(SPI_XFER_BEGIN | SPI_XFER_END)
-<<<<<<< HEAD
-#define SPI_XFER_MMAP		BIT(2)	/* Memory Mapped start */
-#define SPI_XFER_MMAP_END	BIT(3)	/* Memory Mapped End */
-#define SPI_XFER_U_PAGE		BIT(4)
-#define SPI_XFER_SET_DDR	BIT(5)
-#define SPI_XFER_STACKED	BIT(6)
-
-	u8 option;
-	u8 dio;
-	u32 bytemode;
-	u8 dummy_bytes;
-	bool multi_die;			/* flash with multiple dies */
-=======
 #define SPI_XFER_U_PAGE		BIT(4)
 #define SPI_XFER_STACKED	BIT(5)
 #define SPI_XFER_SET_DDR	BIT(6)
->>>>>>> 84b83556
 	/*
 	 * Flag indicating that the spi-controller has multi chip select
 	 * capability and can assert/de-assert more than one chip select
 	 * at once.
 	 */
 	bool multi_cs_cap;
-<<<<<<< HEAD
-=======
 	u32 bytemode;
 	bool multi_die;			/* flash with multiple dies */
->>>>>>> 84b83556
 };
 
 /**
