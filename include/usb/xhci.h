--- conflicted
+++ resolved
@@ -1255,13 +1255,8 @@
 		    struct xhci_container_ctx *out_ctx);
 void xhci_setup_addressable_virt_dev(struct xhci_ctrl *ctrl,
 				     struct usb_device *udev, int hop_portnr);
-<<<<<<< HEAD
-int xhci_queue_command(struct xhci_ctrl *ctrl, u8 *ptr,
-		       u32 slot_id, u32 ep_index, trb_type cmd);
-=======
 int xhci_queue_command(struct xhci_ctrl *ctrl, dma_addr_t addr,
 			u32 slot_id, u32 ep_index, trb_type cmd);
->>>>>>> 84b83556
 void xhci_acknowledge_event(struct xhci_ctrl *ctrl);
 union xhci_trb *xhci_wait_for_event(struct xhci_ctrl *ctrl, trb_type expected);
 int xhci_bulk_tx(struct usb_device *udev, unsigned long pipe,
