--- conflicted
+++ resolved
@@ -16,11 +16,6 @@
 struct i2c_eeprom {
 	/* The EEPROM's page size in byte */
 	unsigned long pagesize;
-<<<<<<< HEAD
-	/* The EEPROM's page width in bits (pagesize = 2^pagewidth) */
-	unsigned pagewidth;
-=======
->>>>>>> e93ed120
 	/* The EEPROM's capacity in bytes */
 	unsigned long size;
 };
