/* SPDX-License-Identifier: GPL-2.0+ */
/*
 * Copyright 2011, Marvell Semiconductor Inc.
 * Lei Wen <leiwen@marvell.com>
 *
 * Back ported to the 8xx platform (from the 8260 platform) by
 * Murray.Jensen@cmst.csiro.au, 27-Jan-01.
 */
#ifndef __SDHCI_HW_H
#define __SDHCI_HW_H

#include <asm/io.h>
#include <mmc.h>
#include <asm/gpio.h>

/*
 * Controller registers
 */

#define SDHCI_DMA_ADDRESS	0x00

#define SDHCI_BLOCK_SIZE	0x04
#define  SDHCI_MAKE_BLKSZ(dma, blksz) (((dma & 0x7) << 12) | (blksz & 0xFFF))

#define SDHCI_BLOCK_COUNT	0x06

#define SDHCI_ARGUMENT		0x08

#define SDHCI_TRANSFER_MODE	0x0C
#define  SDHCI_TRNS_DMA		BIT(0)
#define  SDHCI_TRNS_BLK_CNT_EN	BIT(1)
#define  SDHCI_TRNS_ACMD12	BIT(2)
#define  SDHCI_TRNS_READ	BIT(4)
#define  SDHCI_TRNS_MULTI	BIT(5)

#define SDHCI_COMMAND		0x0E
#define  SDHCI_CMD_RESP_MASK	0x03
#define  SDHCI_CMD_CRC		0x08
#define  SDHCI_CMD_INDEX	0x10
#define  SDHCI_CMD_DATA		0x20
#define  SDHCI_CMD_ABORTCMD	0xC0

#define  SDHCI_CMD_RESP_NONE	0x00
#define  SDHCI_CMD_RESP_LONG	0x01
#define  SDHCI_CMD_RESP_SHORT	0x02
#define  SDHCI_CMD_RESP_SHORT_BUSY 0x03

#define SDHCI_MAKE_CMD(c, f) (((c & 0xff) << 8) | (f & 0xff))
#define SDHCI_GET_CMD(c) ((c>>8) & 0x3f)

#define SDHCI_RESPONSE		0x10

#define SDHCI_BUFFER		0x20

#define SDHCI_PRESENT_STATE	0x24
#define  SDHCI_CMD_INHIBIT	BIT(0)
#define  SDHCI_DATA_INHIBIT	BIT(1)
#define  SDHCI_DOING_WRITE	BIT(8)
#define  SDHCI_DOING_READ	BIT(9)
#define  SDHCI_SPACE_AVAILABLE	BIT(10)
#define  SDHCI_DATA_AVAILABLE	BIT(11)
#define  SDHCI_CARD_PRESENT	BIT(16)
#define  SDHCI_CARD_STATE_STABLE	BIT(17)
#define  SDHCI_CARD_DETECT_PIN_LEVEL	BIT(18)
#define  SDHCI_WRITE_PROTECT	BIT(19)
#define  SDHCI_DATA_BUSY	0xF00000
#define  SDHCI_CMD_BUSY		0x1000000

#define SDHCI_HOST_CONTROL	0x28
#define  SDHCI_CTRL_LED		BIT(0)
#define  SDHCI_CTRL_4BITBUS	BIT(1)
#define  SDHCI_CTRL_HISPD	BIT(2)
#define  SDHCI_CTRL_DMA_MASK	0x18
#define   SDHCI_CTRL_SDMA	0x00
#define   SDHCI_CTRL_ADMA1	0x08
#define   SDHCI_CTRL_ADMA32	0x10
#define   SDHCI_CTRL_ADMA64	0x18
#define  SDHCI_CTRL_8BITBUS	BIT(5)
#define  SDHCI_CTRL_CD_TEST_INS	BIT(6)
#define  SDHCI_CTRL_CD_TEST	BIT(7)

#define SDHCI_POWER_CONTROL	0x29
#define  SDHCI_POWER_ON		0x01
#define  SDHCI_POWER_180	0x0A
#define  SDHCI_POWER_300	0x0C
#define  SDHCI_POWER_330	0x0E

#define SDHCI_BLOCK_GAP_CONTROL	0x2A

#define SDHCI_WAKE_UP_CONTROL	0x2B
#define  SDHCI_WAKE_ON_INT	BIT(0)
#define  SDHCI_WAKE_ON_INSERT	BIT(1)
#define  SDHCI_WAKE_ON_REMOVE	BIT(2)

#define SDHCI_CLOCK_CONTROL	0x2C
#define  SDHCI_DIVIDER_SHIFT	8
#define  SDHCI_DIVIDER_HI_SHIFT	6
#define  SDHCI_DIV_MASK	0xFF
#define  SDHCI_DIV_MASK_LEN	8
#define  SDHCI_DIV_HI_MASK	0x300
#define  SDHCI_PROG_CLOCK_MODE  BIT(5)
#define  SDHCI_CLOCK_CARD_EN	BIT(2)
#define  SDHCI_CLOCK_INT_STABLE	BIT(1)
#define  SDHCI_CLOCK_INT_EN	BIT(0)

#define SDHCI_TIMEOUT_CONTROL	0x2E

#define SDHCI_SOFTWARE_RESET	0x2F
#define  SDHCI_RESET_ALL	0x01
#define  SDHCI_RESET_CMD	0x02
#define  SDHCI_RESET_DATA	0x04

#define SDHCI_INT_STATUS	0x30
#define SDHCI_INT_ENABLE	0x34
#define SDHCI_SIGNAL_ENABLE	0x38
#define  SDHCI_INT_RESPONSE	BIT(0)
#define  SDHCI_INT_DATA_END	BIT(1)
#define  SDHCI_INT_DMA_END	BIT(3)
#define  SDHCI_INT_SPACE_AVAIL	BIT(4)
#define  SDHCI_INT_DATA_AVAIL	BIT(5)
#define  SDHCI_INT_CARD_INSERT	BIT(6)
#define  SDHCI_INT_CARD_REMOVE	BIT(7)
#define  SDHCI_INT_CARD_INT	BIT(8)
#define  SDHCI_INT_ERROR	BIT(15)
#define  SDHCI_INT_TIMEOUT	BIT(16)
#define  SDHCI_INT_CRC		BIT(17)
#define  SDHCI_INT_END_BIT	BIT(18)
#define  SDHCI_INT_INDEX	BIT(19)
#define  SDHCI_INT_DATA_TIMEOUT	BIT(20)
#define  SDHCI_INT_DATA_CRC	BIT(21)
#define  SDHCI_INT_DATA_END_BIT	BIT(22)
#define  SDHCI_INT_BUS_POWER	BIT(23)
#define  SDHCI_INT_ACMD12ERR	BIT(24)
#define  SDHCI_INT_ADMA_ERROR	BIT(25)

#define  SDHCI_INT_NORMAL_MASK	0x00007FFF
#define  SDHCI_INT_ERROR_MASK	0xFFFF8000

#define  SDHCI_INT_CMD_MASK	(SDHCI_INT_RESPONSE | SDHCI_INT_TIMEOUT | \
		SDHCI_INT_CRC | SDHCI_INT_END_BIT | SDHCI_INT_INDEX)
#define  SDHCI_INT_DATA_MASK	(SDHCI_INT_DATA_END | SDHCI_INT_DMA_END | \
		SDHCI_INT_DATA_AVAIL | SDHCI_INT_SPACE_AVAIL | \
		SDHCI_INT_DATA_TIMEOUT | SDHCI_INT_DATA_CRC | \
		SDHCI_INT_DATA_END_BIT | SDHCI_INT_ADMA_ERROR)
#define SDHCI_INT_ALL_MASK	((unsigned int)-1)

#define SDHCI_ACMD12_ERR	0x3C

/* 3E-3F reserved */
#define SDHCI_HOST_CTRL2	0x3E
#define SDHCI_CTRL2_MODE_MASK	0x7

#define SDHCI_18V_SIGNAL	0x8
#define SDHCI_CTRL_EXEC_TUNING	0x0040
#define SDHCI_CTRL_TUNED_CLK	0x80

#define SDHCI_CAPABILITIES	0x40
#define  SDHCI_TIMEOUT_CLK_MASK	0x0000003F
#define  SDHCI_TIMEOUT_CLK_SHIFT 0
#define  SDHCI_TIMEOUT_CLK_UNIT	0x00000080
#define  SDHCI_CLOCK_BASE_MASK	0x00003F00
#define  SDHCI_CLOCK_V3_BASE_MASK	0x0000FF00
#define  SDHCI_CLOCK_BASE_SHIFT	8
#define  SDHCI_MAX_BLOCK_MASK	0x00030000
#define  SDHCI_MAX_BLOCK_SHIFT  16
#define  SDHCI_CAN_DO_8BIT	BIT(18)
#define  SDHCI_CAN_DO_ADMA2	BIT(19)
#define  SDHCI_CAN_DO_ADMA1	BIT(20)
#define  SDHCI_CAN_DO_HISPD	BIT(21)
#define  SDHCI_CAN_DO_SDMA	BIT(22)
#define  SDHCI_CAN_VDD_330	BIT(24)
#define  SDHCI_CAN_VDD_300	BIT(25)
#define  SDHCI_CAN_VDD_180	BIT(26)
#define  SDHCI_CAN_64BIT	BIT(28)

#define SDHCI_CAPABILITIES_1	0x44
#define  SDHCI_SUPPORT_SDR50	0x00000001
#define  SDHCI_SUPPORT_SDR104	0x00000002
#define  SDHCI_SUPPORT_DDR50	0x00000004
<<<<<<< HEAD
#define  SDHCI_USE_SDR50_TUNING		0x00002000
#define  SDHCI_SUPPORT_HS400	0x80000000 /* Non-standard */
=======
#define  SDHCI_USE_SDR50_TUNING	0x00002000
>>>>>>> 0157013f

#define  SDHCI_CLOCK_MUL_MASK	0x00FF0000
#define  SDHCI_CLOCK_MUL_SHIFT	16

#define SDHCI_MAX_CURRENT	0x48

/* 4C-4F reserved for more max current */

#define SDHCI_SET_ACMD12_ERROR	0x50
#define SDHCI_SET_INT_ERROR	0x52

#define SDHCI_ADMA_ERROR	0x54

/* 55-57 reserved */

#define SDHCI_ADMA_ADDRESS	0x58

/* 60-FB reserved */

#define SDHCI_SLOT_INT_STATUS	0xFC

#define SDHCI_HOST_VERSION	0xFE
#define  SDHCI_VENDOR_VER_MASK	0xFF00
#define  SDHCI_VENDOR_VER_SHIFT	8
#define  SDHCI_SPEC_VER_MASK	0x00FF
#define  SDHCI_SPEC_VER_SHIFT	0
#define   SDHCI_SPEC_100	0
#define   SDHCI_SPEC_200	1
#define   SDHCI_SPEC_300	2

#define SDHCI_GET_VERSION(x) (x->version & SDHCI_SPEC_VER_MASK)

/*
 * End of controller registers.
 */

#define SDHCI_MAX_DIV_SPEC_200	256
#define SDHCI_MAX_DIV_SPEC_300	2046

/*
 * quirks
 */
#define SDHCI_QUIRK_32BIT_DMA_ADDR	(1 << 0)
#define SDHCI_QUIRK_REG32_RW		(1 << 1)
#define SDHCI_QUIRK_BROKEN_R1B		(1 << 2)
#define SDHCI_QUIRK_NO_HISPD_BIT	(1 << 3)
#define SDHCI_QUIRK_BROKEN_VOLTAGE	(1 << 4)
/*
 * SDHCI_QUIRK_BROKEN_HISPD_MODE
 * the hardware cannot operate correctly in high-speed mode,
 * this quirk forces the sdhci host-controller to non high-speed mode
 */
#define SDHCI_QUIRK_BROKEN_HISPD_MODE	BIT(5)
#define SDHCI_QUIRK_WAIT_SEND_CMD	(1 << 6)
#define SDHCI_QUIRK_USE_WIDE8		(1 << 8)
#define SDHCI_QUIRK_NO_1_8_V		(1 << 9)
<<<<<<< HEAD
#define SDHCI_QUIRK_USE_ACMD12		(1 << 10)
=======
>>>>>>> 0157013f

/* to make gcc happy */
struct sdhci_host;

/*
 * Host SDMA buffer boundary. Valid values from 4K to 512K in powers of 2.
 */
#define SDHCI_DEFAULT_BOUNDARY_SIZE	(512 * 1024)
#define SDHCI_DEFAULT_BOUNDARY_ARG	(7)
struct sdhci_ops {
#ifdef CONFIG_MMC_SDHCI_IO_ACCESSORS
	u32	(*read_l)(struct sdhci_host *host, int reg);
	u16	(*read_w)(struct sdhci_host *host, int reg);
	u8	(*read_b)(struct sdhci_host *host, int reg);
	void	(*write_l)(struct sdhci_host *host, u32 val, int reg);
	void	(*write_w)(struct sdhci_host *host, u16 val, int reg);
	void	(*write_b)(struct sdhci_host *host, u8 val, int reg);
#endif
	int	(*get_cd)(struct sdhci_host *host);
	void	(*set_control_reg)(struct sdhci_host *host);
	void	(*set_ios_post)(struct sdhci_host *host);
	void	(*set_clock)(struct sdhci_host *host, u32 div);
	int (*platform_execute_tuning)(struct mmc *host, u8 opcode);
	void (*set_delay)(struct sdhci_host *host);
};

struct sdhci_host {
	const char *name;
	void *ioaddr;
	unsigned int quirks;
	unsigned int host_caps;
	unsigned int version;
	unsigned int max_clk;   /* Maximum Base Clock frequency */
	unsigned int clk_mul;   /* Clock Multiplier value */
	unsigned int clock;
	struct mmc *mmc;
	struct sdhci_ops *ops;
	int index;

	int bus_width;
	struct gpio_desc pwr_gpio;	/* Power GPIO */
	struct gpio_desc cd_gpio;		/* Card Detect GPIO */

	void (*set_control_reg)(struct sdhci_host *host);
	void (*set_clock)(int dev_index, unsigned int div);
	int (*platform_execute_tuning)(struct mmc *host, u8 opcode);
	void (*set_delay)(struct sdhci_host *host);
	uint	voltages;

	struct mmc_config cfg;
	unsigned int last_cmd;
};

#ifdef CONFIG_MMC_SDHCI_IO_ACCESSORS

static inline void sdhci_writel(struct sdhci_host *host, u32 val, int reg)
{
	if (unlikely(host->ops->write_l))
		host->ops->write_l(host, val, reg);
	else
		writel(val, host->ioaddr + reg);
}

static inline void sdhci_writew(struct sdhci_host *host, u16 val, int reg)
{
	if (unlikely(host->ops->write_w))
		host->ops->write_w(host, val, reg);
	else
		writew(val, host->ioaddr + reg);
}

static inline void sdhci_writeb(struct sdhci_host *host, u8 val, int reg)
{
	if (unlikely(host->ops->write_b))
		host->ops->write_b(host, val, reg);
	else
		writeb(val, host->ioaddr + reg);
}

static inline u32 sdhci_readl(struct sdhci_host *host, int reg)
{
	if (unlikely(host->ops->read_l))
		return host->ops->read_l(host, reg);
	else
		return readl(host->ioaddr + reg);
}

static inline u16 sdhci_readw(struct sdhci_host *host, int reg)
{
	if (unlikely(host->ops->read_w))
		return host->ops->read_w(host, reg);
	else
		return readw(host->ioaddr + reg);
}

static inline u8 sdhci_readb(struct sdhci_host *host, int reg)
{
	if (unlikely(host->ops->read_b))
		return host->ops->read_b(host, reg);
	else
		return readb(host->ioaddr + reg);
}

#else

static inline void sdhci_writel(struct sdhci_host *host, u32 val, int reg)
{
	writel(val, host->ioaddr + reg);
}

static inline void sdhci_writew(struct sdhci_host *host, u16 val, int reg)
{
	writew(val, host->ioaddr + reg);
}

static inline void sdhci_writeb(struct sdhci_host *host, u8 val, int reg)
{
	writeb(val, host->ioaddr + reg);
}
static inline u32 sdhci_readl(struct sdhci_host *host, int reg)
{
	return readl(host->ioaddr + reg);
}

static inline u16 sdhci_readw(struct sdhci_host *host, int reg)
{
	return readw(host->ioaddr + reg);
}

static inline u8 sdhci_readb(struct sdhci_host *host, int reg)
{
	return readb(host->ioaddr + reg);
}
#endif

#ifdef CONFIG_BLK
/**
 * sdhci_setup_cfg() - Set up the configuration for DWMMC
 *
 * This is used to set up an SDHCI device when you are using CONFIG_BLK.
 *
 * This should be called from your MMC driver's probe() method once you have
 * the information required.
 *
 * Generally your driver will have a platform data structure which holds both
 * the configuration (struct mmc_config) and the MMC device info (struct mmc).
 * For example:
 *
 * struct msm_sdhc_plat {
 *	struct mmc_config cfg;
 *	struct mmc mmc;
 * };
 *
 * ...
 *
 * Inside U_BOOT_DRIVER():
 *	.platdata_auto_alloc_size = sizeof(struct msm_sdhc_plat),
 *
 * To access platform data:
 *	struct msm_sdhc_plat *plat = dev_get_platdata(dev);
 *
 * See msm_sdhci.c for an example.
 *
 * @cfg:	Configuration structure to fill in (generally &plat->mmc)
 * @host:	SDHCI host structure
 * @f_max:	Maximum supported clock frequency in HZ (0 for default)
 * @f_min:	Minimum supported clock frequency in HZ (0 for default)
 */
int sdhci_setup_cfg(struct mmc_config *cfg, struct sdhci_host *host,
		    u32 f_max, u32 f_min);

/**
 * sdhci_bind() - Set up a new MMC block device
 *
 * This is used to set up an SDHCI block device when you are using CONFIG_BLK.
 * It should be called from your driver's bind() method.
 *
 * See msm_sdhci.c for an example.
 *
 * @dev:	Device to set up
 * @mmc:	Pointer to mmc structure (normally &plat->mmc)
 * @cfg:	Empty configuration structure (generally &plat->cfg). This is
 *		normally all zeroes at this point. The only purpose of passing
 *		this in is to set mmc->cfg to it.
 * @return 0 if OK, -ve if the block device could not be created
 */
int sdhci_bind(struct udevice *dev, struct mmc *mmc, struct mmc_config *cfg);
#else

/**
 * add_sdhci() - Add a new SDHCI interface
 *
 * This is used when you are not using CONFIG_BLK. Convert your driver over!
 *
 * @host:	SDHCI host structure
 * @f_max:	Maximum supported clock frequency in HZ (0 for default)
 * @f_min:	Minimum supported clock frequency in HZ (0 for default)
 * @return 0 if OK, -ve on error
 */
int add_sdhci(struct sdhci_host *host, u32 f_max, u32 f_min);
#endif /* !CONFIG_BLK */

#ifdef CONFIG_DM_MMC
/* Export the operations to drivers */
int sdhci_probe(struct udevice *dev);
extern const struct dm_mmc_ops sdhci_ops;
#else
#endif

#endif /* __SDHCI_HW_H */<|MERGE_RESOLUTION|>--- conflicted
+++ resolved
@@ -63,8 +63,6 @@
 #define  SDHCI_CARD_STATE_STABLE	BIT(17)
 #define  SDHCI_CARD_DETECT_PIN_LEVEL	BIT(18)
 #define  SDHCI_WRITE_PROTECT	BIT(19)
-#define  SDHCI_DATA_BUSY	0xF00000
-#define  SDHCI_CMD_BUSY		0x1000000
 
 #define SDHCI_HOST_CONTROL	0x28
 #define  SDHCI_CTRL_LED		BIT(0)
@@ -147,12 +145,6 @@
 #define SDHCI_ACMD12_ERR	0x3C
 
 /* 3E-3F reserved */
-#define SDHCI_HOST_CTRL2	0x3E
-#define SDHCI_CTRL2_MODE_MASK	0x7
-
-#define SDHCI_18V_SIGNAL	0x8
-#define SDHCI_CTRL_EXEC_TUNING	0x0040
-#define SDHCI_CTRL_TUNED_CLK	0x80
 
 #define SDHCI_CAPABILITIES	0x40
 #define  SDHCI_TIMEOUT_CLK_MASK	0x0000003F
@@ -177,12 +169,7 @@
 #define  SDHCI_SUPPORT_SDR50	0x00000001
 #define  SDHCI_SUPPORT_SDR104	0x00000002
 #define  SDHCI_SUPPORT_DDR50	0x00000004
-<<<<<<< HEAD
-#define  SDHCI_USE_SDR50_TUNING		0x00002000
-#define  SDHCI_SUPPORT_HS400	0x80000000 /* Non-standard */
-=======
 #define  SDHCI_USE_SDR50_TUNING	0x00002000
->>>>>>> 0157013f
 
 #define  SDHCI_CLOCK_MUL_MASK	0x00FF0000
 #define  SDHCI_CLOCK_MUL_SHIFT	16
@@ -239,10 +226,6 @@
 #define SDHCI_QUIRK_WAIT_SEND_CMD	(1 << 6)
 #define SDHCI_QUIRK_USE_WIDE8		(1 << 8)
 #define SDHCI_QUIRK_NO_1_8_V		(1 << 9)
-<<<<<<< HEAD
-#define SDHCI_QUIRK_USE_ACMD12		(1 << 10)
-=======
->>>>>>> 0157013f
 
 /* to make gcc happy */
 struct sdhci_host;
@@ -279,21 +262,16 @@
 	unsigned int clk_mul;   /* Clock Multiplier value */
 	unsigned int clock;
 	struct mmc *mmc;
-	struct sdhci_ops *ops;
+	const struct sdhci_ops *ops;
 	int index;
 
 	int bus_width;
 	struct gpio_desc pwr_gpio;	/* Power GPIO */
 	struct gpio_desc cd_gpio;		/* Card Detect GPIO */
 
-	void (*set_control_reg)(struct sdhci_host *host);
-	void (*set_clock)(int dev_index, unsigned int div);
-	int (*platform_execute_tuning)(struct mmc *host, u8 opcode);
-	void (*set_delay)(struct sdhci_host *host);
 	uint	voltages;
 
 	struct mmc_config cfg;
-	unsigned int last_cmd;
 };
 
 #ifdef CONFIG_MMC_SDHCI_IO_ACCESSORS
