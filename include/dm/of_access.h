/* SPDX-License-Identifier: GPL-2.0+ */
/*
 * Originally from Linux v4.9
 * Copyright (C) 1996-2005 Paul Mackerras.
 *
 * Updates for PPC64 by Peter Bergner & David Engebretsen, IBM Corp.
 * Updates for SPARC64 by David S. Miller
 * Derived from PowerPC and Sparc prom.h files by Stephen Rothwell, IBM Corp.
 *
 * Copyright (c) 2017 Google, Inc
 * Written by Simon Glass <sjg@chromium.org>
 *
 * Modified for U-Boot
 * Copyright (c) 2017 Google, Inc
 */

#ifndef _DM_OF_ACCESS_H
#define _DM_OF_ACCESS_H

#include <dm/of.h>

/**
 * of_find_all_nodes - Get next node in global list
 * @prev:	Previous node or NULL to start iteration
 *		of_node_put() will be called on it
 *
 * Returns a node pointer with refcount incremented, use
 * of_node_put() on it when done.
 */
struct device_node *of_find_all_nodes(struct device_node *prev);

#define for_each_of_allnodes_from(from, dn) \
	for (dn = of_find_all_nodes(from); dn; dn = of_find_all_nodes(dn))
#define for_each_of_allnodes(dn) for_each_of_allnodes_from(NULL, dn)

/* Dummy functions to mirror Linux. These are not used in U-Boot */
#define of_node_get(x) (x)
static inline void of_node_put(const struct device_node *np) { }

/**
 * of_n_addr_cells() - Get the number of address cells for a node
 *
 * This walks back up the tree to find the closest #address-cells property
 * which controls the given node.
 *
 * @np: Node pointer to check
 * Return: number of address cells this node uses
 */
int of_n_addr_cells(const struct device_node *np);

/**
 * of_n_size_cells() - Get the number of size cells for a node
 *
 * This walks back up the tree to find the closest #size-cells property
 * which controls the given node.
 *
 * @np: Node pointer to check
 * Return: number of size cells this node uses
 */
int of_n_size_cells(const struct device_node *np);

/**
 * of_simple_addr_cells() - Get the address cells property in a node
 *
 * This function matches fdt_address_cells().
 *
 * @np: Node pointer to check
 * Return: value of #address-cells property in this node, or 2 if none
 */
int of_simple_addr_cells(const struct device_node *np);

/**
 * of_simple_size_cells() - Get the size cells property in a node
 *
 * This function matches fdt_size_cells().
 *
 * @np: Node pointer to check
 * Return: value of #size-cells property in this node, or 2 if none
 */
int of_simple_size_cells(const struct device_node *np);

/**
 * of_find_property() - find a property in a node
 *
 * @np: Pointer to device node holding property
 * @name: Name of property
 * @lenp: If non-NULL, returns length of property
 * Return: pointer to property, or NULL if not found
 */
struct property *of_find_property(const struct device_node *np,
				  const char *name, int *lenp);

/**
 * of_get_property() - get a property value
 *
 * Find a property with a given name for a given node and return the value.
 *
 * @np: Pointer to device node holding property
 * @name: Name of property
 * @lenp: If non-NULL, returns length of property
 * Return: pointer to property value, or NULL if not found
 */
const void *of_get_property(const struct device_node *np, const char *name,
			    int *lenp);

/**
 * of_get_first_property()- get to the pointer of the first property
 *
 * Get pointer to the first property of the node, it is used to iterate
 * and read all the property with of_get_next_property_by_prop().
 *
 * @np: Pointer to device node
 * Return: pointer to property or NULL if not found
 */
const struct property *of_get_first_property(const struct device_node *np);

/**
 * of_get_next_property() - get to the pointer of the next property
 *
 * Get pointer to the next property of the node, it is used to iterate
 * and read all the property with of_get_property_by_prop().
 *
 * @np: Pointer to device node
 * @property: pointer of the current property
 * Return: pointer to next property or NULL if not found
 */
const struct property *of_get_next_property(const struct device_node *np,
					    const struct property *property);

/**
 * of_get_property_by_prop() - get a property value of a node property
 *
 * Get value for the property identified by node and property pointer.
 *
 * @np: Pointer to device node
 * @property: pointer of the property to read
 * @name: place to property name on success
 * @lenp: place to put length on success
 * Return: pointer to property value or NULL if error
 */
const void *of_get_property_by_prop(const struct device_node *np,
				    const struct property *property,
				    const char **name,
				    int *lenp);

/**
 * of_device_is_compatible() - Check if the node matches given constraints
 * @np: Pointer to device node
 * @compat: required compatible string, NULL or "" for any match
 * @type: required device_type value, NULL or "" for any match
 * @name: required node name, NULL or "" for any match
 *
 * Checks if the given @compat, @type and @name strings match the
 * properties of the given @device. A constraints can be skipped by
 * passing NULL or an empty string as the constraint.
 *
 * Return: 0 for no match, and a positive integer on match. The return
 * value is a relative score with larger values indicating better
 * matches. The score is weighted for the most specific compatible value
 * to get the highest score. Matching type is next, followed by matching
 * name. Practically speaking, this results in the following priority
 * order for matches:
 *
 * 1. specific compatible && type && name
 * 2. specific compatible && type
 * 3. specific compatible && name
 * 4. specific compatible
 * 5. general compatible && type && name
 * 6. general compatible && type
 * 7. general compatible && name
 * 8. general compatible
 * 9. type && name
 * 10. type
 * 11. name
 */
int of_device_is_compatible(const struct device_node *np, const char *compat,
			    const char *type, const char *name);

/**
 * of_device_is_available() - check if a device is available for use
 *
 * @np: Pointer to device node to check for availability
 *
 * Return: true if the status property is absent or set to "okay", false
 * otherwise
 */
bool of_device_is_available(const struct device_node *np);

/**
 * of_get_parent() - Get a node's parent, if any
 *
 * @np: Pointer to device node  to check
 * Return: a node pointer, or NULL if none
 */
struct device_node *of_get_parent(const struct device_node *np);

/**
 * of_find_node_opts_by_path() - Find a node matching a full OF path
 *
 * Note that alias processing is only available on the control FDT (gd->of_root).
 * For other trees it is skipped, so any attempt to obtain an alias will result
 * in returning NULL.
 *
 * @root: Root node of the tree to use. If this is NULL, then gd->of_root is used
 * @path: Either the full path to match, or if the path does not start with
 *	'/', the name of a property of the /aliases node (an alias). In the
 *	case of an alias, the node matching the alias' value will be returned.
 * @opts: Address of a pointer into which to store the start of an options
 *	string appended to the end of the path with a ':' separator. Can be NULL
 *
 * Valid paths:
 *	/foo/bar	Full path
 *	foo		Valid alias
 *	foo/bar		Valid alias + relative path
 *
 * Return: a node pointer or NULL if not found
 */
struct device_node *of_find_node_opts_by_path(struct device_node *root,
					      const char *path,
					      const char **opts);

static inline struct device_node *of_find_node_by_path(const char *path)
{
	return of_find_node_opts_by_path(NULL, path, NULL);
}

/**
 * of_find_compatible_node() - find a node based on its compatible string
 *
 * Find a node based on type and one of the tokens in its "compatible" property
 * @from: Node to start searching from or NULL. the node you pass will not be
 *	searched, only the next one will; typically, you pass what the previous
 *	call returned.
 * @type: The type string to match "device_type" or NULL to ignore
 * @compatible:	The string to match to one of the tokens in the device
 *	"compatible" list.
 * Return: node pointer or NULL if not found
 */
struct device_node *of_find_compatible_node(struct device_node *from,
				const char *type, const char *compatible);

/**
 * of_find_node_by_prop_value() - find a node with a given property value
 *
 * Find a node based on a property value.
 * @from: Node to start searching from or NULL. the node you pass will not be
 *	searched, only the next one will; typically, you pass what the previous
 *	call returned.
 * @propname: property name to check
 * @propval: property value to search for
 * @proplen: length of the value in propval
 * Return: node pointer or NULL if not found
 */
struct device_node *of_find_node_by_prop_value(struct device_node *from,
					       const char *propname,
					       const void *propval,
					       int proplen);
/**
 * of_find_node_by_phandle() - Find a node given a phandle
 *
 * @root:	root node to start from (NULL for default device tree)
 * @handle:	phandle of the node to find
 *
 * Return: node pointer, or NULL if not found
 */
struct device_node *of_find_node_by_phandle(struct device_node *root,
					    phandle handle);

/**
 * of_read_u8() - Find and read a 8-bit integer from a property
 *
 * Search for a property in a device node and read a 8-bit value from
 * it.
 *
 * @np:		device node from which the property value is to be read.
 * @propname:	name of the property to be searched.
 * @outp:	pointer to return value, modified only if return value is 0.
 *
 * Return: 0 on success, -EINVAL if the property does not exist,
 * -ENODATA if property does not have a value, and -EOVERFLOW if the
 * property data isn't large enough.
 */
int of_read_u8(const struct device_node *np, const char *propname, u8 *outp);

/**
 * of_read_u16() - Find and read a 16-bit integer from a property
 *
 * Search for a property in a device node and read a 16-bit value from
 * it.
 *
 * @np:		device node from which the property value is to be read.
 * @propname:	name of the property to be searched.
 * @outp:	pointer to return value, modified only if return value is 0.
 *
 * Return: 0 on success, -EINVAL if the property does not exist,
 * -ENODATA if property does not have a value, and -EOVERFLOW if the
 * property data isn't large enough.
 */
int of_read_u16(const struct device_node *np, const char *propname, u16 *outp);

/**
 * of_read_u32() - Find and read a 32-bit integer from a property
 *
 * Search for a property in a device node and read a 32-bit value from
 * it.
 *
 * @np:		device node from which the property value is to be read.
 * @propname:	name of the property to be searched.
 * @outp:	pointer to return value, modified only if return value is 0.
 *
 * Return: 0 on success, -EINVAL if the property does not exist,
 * -ENODATA if property does not have a value, and -EOVERFLOW if the
 * property data isn't large enough.
 */
int of_read_u32(const struct device_node *np, const char *propname, u32 *outp);

/**
 * of_read_u32_index() - Find and read a 32-bit value from a multi-value
 *                       property
 *
 * Search for a property in a device node and read a 32-bit value from
 * it.
 *
 * @np:		device node from which the property value is to be read.
 * @propname:	name of the property to be searched.
 * @index:	index of the u32 in the list of values
 * @outp:	pointer to return value, modified only if return value is 0.
 *
 * Return:
 *   0 on success, -EINVAL if the property does not exist, or -EOVERFLOW if the
 *   property data isn't large enough.
 */
int of_read_u32_index(const struct device_node *np, const char *propname,
		      int index, u32 *outp);

/**
 * of_read_u64_index() - Find and read a 64-bit value from a multi-value
 *                       property
 *
<<<<<<< HEAD
 * Search for a property in a device node and read a 64-bit value from
 * it.
 *
=======
>>>>>>> 84b83556
 * @np:		device node from which the property value is to be read.
 * @propname:	name of the property to be searched.
 * @index:	index of the u32 in the list of values
 * @outp:	pointer to return value, modified only if return value is 0.
 *
<<<<<<< HEAD
=======
 * Search for a property in a device node and read a 64-bit value from
 * it.
 *
>>>>>>> 84b83556
 * Return:
 *   0 on success, -EINVAL if the property does not exist, or -EOVERFLOW if the
 *   property data isn't large enough.
 */
int of_read_u64_index(const struct device_node *np, const char *propname,
		      int index, u64 *outp);

/**
 * of_read_u64() - Find and read a 64-bit integer from a property
 *
 * Search for a property in a device node and read a 64-bit value from
 * it.
 *
 * @np:		device node from which the property value is to be read.
 * @propname:	name of the property to be searched.
 * @outp:	pointer to return value, modified only if return value is 0.
 *
 * Return:
 *   0 on success, -EINVAL if the property does not exist, or -EOVERFLOW if the
 *   property data isn't large enough.
 */
int of_read_u64(const struct device_node *np, const char *propname, u64 *outp);

/**
 * of_read_u32_array() - Find and read an array of 32 bit integers
 *
 * Search for a property in a device node and read 32-bit value(s) from
 * it.
 *
 * @np:		device node from which the property value is to be read.
 * @propname:	name of the property to be searched.
 * @out_values:	pointer to return value, modified only if return value is 0.
 * @sz:		number of array elements to read
 * Return:
 *   0 on success, -EINVAL if the property does not exist, or -EOVERFLOW if
 *   longer than sz.
 */
int of_read_u32_array(const struct device_node *np, const char *propname,
		      u32 *out_values, size_t sz);

/**
 * of_property_match_string() - Find string in a list and return index
 *
 * This function searches a string list property and returns the index
 * of a specific string value.
 *
 * @np: pointer to node containing string list property
 * @propname: string list property name
 * @string: pointer to string to search for in string list
 * Return:
 *   0 on success, -EINVAL if the property does not exist, -ENODATA
 *   if property does not have a value, and -EOVERFLOW is longer than sz.
 */
int of_property_match_string(const struct device_node *np, const char *propname,
			     const char *string);

int of_property_read_string_helper(const struct device_node *np,
				   const char *propname, const char **out_strs,
				   size_t sz, int index);

/**
 * of_property_read_string_index() - Find and read a string from a multiple
 * strings property.
 * @np:		device node from which the property value is to be read.
 * @propname:	name of the property to be searched.
 * @index:	index of the string in the list of strings
 * @output:	pointer to null terminated return string, modified only if
 *		return value is 0.
 *
 * Search for a property in a device tree node and retrieve a null
 * terminated string value (pointer to data, not a copy) in the list of strings
 * contained in that property.
 *
 * Return:
 *   0 on success, -EINVAL if the property does not exist, -ENODATA if
 *   property does not have a value, and -EILSEQ if the string is not
 *   null-terminated within the length of the property data.
 *
 * The out_string pointer is modified only if a valid string can be decoded.
 */
static inline int of_property_read_string_index(const struct device_node *np,
						const char *propname,
						int index, const char **output)
{
	int rc = of_property_read_string_helper(np, propname, output, 1, index);
	return rc < 0 ? rc : 0;
}

/**
 * of_property_count_strings() - Find and return the number of strings from a
 * multiple strings property.
 * @np:		device node from which the property value is to be read.
 * @propname:	name of the property to be searched.
 *
 * Search for a property in a device tree node and retrieve the number of null
 * terminated string contain in it.
 *
 * Return:
 *   the number of strings on success, -EINVAL if the property does not exist,
 *   -ENODATA if property does not have a value, and -EILSEQ if the string is
 *   not null-terminated within the length of the property data.
 */
static inline int of_property_count_strings(const struct device_node *np,
					    const char *propname)
{
	return of_property_read_string_helper(np, propname, NULL, 0, 0);
}

/**
 * of_parse_phandle - Resolve a phandle property to a device_node pointer
 * @np: Pointer to device node holding phandle property
 * @phandle_name: Name of property holding a phandle value
 * @index: For properties holding a table of phandles, this is the index into
 *         the table
 *
 * Return:
 *   the device_node pointer with refcount incremented.  Use
 *   of_node_put() on it when done.
 */
struct device_node *of_parse_phandle(const struct device_node *np,
				     const char *phandle_name, int index);

/**
 * of_parse_phandle_with_args() - Find a node pointed by phandle in a list
 *
 * @np:		pointer to a device tree node containing a list
 * @list_name:	property name that contains a list
 * @cells_name:	property name that specifies phandles' arguments count
 * @cells_count: Cell count to use if @cells_name is NULL
 * @index:	index of a phandle to parse out
 * @out_args:	optional pointer to output arguments structure (will be filled)
 * Return:
 *   0 on success (with @out_args filled out if not NULL), -ENOENT if
 *   @list_name does not exist, -EINVAL if a phandle was not found,
 *   @cells_name could not be found, the arguments were truncated or there
 *   were too many arguments.
 *
 * This function is useful to parse lists of phandles and their arguments.
 * Returns 0 on success and fills out_args, on error returns appropriate
 * errno value.
 *
 * Caller is responsible to call of_node_put() on the returned out_args->np
 * pointer.
 *
 * Example:
 *
 * .. code-block::
 *
 *   phandle1: node1 {
 *       #list-cells = <2>;
 *   };
 *   phandle2: node2 {
 *       #list-cells = <1>;
 *   };
 *   node3 {
 *       list = <&phandle1 1 2 &phandle2 3>;
 *   };
 *
 * To get a device_node of the `node2' node you may call this:
 * of_parse_phandle_with_args(node3, "list", "#list-cells", 1, &args);
 */
int of_parse_phandle_with_args(const struct device_node *np,
			       const char *list_name, const char *cells_name,
			       int cells_count, int index,
			       struct of_phandle_args *out_args);

/**
 * of_count_phandle_with_args() - Count the number of phandle in a list
 *
 * @np:		pointer to a device tree node containing a list
 * @list_name:	property name that contains a list
 * @cells_name:	property name that specifies phandles' arguments count
 * @cells_count: Cell count to use if @cells_name is NULL
 * Return:
 *   number of phandle found, -ENOENT if @list_name does not exist,
 *   -EINVAL if a phandle was not found, @cells_name could not be found,
 *   the arguments were truncated or there were too many arguments.
 *
 * Returns number of phandle found on success, on error returns appropriate
 * errno value.
 */
int of_count_phandle_with_args(const struct device_node *np,
			       const char *list_name, const char *cells_name,
			       int cells_count);

/**
 * of_alias_scan() - Scan all properties of the 'aliases' node
 *
 * The function scans all the properties of the 'aliases' node and populates
 * the lookup table with the properties.  It returns the number of alias
 * properties found, or an error code in case of failure.
 *
 * Return: 9 if OK, -ENOMEM if not enough memory
 */
int of_alias_scan(void);

/**
 * of_alias_get_id - Get alias id for the given device_node
 *
 * Travels the lookup table to get the alias id for the given device_node and
 * alias stem.
 *
 * @np:		Pointer to the given device_node
 * @stem:	Alias stem of the given device_node
 * Return: alias ID, if found, else -ENODEV
 */
int of_alias_get_id(const struct device_node *np, const char *stem);

/**
 * of_alias_get_highest_id - Get highest alias id for the given stem
 * @stem:	Alias stem to be examined
 *
 * The function travels the lookup table to get the highest alias id for the
 * given alias stem.
 * Return: alias ID, if found, else -1
 */
int of_alias_get_highest_id(const char *stem);

/**
 * of_get_stdout() - Get node to use for stdout
 *
 * Return: node referred to by stdout-path alias, or NULL if none
 */
struct device_node *of_get_stdout(void);

/**
 * of_write_prop() - Write a property to the device tree
 *
 * @np:		device node to which the property value is to be written
 * @propname:	name of the property to write
 * @value:	value of the property
 * @len:	length of the property in bytes
 * Returns: 0 if OK, -ve on error
 */
int of_write_prop(struct device_node *np, const char *propname, int len,
		  const void *value);

/**
 * of_add_subnode() - add a new subnode to a node
 *
 * @node:	parent node to add to
 * @name:	name of subnode
 * @len:	length of name (so the caller does not need to nul-terminate a
 *	partial string), or -1 for strlen(@name)
 * @subnodep:	returns pointer to new subnode (valid if the function returns 0
 *	or -EEXIST)
 * Returns 0 if OK, -EEXIST if already exists, -ENOMEM if out of memory, other
 * -ve on other error
 */
int of_add_subnode(struct device_node *node, const char *name, int len,
		   struct device_node **subnodep);

/**
 * of_remove_property() - Remove a property from a node
 *
 * @np: Node to remove from
 * @prop: Pointer to property to remove
 * Return 0 if OK, -ENODEV if the property could not be found in the node
 */
int of_remove_property(struct device_node *np, struct property *prop);

/**
 * of_remove_node() - Remove a node from the tree
 *
 * @to_remove: Node to remove
 * Return: 0 if OK, -EPERM if it is the root node (wWhich cannot be removed),
 * -ENOENT if the tree is broken (to_remove is not a child of its parent)
 */
int of_remove_node(struct device_node *to_remove);

#endif<|MERGE_RESOLUTION|>--- conflicted
+++ resolved
@@ -337,23 +337,14 @@
  * of_read_u64_index() - Find and read a 64-bit value from a multi-value
  *                       property
  *
-<<<<<<< HEAD
+ * @np:		device node from which the property value is to be read.
+ * @propname:	name of the property to be searched.
+ * @index:	index of the u32 in the list of values
+ * @outp:	pointer to return value, modified only if return value is 0.
+ *
  * Search for a property in a device node and read a 64-bit value from
  * it.
  *
-=======
->>>>>>> 84b83556
- * @np:		device node from which the property value is to be read.
- * @propname:	name of the property to be searched.
- * @index:	index of the u32 in the list of values
- * @outp:	pointer to return value, modified only if return value is 0.
- *
-<<<<<<< HEAD
-=======
- * Search for a property in a device node and read a 64-bit value from
- * it.
- *
->>>>>>> 84b83556
  * Return:
  *   0 on success, -EINVAL if the property does not exist, or -EOVERFLOW if the
  *   property data isn't large enough.
