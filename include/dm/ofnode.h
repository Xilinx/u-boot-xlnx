--- conflicted
+++ resolved
@@ -1644,22 +1644,13 @@
 	return NULL;
 }
 
-<<<<<<< HEAD
-int ofnode_read_bootscript_address(u64 *bootscr_address, u64 *bootscr_offset)
-=======
 static inline int ofnode_read_bootscript_address(u64 *bootscr_address, u64 *bootscr_offset)
->>>>>>> 84b83556
 {
 	return -EINVAL;
 }
 
-<<<<<<< HEAD
-int ofnode_read_bootscript_flash(u64 *bootscr_flash_offset,
-				 u64 *bootscr_flash_size)
-=======
 static inline int ofnode_read_bootscript_flash(u64 *bootscr_flash_offset,
 					       u64 *bootscr_flash_size)
->>>>>>> 84b83556
 {
 	return -EINVAL;
 }
