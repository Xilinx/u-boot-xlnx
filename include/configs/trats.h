--- conflicted
+++ resolved
@@ -20,16 +20,6 @@
 #define PHYS_SDRAM_1			CONFIG_SYS_SDRAM_BASE
 #define SDRAM_BANK_SIZE			(256 << 20)	/* 256 MB */
 
-<<<<<<< HEAD
-#define CONFIG_BOOTCOMMAND		"run autoboot"
-
-#define CONFIG_SYS_INIT_SP_ADDR	(CONFIG_SYS_LOAD_ADDR \
-					- GENERATED_GBL_DATA_SIZE)
-
-#define CONFIG_SYS_MONITOR_BASE	0x00000000
-
-=======
->>>>>>> 907ddbc8
 /* Tizen - partitions definitions */
 #define PARTS_CSA		"csa-mmc"
 #define PARTS_BOOT		"boot"
