--- conflicted
+++ resolved
@@ -62,11 +62,8 @@
 	"stdin=serial\0" \
 	"stdout=serial,vidconsole\0" \
 	"stderr=serial,vidconsole\0" \
-<<<<<<< HEAD
-=======
 
 #if defined(CONFIG_DISTRO_DEFAULTS)
->>>>>>> 84b83556
 
 #if defined(CONFIG_MMC_SDHCI_ZYNQ)
 # define BOOT_TARGET_DEVICES_MMC(func)	func(MMC, mmc, 0) func(MMC, mmc, 1)
