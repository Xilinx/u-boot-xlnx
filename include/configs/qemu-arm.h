--- conflicted
+++ resolved
@@ -19,14 +19,6 @@
 
 /* For timer, QEMU emulates an ARMv7/ARMv8 architected timer */
 #define CONFIG_SYS_HZ                       1000
-
-<<<<<<< HEAD
-/* QEMU emulates the ARM AMBA PL031 RTC */
-#define CONFIG_SYS_RTC_PL031_BASE	0x09010000
-=======
-/* For block devices, QEMU emulates an ICH9 AHCI controller over PCI */
-#define CONFIG_SYS_SCSI_MAX_SCSI_ID 6
->>>>>>> eaac4fb2
 
 /* Environment options */
 #define CONFIG_ENV_SIZE				SZ_64K
