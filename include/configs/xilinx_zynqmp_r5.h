--- conflicted
+++ resolved
@@ -34,11 +34,4 @@
 
 #define CONFIG_SKIP_LOWLEVEL_INIT
 
-<<<<<<< HEAD
-/* 0x0 - 0x40 is used for placing exception vectors */
-#define CONFIG_SYS_MEMTEST_START	0x40
-#define CONFIG_SYS_MEMTEST_END		0x100
-
-=======
->>>>>>> e93ed120
 #endif /* __CONFIG_ZYNQ_ZYNQMP_R5_H */