--- conflicted
+++ resolved
@@ -15,11 +15,6 @@
 #define PHYS_SDRAM_1			CONFIG_SYS_SDRAM_BASE
 #define SDRAM_BANK_SIZE			(256 << 20)	/* 256 MB */
 
-<<<<<<< HEAD
-#define CONFIG_SYS_MONITOR_BASE	0x00000000
-
-=======
->>>>>>> 907ddbc8
 /* Power Down Modes */
 #define S5P_CHECK_SLEEP			0x00000BAD
 #define S5P_CHECK_DIDLE			0xBAD00000
