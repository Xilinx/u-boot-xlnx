--- conflicted
+++ resolved
@@ -84,10 +84,6 @@
 	"sf read $scriptaddr $script_offset_f $script_size_f && " \
 	"echo XSPI: Trying to boot script at ${scriptaddr} && " \
 	"source ${scriptaddr}; echo XSPI: SCRIPT FAILED: continuing...;\0"
-<<<<<<< HEAD
-
-=======
->>>>>>> 84b83556
 #else
 # define BOOT_TARGET_DEVICES_XSPI(func)
 # define BOOTENV_DEV_SHARED_XSPI
