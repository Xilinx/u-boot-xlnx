--- conflicted
+++ resolved
@@ -269,19 +269,10 @@
  * @addr:		PHY address on MDIO bus
  * @phy_id:		where to store the ID retrieved
  * @is_c45:		Device Identifiers if is_c45
-<<<<<<< HEAD
- * @interface:		interface between the MAC and PHY
- * @return: pointer to phy_device if a PHY is found, or NULL otherwise
- */
-struct phy_device *phy_device_create(struct mii_dev *bus, int addr,
-				     u32 phy_id, bool is_c45,
-				     phy_interface_t interface);
-=======
  * @return: pointer to phy_device if a PHY is found, or NULL otherwise
  */
 struct phy_device *phy_device_create(struct mii_dev *bus, int addr,
 				     u32 phy_id, bool is_c45);
->>>>>>> 907ddbc8
 
 /**
  * phy_connect_phy_id() - Connect to phy device by reading PHY id
@@ -289,19 +280,11 @@
  *
  * @bus:		MII/MDIO bus that hosts the PHY
  * @dev:		Ethernet device to associate to the PHY
-<<<<<<< HEAD
- * @interface:		Interface between the MAC and PHY
-=======
->>>>>>> 907ddbc8
  * @return:		pointer to phy_device if a PHY is found,
  *			or NULL otherwise
  */
 struct phy_device *phy_connect_phy_id(struct mii_dev *bus, struct udevice *dev,
-<<<<<<< HEAD
-				      int phyaddr, phy_interface_t interface);
-=======
 				      int phyaddr);
->>>>>>> 907ddbc8
 
 static inline ofnode phy_get_ofnode(struct phy_device *phydev)
 {
