--- conflicted
+++ resolved
@@ -1070,11 +1070,7 @@
  * @fit: pointer to the FIT format image header
  * @return 0 if OK, -ENOEXEC if not an FDT file, -EINVAL if the full FDT check
  *	failed (e.g. due to bad structure), -ENOMSG if the description is
-<<<<<<< HEAD
- *	missing, -ENODATA if the timestamp is missing, -ENOENT if the /images
-=======
  *	missing, -EBADMSG if the timestamp is missing, -ENOENT if the /images
->>>>>>> ade37460
  *	path is missing
  */
 int fit_check_format(const void *fit, ulong size);
