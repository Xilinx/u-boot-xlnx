/* SPDX-License-Identifier: GPL-2.0+ */
/*
 * (C) Copyright 2008 Semihalf
 *
 * (C) Copyright 2000-2005
 * Wolfgang Denk, DENX Software Engineering, wd@denx.de.
 ********************************************************************
 * NOTE: This header file defines an interface to U-Boot. Including
 * this (unmodified) header file in another file is considered normal
 * use of U-Boot, and does *not* fall under the heading of "derived
 * work".
 ********************************************************************
 */

#ifndef __IMAGE_H__
#define __IMAGE_H__

#include "compiler.h"
#include <asm/byteorder.h>
#include <stdbool.h>

/* Define this to avoid #ifdefs later on */
struct lmb;
struct fdt_region;

#ifdef USE_HOSTCC
#include <sys/types.h>

/* new uImage format support enabled on host */
#define IMAGE_ENABLE_FIT	1
#define IMAGE_ENABLE_OF_LIBFDT	1
#define CONFIG_FIT_VERBOSE	1 /* enable fit_format_{error,warning}() */
#define CONFIG_FIT_ENABLE_SHA256_SUPPORT
#define CONFIG_SHA1
#define CONFIG_SHA256

#define IMAGE_ENABLE_IGNORE	0
#define IMAGE_INDENT_STRING	""

#else

#include <lmb.h>
#include <asm/u-boot.h>
#include <command.h>

/* Take notice of the 'ignore' property for hashes */
#define IMAGE_ENABLE_IGNORE	1
#define IMAGE_INDENT_STRING	"   "

#define IMAGE_ENABLE_FIT	CONFIG_IS_ENABLED(FIT)
#define IMAGE_ENABLE_OF_LIBFDT	CONFIG_IS_ENABLED(OF_LIBFDT)

#endif /* USE_HOSTCC */

#if IMAGE_ENABLE_FIT
#include <hash.h>
#include <linux/libfdt.h>
#include <fdt_support.h>
# ifdef CONFIG_SPL_BUILD
#  ifdef CONFIG_SPL_CRC32_SUPPORT
#   define IMAGE_ENABLE_CRC32	1
#  endif
#  ifdef CONFIG_SPL_MD5_SUPPORT
#   define IMAGE_ENABLE_MD5	1
#  endif
#  ifdef CONFIG_SPL_SHA1_SUPPORT
#   define IMAGE_ENABLE_SHA1	1
#  endif
# else
#  define CONFIG_CRC32		/* FIT images need CRC32 support */
#  define IMAGE_ENABLE_CRC32	1
#  define IMAGE_ENABLE_MD5	1
#  define IMAGE_ENABLE_SHA1	1
# endif

#ifndef IMAGE_ENABLE_CRC32
#define IMAGE_ENABLE_CRC32	0
#endif

#ifndef IMAGE_ENABLE_MD5
#define IMAGE_ENABLE_MD5	0
#endif

#ifndef IMAGE_ENABLE_SHA1
#define IMAGE_ENABLE_SHA1	0
#endif

#if defined(CONFIG_FIT_ENABLE_SHA256_SUPPORT) || \
	defined(CONFIG_SPL_SHA256_SUPPORT)
#define IMAGE_ENABLE_SHA256	1
#else
#define IMAGE_ENABLE_SHA256	0
#endif

#endif /* IMAGE_ENABLE_FIT */

#ifdef CONFIG_SYS_BOOT_GET_CMDLINE
# define IMAGE_BOOT_GET_CMDLINE		1
#else
# define IMAGE_BOOT_GET_CMDLINE		0
#endif

#ifdef CONFIG_OF_BOARD_SETUP
# define IMAGE_OF_BOARD_SETUP		1
#else
# define IMAGE_OF_BOARD_SETUP		0
#endif

#ifdef CONFIG_OF_SYSTEM_SETUP
# define IMAGE_OF_SYSTEM_SETUP	1
#else
# define IMAGE_OF_SYSTEM_SETUP	0
#endif

enum ih_category {
	IH_ARCH,
	IH_COMP,
	IH_OS,
	IH_TYPE,

	IH_COUNT,
};

/*
 * Operating System Codes
 *
 * The following are exposed to uImage header.
 * Do not change values for backward compatibility.
 */
enum {
	IH_OS_INVALID		= 0,	/* Invalid OS	*/
	IH_OS_OPENBSD,			/* OpenBSD	*/
	IH_OS_NETBSD,			/* NetBSD	*/
	IH_OS_FREEBSD,			/* FreeBSD	*/
	IH_OS_4_4BSD,			/* 4.4BSD	*/
	IH_OS_LINUX,			/* Linux	*/
	IH_OS_SVR4,			/* SVR4		*/
	IH_OS_ESIX,			/* Esix		*/
	IH_OS_SOLARIS,			/* Solaris	*/
	IH_OS_IRIX,			/* Irix		*/
	IH_OS_SCO,			/* SCO		*/
	IH_OS_DELL,			/* Dell		*/
	IH_OS_NCR,			/* NCR		*/
	IH_OS_LYNXOS,			/* LynxOS	*/
	IH_OS_VXWORKS,			/* VxWorks	*/
	IH_OS_PSOS,			/* pSOS		*/
	IH_OS_QNX,			/* QNX		*/
	IH_OS_U_BOOT,			/* Firmware	*/
	IH_OS_RTEMS,			/* RTEMS	*/
	IH_OS_ARTOS,			/* ARTOS	*/
	IH_OS_UNITY,			/* Unity OS	*/
	IH_OS_INTEGRITY,		/* INTEGRITY	*/
	IH_OS_OSE,			/* OSE		*/
	IH_OS_PLAN9,			/* Plan 9	*/
	IH_OS_OPENRTOS,		/* OpenRTOS	*/
	IH_OS_ARM_TRUSTED_FIRMWARE,     /* ARM Trusted Firmware */
	IH_OS_TEE,			/* Trusted Execution Environment */

	IH_OS_COUNT,
};

/*
 * CPU Architecture Codes (supported by Linux)
 *
 * The following are exposed to uImage header.
 * Do not change values for backward compatibility.
 */
enum {
	IH_ARCH_INVALID		= 0,	/* Invalid CPU	*/
	IH_ARCH_ALPHA,			/* Alpha	*/
	IH_ARCH_ARM,			/* ARM		*/
	IH_ARCH_I386,			/* Intel x86	*/
	IH_ARCH_IA64,			/* IA64		*/
	IH_ARCH_MIPS,			/* MIPS		*/
	IH_ARCH_MIPS64,			/* MIPS	 64 Bit */
	IH_ARCH_PPC,			/* PowerPC	*/
	IH_ARCH_S390,			/* IBM S390	*/
	IH_ARCH_SH,			/* SuperH	*/
	IH_ARCH_SPARC,			/* Sparc	*/
	IH_ARCH_SPARC64,		/* Sparc 64 Bit */
	IH_ARCH_M68K,			/* M68K		*/
	IH_ARCH_NIOS,			/* Nios-32	*/
	IH_ARCH_MICROBLAZE,		/* MicroBlaze   */
	IH_ARCH_NIOS2,			/* Nios-II	*/
	IH_ARCH_BLACKFIN,		/* Blackfin	*/
	IH_ARCH_AVR32,			/* AVR32	*/
	IH_ARCH_ST200,			/* STMicroelectronics ST200  */
	IH_ARCH_SANDBOX,		/* Sandbox architecture (test only) */
	IH_ARCH_NDS32,			/* ANDES Technology - NDS32  */
	IH_ARCH_OPENRISC,		/* OpenRISC 1000  */
	IH_ARCH_ARM64,			/* ARM64	*/
	IH_ARCH_ARC,			/* Synopsys DesignWare ARC */
	IH_ARCH_X86_64,			/* AMD x86_64, Intel and Via */
	IH_ARCH_XTENSA,			/* Xtensa	*/
	IH_ARCH_RISCV,			/* RISC-V */

	IH_ARCH_COUNT,
};

/*
 * Image Types
 *
 * "Standalone Programs" are directly runnable in the environment
 *	provided by U-Boot; it is expected that (if they behave
 *	well) you can continue to work in U-Boot after return from
 *	the Standalone Program.
 * "OS Kernel Images" are usually images of some Embedded OS which
 *	will take over control completely. Usually these programs
 *	will install their own set of exception handlers, device
 *	drivers, set up the MMU, etc. - this means, that you cannot
 *	expect to re-enter U-Boot except by resetting the CPU.
 * "RAMDisk Images" are more or less just data blocks, and their
 *	parameters (address, size) are passed to an OS kernel that is
 *	being started.
 * "Multi-File Images" contain several images, typically an OS
 *	(Linux) kernel image and one or more data images like
 *	RAMDisks. This construct is useful for instance when you want
 *	to boot over the network using BOOTP etc., where the boot
 *	server provides just a single image file, but you want to get
 *	for instance an OS kernel and a RAMDisk image.
 *
 *	"Multi-File Images" start with a list of image sizes, each
 *	image size (in bytes) specified by an "uint32_t" in network
 *	byte order. This list is terminated by an "(uint32_t)0".
 *	Immediately after the terminating 0 follow the images, one by
 *	one, all aligned on "uint32_t" boundaries (size rounded up to
 *	a multiple of 4 bytes - except for the last file).
 *
 * "Firmware Images" are binary images containing firmware (like
 *	U-Boot or FPGA images) which usually will be programmed to
 *	flash memory.
 *
 * "Script files" are command sequences that will be executed by
 *	U-Boot's command interpreter; this feature is especially
 *	useful when you configure U-Boot to use a real shell (hush)
 *	as command interpreter (=> Shell Scripts).
 *
 * The following are exposed to uImage header.
 * Do not change values for backward compatibility.
 */

enum {
	IH_TYPE_INVALID		= 0,	/* Invalid Image		*/
	IH_TYPE_STANDALONE,		/* Standalone Program		*/
	IH_TYPE_KERNEL,			/* OS Kernel Image		*/
	IH_TYPE_RAMDISK,		/* RAMDisk Image		*/
	IH_TYPE_MULTI,			/* Multi-File Image		*/
	IH_TYPE_FIRMWARE,		/* Firmware Image		*/
	IH_TYPE_SCRIPT,			/* Script file			*/
	IH_TYPE_FILESYSTEM,		/* Filesystem Image (any type)	*/
	IH_TYPE_FLATDT,			/* Binary Flat Device Tree Blob	*/
	IH_TYPE_KWBIMAGE,		/* Kirkwood Boot Image		*/
	IH_TYPE_IMXIMAGE,		/* Freescale IMXBoot Image	*/
	IH_TYPE_IMX8IMAGE,		/* Freescale IMX8Boot Image	*/
	IH_TYPE_UBLIMAGE,		/* Davinci UBL Image		*/
	IH_TYPE_OMAPIMAGE,		/* TI OMAP Config Header Image	*/
	IH_TYPE_AISIMAGE,		/* TI Davinci AIS Image		*/
	/* OS Kernel Image, can run from any load address */
	IH_TYPE_KERNEL_NOLOAD,
	IH_TYPE_PBLIMAGE,		/* Freescale PBL Boot Image	*/
	IH_TYPE_MXSIMAGE,		/* Freescale MXSBoot Image	*/
	IH_TYPE_GPIMAGE,		/* TI Keystone GPHeader Image	*/
	IH_TYPE_ATMELIMAGE,		/* ATMEL ROM bootable Image	*/
	IH_TYPE_SOCFPGAIMAGE,		/* Altera SOCFPGA CV/AV Preloader */
	IH_TYPE_X86_SETUP,		/* x86 setup.bin Image		*/
	IH_TYPE_LPC32XXIMAGE,		/* x86 setup.bin Image		*/
	IH_TYPE_LOADABLE,		/* A list of typeless images	*/
	IH_TYPE_RKIMAGE,		/* Rockchip Boot Image		*/
	IH_TYPE_RKSD,			/* Rockchip SD card		*/
	IH_TYPE_RKSPI,			/* Rockchip SPI image		*/
	IH_TYPE_ZYNQIMAGE,		/* Xilinx Zynq Boot Image */
	IH_TYPE_ZYNQMPIMAGE,		/* Xilinx ZynqMP Boot Image */
	IH_TYPE_ZYNQMPBIF,		/* Xilinx ZynqMP Boot Image (bif) */
	IH_TYPE_FPGA,			/* FPGA Image */
	IH_TYPE_VYBRIDIMAGE,	/* VYBRID .vyb Image */
	IH_TYPE_TEE,            /* Trusted Execution Environment OS Image */
	IH_TYPE_FIRMWARE_IVT,		/* Firmware Image with HABv4 IVT */
	IH_TYPE_PMMC,            /* TI Power Management Micro-Controller Firmware */
	IH_TYPE_STM32IMAGE,		/* STMicroelectronics STM32 Image */
	IH_TYPE_SOCFPGAIMAGE_V1,	/* Altera SOCFPGA A10 Preloader	*/

	IH_TYPE_COUNT,			/* Number of image types */
};

/*
 * Compression Types
 *
 * The following are exposed to uImage header.
 * Do not change values for backward compatibility.
 */
enum {
	IH_COMP_NONE		= 0,	/*  No	 Compression Used	*/
	IH_COMP_GZIP,			/* gzip	 Compression Used	*/
	IH_COMP_BZIP2,			/* bzip2 Compression Used	*/
	IH_COMP_LZMA,			/* lzma  Compression Used	*/
	IH_COMP_LZO,			/* lzo   Compression Used	*/
	IH_COMP_LZ4,			/* lz4   Compression Used	*/

	IH_COMP_COUNT,
};

#define IH_MAGIC	0x27051956	/* Image Magic Number		*/
#define IH_NMLEN		32	/* Image Name Length		*/

/* Reused from common.h */
#define ROUND(a, b)		(((a) + (b) - 1) & ~((b) - 1))

/*
 * Legacy format image header,
 * all data in network byte order (aka natural aka bigendian).
 */
typedef struct image_header {
	__be32		ih_magic;	/* Image Header Magic Number	*/
	__be32		ih_hcrc;	/* Image Header CRC Checksum	*/
	__be32		ih_time;	/* Image Creation Timestamp	*/
	__be32		ih_size;	/* Image Data Size		*/
	__be32		ih_load;	/* Data	 Load  Address		*/
	__be32		ih_ep;		/* Entry Point Address		*/
	__be32		ih_dcrc;	/* Image Data CRC Checksum	*/
	uint8_t		ih_os;		/* Operating System		*/
	uint8_t		ih_arch;	/* CPU architecture		*/
	uint8_t		ih_type;	/* Image Type			*/
	uint8_t		ih_comp;	/* Compression Type		*/
	uint8_t		ih_name[IH_NMLEN];	/* Image Name		*/
} image_header_t;

typedef struct image_info {
	ulong		start, end;		/* start/end of blob */
	ulong		image_start, image_len; /* start of image within blob, len of image */
	ulong		load;			/* load addr for the image */
	uint8_t		comp, type, os;		/* compression, type of image, os type */
	uint8_t		arch;			/* CPU architecture */
} image_info_t;

/*
 * Legacy and FIT format headers used by do_bootm() and do_bootm_<os>()
 * routines.
 */
typedef struct bootm_headers {
	/*
	 * Legacy os image header, if it is a multi component image
	 * then boot_get_ramdisk() and get_fdt() will attempt to get
	 * data from second and third component accordingly.
	 */
	image_header_t	*legacy_hdr_os;		/* image header pointer */
	image_header_t	legacy_hdr_os_copy;	/* header copy */
	ulong		legacy_hdr_valid;

#if IMAGE_ENABLE_FIT
	const char	*fit_uname_cfg;	/* configuration node unit name */

	void		*fit_hdr_os;	/* os FIT image header */
	const char	*fit_uname_os;	/* os subimage node unit name */
	int		fit_noffset_os;	/* os subimage node offset */

	void		*fit_hdr_rd;	/* init ramdisk FIT image header */
	const char	*fit_uname_rd;	/* init ramdisk subimage node unit name */
	int		fit_noffset_rd;	/* init ramdisk subimage node offset */

	void		*fit_hdr_fdt;	/* FDT blob FIT image header */
	const char	*fit_uname_fdt;	/* FDT blob subimage node unit name */
	int		fit_noffset_fdt;/* FDT blob subimage node offset */

	void		*fit_hdr_setup;	/* x86 setup FIT image header */
	const char	*fit_uname_setup; /* x86 setup subimage node name */
	int		fit_noffset_setup;/* x86 setup subimage node offset */
#endif

#ifndef USE_HOSTCC
	image_info_t	os;		/* os image info */
	ulong		ep;		/* entry point of OS */

	ulong		rd_start, rd_end;/* ramdisk start/end */

	char		*ft_addr;	/* flat dev tree address */
	ulong		ft_len;		/* length of flat device tree */

	ulong		initrd_start;
	ulong		initrd_end;
	ulong		cmdline_start;
	ulong		cmdline_end;
	bd_t		*kbd;
#endif

	int		verify;		/* env_get("verify")[0] != 'n' */

#define	BOOTM_STATE_START	(0x00000001)
#define	BOOTM_STATE_FINDOS	(0x00000002)
#define	BOOTM_STATE_FINDOTHER	(0x00000004)
#define	BOOTM_STATE_LOADOS	(0x00000008)
#define	BOOTM_STATE_RAMDISK	(0x00000010)
#define	BOOTM_STATE_FDT		(0x00000020)
#define	BOOTM_STATE_OS_CMDLINE	(0x00000040)
#define	BOOTM_STATE_OS_BD_T	(0x00000080)
#define	BOOTM_STATE_OS_PREP	(0x00000100)
#define	BOOTM_STATE_OS_FAKE_GO	(0x00000200)	/* 'Almost' run the OS */
#define	BOOTM_STATE_OS_GO	(0x00000400)
	int		state;

#ifdef CONFIG_LMB
	struct lmb	lmb;		/* for memory mgmt */
#endif
} bootm_headers_t;

extern bootm_headers_t images;

/*
 * Some systems (for example LWMON) have very short watchdog periods;
 * we must make sure to split long operations like memmove() or
 * checksum calculations into reasonable chunks.
 */
#ifndef CHUNKSZ
#define CHUNKSZ (64 * 1024)
#endif

#ifndef CHUNKSZ_CRC32
#define CHUNKSZ_CRC32 (64 * 1024)
#endif

#ifndef CHUNKSZ_MD5
#define CHUNKSZ_MD5 (64 * 1024)
#endif

#ifndef CHUNKSZ_SHA1
#define CHUNKSZ_SHA1 (64 * 1024)
#endif

#define uimage_to_cpu(x)		be32_to_cpu(x)
#define cpu_to_uimage(x)		cpu_to_be32(x)

/*
 * Translation table for entries of a specific type; used by
 * get_table_entry_id() and get_table_entry_name().
 */
typedef struct table_entry {
	int	id;
	char	*sname;		/* short (input) name to find table entry */
	char	*lname;		/* long (output) name to print for messages */
} table_entry_t;

/*
 * get_table_entry_id() scans the translation table trying to find an
 * entry that matches the given short name. If a matching entry is
 * found, it's id is returned to the caller.
 */
int get_table_entry_id(const table_entry_t *table,
		const char *table_name, const char *name);
/*
 * get_table_entry_name() scans the translation table trying to find
 * an entry that matches the given id. If a matching entry is found,
 * its long name is returned to the caller.
 */
char *get_table_entry_name(const table_entry_t *table, char *msg, int id);

const char *genimg_get_os_name(uint8_t os);

/**
 * genimg_get_os_short_name() - get the short name for an OS
 *
 * @param os	OS (IH_OS_...)
 * @return OS short name, or "unknown" if unknown
 */
const char *genimg_get_os_short_name(uint8_t comp);

const char *genimg_get_arch_name(uint8_t arch);

/**
 * genimg_get_arch_short_name() - get the short name for an architecture
 *
 * @param arch	Architecture type (IH_ARCH_...)
 * @return architecture short name, or "unknown" if unknown
 */
const char *genimg_get_arch_short_name(uint8_t arch);

const char *genimg_get_type_name(uint8_t type);

/**
 * genimg_get_type_short_name() - get the short name for an image type
 *
 * @param type	Image type (IH_TYPE_...)
 * @return image short name, or "unknown" if unknown
 */
const char *genimg_get_type_short_name(uint8_t type);

const char *genimg_get_comp_name(uint8_t comp);

/**
 * genimg_get_comp_short_name() - get the short name for a compression method
 *
 * @param comp	compression method (IH_COMP_...)
 * @return compression method short name, or "unknown" if unknown
 */
const char *genimg_get_comp_short_name(uint8_t comp);

/**
 * genimg_get_cat_name() - Get the name of an item in a category
 *
 * @category:	Category of item
 * @id:		Item ID
 * @return name of item, or "Unknown ..." if unknown
 */
const char *genimg_get_cat_name(enum ih_category category, uint id);

/**
 * genimg_get_cat_short_name() - Get the short name of an item in a category
 *
 * @category:	Category of item
 * @id:		Item ID
 * @return short name of item, or "Unknown ..." if unknown
 */
const char *genimg_get_cat_short_name(enum ih_category category, uint id);

/**
 * genimg_get_cat_count() - Get the number of items in a category
 *
 * @category:	Category to check
 * @return the number of items in the category (IH_xxx_COUNT)
 */
int genimg_get_cat_count(enum ih_category category);

/**
 * genimg_get_cat_desc() - Get the description of a category
 *
 * @return the description of a category, e.g. "architecture". This
 * effectively converts the enum to a string.
 */
const char *genimg_get_cat_desc(enum ih_category category);

int genimg_get_os_id(const char *name);
int genimg_get_arch_id(const char *name);
int genimg_get_type_id(const char *name);
int genimg_get_comp_id(const char *name);
void genimg_print_size(uint32_t size);

#if defined(CONFIG_TIMESTAMP) || defined(CONFIG_CMD_DATE) || \
	defined(USE_HOSTCC)
#define IMAGE_ENABLE_TIMESTAMP 1
#else
#define IMAGE_ENABLE_TIMESTAMP 0
#endif
void genimg_print_time(time_t timestamp);

/* What to do with a image load address ('load = <> 'in the FIT) */
enum fit_load_op {
	FIT_LOAD_IGNORED,	/* Ignore load address */
	FIT_LOAD_OPTIONAL,	/* Can be provided, but optional */
	FIT_LOAD_OPTIONAL_NON_ZERO,	/* Optional, a value of 0 is ignored */
	FIT_LOAD_REQUIRED,	/* Must be provided */
};

int boot_get_setup(bootm_headers_t *images, uint8_t arch, ulong *setup_start,
		   ulong *setup_len);

#ifndef USE_HOSTCC
/* Image format types, returned by _get_format() routine */
#define IMAGE_FORMAT_INVALID	0x00
#if defined(CONFIG_IMAGE_FORMAT_LEGACY)
#define IMAGE_FORMAT_LEGACY	0x01	/* legacy image_header based format */
#endif
#define IMAGE_FORMAT_FIT	0x02	/* new, libfdt based format */
#define IMAGE_FORMAT_ANDROID	0x03	/* Android boot image */

ulong genimg_get_kernel_addr_fit(char * const img_addr,
			         const char **fit_uname_config,
			         const char **fit_uname_kernel);
ulong genimg_get_kernel_addr(char * const img_addr);
int genimg_get_format(const void *img_addr);
int genimg_has_config(bootm_headers_t *images);

int boot_get_fpga(int argc, char * const argv[], bootm_headers_t *images,
		uint8_t arch, const ulong *ld_start, ulong * const ld_len);
int boot_get_ramdisk(int argc, char * const argv[], bootm_headers_t *images,
		uint8_t arch, ulong *rd_start, ulong *rd_end);

/**
 * boot_get_loadable - routine to load a list of binaries to memory
 * @argc: Ignored Argument
 * @argv: Ignored Argument
 * @images: pointer to the bootm images structure
 * @arch: expected architecture for the image
 * @ld_start: Ignored Argument
 * @ld_len: Ignored Argument
 *
 * boot_get_loadable() will take the given FIT configuration, and look
 * for a field named "loadables".  Loadables, is a list of elements in
 * the FIT given as strings.  exe:
 *   loadables = "linux_kernel", "fdt-2";
 * this function will attempt to parse each string, and load the
 * corresponding element from the FIT into memory.  Once placed,
 * no aditional actions are taken.
 *
 * @return:
 *     0, if only valid images or no images are found
 *     error code, if an error occurs during fit_image_load
 */
int boot_get_loadable(int argc, char * const argv[], bootm_headers_t *images,
		uint8_t arch, const ulong *ld_start, ulong * const ld_len);
#endif /* !USE_HOSTCC */

int boot_get_setup_fit(bootm_headers_t *images, uint8_t arch,
		       ulong *setup_start, ulong *setup_len);

/**
 * boot_get_fdt_fit() - load a DTB from a FIT file (applying overlays)
 *
 * This deals with all aspects of loading an DTB from a FIT.
 * The correct base image based on configuration will be selected, and
 * then any overlays specified will be applied (as present in fit_uname_configp).
 *
 * @param images	Boot images structure
 * @param addr		Address of FIT in memory
 * @param fit_unamep	On entry this is the requested image name
 *			(e.g. "kernel") or NULL to use the default. On exit
 *			points to the selected image name
 * @param fit_uname_configp	On entry this is the requested configuration
 *			name (e.g. "conf-1") or NULL to use the default. On
 *			exit points to the selected configuration name.
 * @param arch		Expected architecture (IH_ARCH_...)
 * @param datap		Returns address of loaded image
 * @param lenp		Returns length of loaded image
 *
 * @return node offset of base image, or -ve error code on error
 */
int boot_get_fdt_fit(bootm_headers_t *images, ulong addr,
		   const char **fit_unamep, const char **fit_uname_configp,
		   int arch, ulong *datap, ulong *lenp);

/**
 * fit_image_load() - load an image from a FIT
 *
 * This deals with all aspects of loading an image from a FIT, including
 * selecting the right image based on configuration, verifying it, printing
 * out progress messages, checking the type/arch/os and optionally copying it
 * to the right load address.
 *
 * The property to look up is defined by image_type.
 *
 * @param images	Boot images structure
 * @param addr		Address of FIT in memory
 * @param fit_unamep	On entry this is the requested image name
 *			(e.g. "kernel") or NULL to use the default. On exit
 *			points to the selected image name
 * @param fit_uname_configp	On entry this is the requested configuration
 *			name (e.g. "conf-1") or NULL to use the default. On
 *			exit points to the selected configuration name.
 * @param arch		Expected architecture (IH_ARCH_...)
 * @param image_type	Required image type (IH_TYPE_...). If this is
 *			IH_TYPE_KERNEL then we allow IH_TYPE_KERNEL_NOLOAD
 *			also.
 * @param bootstage_id	ID of starting bootstage to use for progress updates.
 *			This will be added to the BOOTSTAGE_SUB values when
 *			calling bootstage_mark()
 * @param load_op	Decribes what to do with the load address
 * @param datap		Returns address of loaded image
 * @param lenp		Returns length of loaded image
 * @return node offset of image, or -ve error code on error
 */
int fit_image_load(bootm_headers_t *images, ulong addr,
		   const char **fit_unamep, const char **fit_uname_configp,
		   int arch, int image_type, int bootstage_id,
		   enum fit_load_op load_op, ulong *datap, ulong *lenp);

#ifndef USE_HOSTCC
/**
 * fit_get_node_from_config() - Look up an image a FIT by type
 *
 * This looks in the selected conf- node (images->fit_uname_cfg) for a
 * particular image type (e.g. "kernel") and then finds the image that is
 * referred to.
 *
 * For example, for something like:
 *
 * images {
 *	kernel {
 *		...
 *	};
 * };
 * configurations {
 *	conf-1 {
 *		kernel = "kernel";
 *	};
 * };
 *
 * the function will return the node offset of the kernel@1 node, assuming
 * that conf-1 is the chosen configuration.
 *
 * @param images	Boot images structure
 * @param prop_name	Property name to look up (FIT_..._PROP)
 * @param addr		Address of FIT in memory
 */
int fit_get_node_from_config(bootm_headers_t *images, const char *prop_name,
			ulong addr);

int boot_get_fdt(int flag, int argc, char * const argv[], uint8_t arch,
		 bootm_headers_t *images,
		 char **of_flat_tree, ulong *of_size);
void boot_fdt_add_mem_rsv_regions(struct lmb *lmb, void *fdt_blob);
int boot_relocate_fdt(struct lmb *lmb, char **of_flat_tree, ulong *of_size);

int boot_ramdisk_high(struct lmb *lmb, ulong rd_data, ulong rd_len,
		  ulong *initrd_start, ulong *initrd_end);
int boot_get_cmdline(struct lmb *lmb, ulong *cmd_start, ulong *cmd_end);
#ifdef CONFIG_SYS_BOOT_GET_KBD
int boot_get_kbd(struct lmb *lmb, bd_t **kbd);
#endif /* CONFIG_SYS_BOOT_GET_KBD */
#endif /* !USE_HOSTCC */

/*******************************************************************/
/* Legacy format specific code (prefixed with image_) */
/*******************************************************************/
static inline uint32_t image_get_header_size(void)
{
	return (sizeof(image_header_t));
}

#define image_get_hdr_l(f) \
	static inline uint32_t image_get_##f(const image_header_t *hdr) \
	{ \
		return uimage_to_cpu(hdr->ih_##f); \
	}
image_get_hdr_l(magic)		/* image_get_magic */
image_get_hdr_l(hcrc)		/* image_get_hcrc */
image_get_hdr_l(time)		/* image_get_time */
image_get_hdr_l(size)		/* image_get_size */
image_get_hdr_l(load)		/* image_get_load */
image_get_hdr_l(ep)		/* image_get_ep */
image_get_hdr_l(dcrc)		/* image_get_dcrc */

#define image_get_hdr_b(f) \
	static inline uint8_t image_get_##f(const image_header_t *hdr) \
	{ \
		return hdr->ih_##f; \
	}
image_get_hdr_b(os)		/* image_get_os */
image_get_hdr_b(arch)		/* image_get_arch */
image_get_hdr_b(type)		/* image_get_type */
image_get_hdr_b(comp)		/* image_get_comp */

static inline char *image_get_name(const image_header_t *hdr)
{
	return (char *)hdr->ih_name;
}

static inline uint32_t image_get_data_size(const image_header_t *hdr)
{
	return image_get_size(hdr);
}

/**
 * image_get_data - get image payload start address
 * @hdr: image header
 *
 * image_get_data() returns address of the image payload. For single
 * component images it is image data start. For multi component
 * images it points to the null terminated table of sub-images sizes.
 *
 * returns:
 *     image payload data start address
 */
static inline ulong image_get_data(const image_header_t *hdr)
{
	return ((ulong)hdr + image_get_header_size());
}

static inline uint32_t image_get_image_size(const image_header_t *hdr)
{
	return (image_get_size(hdr) + image_get_header_size());
}
static inline ulong image_get_image_end(const image_header_t *hdr)
{
	return ((ulong)hdr + image_get_image_size(hdr));
}

#define image_set_hdr_l(f) \
	static inline void image_set_##f(image_header_t *hdr, uint32_t val) \
	{ \
		hdr->ih_##f = cpu_to_uimage(val); \
	}
image_set_hdr_l(magic)		/* image_set_magic */
image_set_hdr_l(hcrc)		/* image_set_hcrc */
image_set_hdr_l(time)		/* image_set_time */
image_set_hdr_l(size)		/* image_set_size */
image_set_hdr_l(load)		/* image_set_load */
image_set_hdr_l(ep)		/* image_set_ep */
image_set_hdr_l(dcrc)		/* image_set_dcrc */

#define image_set_hdr_b(f) \
	static inline void image_set_##f(image_header_t *hdr, uint8_t val) \
	{ \
		hdr->ih_##f = val; \
	}
image_set_hdr_b(os)		/* image_set_os */
image_set_hdr_b(arch)		/* image_set_arch */
image_set_hdr_b(type)		/* image_set_type */
image_set_hdr_b(comp)		/* image_set_comp */

static inline void image_set_name(image_header_t *hdr, const char *name)
{
	strncpy(image_get_name(hdr), name, IH_NMLEN);
}

int image_check_hcrc(const image_header_t *hdr);
int image_check_dcrc(const image_header_t *hdr);
#ifndef USE_HOSTCC
ulong env_get_bootm_low(void);
phys_size_t env_get_bootm_size(void);
phys_size_t env_get_bootm_mapsize(void);
#endif
void memmove_wd(void *to, void *from, size_t len, ulong chunksz);

static inline int image_check_magic(const image_header_t *hdr)
{
	return (image_get_magic(hdr) == IH_MAGIC);
}
static inline int image_check_type(const image_header_t *hdr, uint8_t type)
{
	return (image_get_type(hdr) == type);
}
static inline int image_check_arch(const image_header_t *hdr, uint8_t arch)
{
	return (image_get_arch(hdr) == arch) ||
		(image_get_arch(hdr) == IH_ARCH_ARM && arch == IH_ARCH_ARM64);
}
static inline int image_check_os(const image_header_t *hdr, uint8_t os)
{
	return (image_get_os(hdr) == os);
}

ulong image_multi_count(const image_header_t *hdr);
void image_multi_getimg(const image_header_t *hdr, ulong idx,
			ulong *data, ulong *len);

void image_print_contents(const void *hdr);

#ifndef USE_HOSTCC
static inline int image_check_target_arch(const image_header_t *hdr)
{
#ifndef IH_ARCH_DEFAULT
# error "please define IH_ARCH_DEFAULT in your arch asm/u-boot.h"
#endif
	return image_check_arch(hdr, IH_ARCH_DEFAULT);
}
#endif /* USE_HOSTCC */

/**
 * Set up properties in the FDT
 *
 * This sets up properties in the FDT that is to be passed to linux.
 *
 * @images:	Images information
 * @blob:	FDT to update
 * @of_size:	Size of the FDT
 * @lmb:	Points to logical memory block structure
 * @return 0 if ok, <0 on failure
 */
int image_setup_libfdt(bootm_headers_t *images, void *blob,
		       int of_size, struct lmb *lmb);

/**
 * Set up the FDT to use for booting a kernel
 *
 * This performs ramdisk setup, sets up the FDT if required, and adds
 * paramters to the FDT if libfdt is available.
 *
 * @param images	Images information
 * @return 0 if ok, <0 on failure
 */
int image_setup_linux(bootm_headers_t *images);

/**
 * bootz_setup() - Extract stat and size of a Linux xImage
 *
 * @image: Address of image
 * @start: Returns start address of image
 * @end : Returns end address of image
 * @return 0 if OK, 1 if the image was not recognised
 */
int bootz_setup(ulong image, ulong *start, ulong *end);

/**
 * Return the correct start address and size of a Linux aarch64 Image.
 *
 * @image: Address of image
 * @start: Returns start address of image
 * @size : Returns size image
 * @force_reloc: Ignore image->ep field, always place image to RAM start
 * @return 0 if OK, 1 if the image was not recognised
 */
int booti_setup(ulong image, ulong *relocated_addr, ulong *size,
		bool force_reloc);

/*******************************************************************/
/* New uImage format specific code (prefixed with fit_) */
/*******************************************************************/

#define FIT_IMAGES_PATH		"/images"
#define FIT_CONFS_PATH		"/configurations"

/* hash/signature node */
#define FIT_HASH_NODENAME	"hash"
#define FIT_ALGO_PROP		"algo"
#define FIT_VALUE_PROP		"value"
#define FIT_IGNORE_PROP		"uboot-ignore"
#define FIT_SIG_NODENAME	"signature"

/* image node */
#define FIT_DATA_PROP		"data"
#define FIT_DATA_POSITION_PROP	"data-position"
#define FIT_DATA_OFFSET_PROP	"data-offset"
#define FIT_DATA_SIZE_PROP	"data-size"
#define FIT_TIMESTAMP_PROP	"timestamp"
#define FIT_DESC_PROP		"description"
#define FIT_ARCH_PROP		"arch"
#define FIT_TYPE_PROP		"type"
#define FIT_OS_PROP		"os"
#define FIT_COMP_PROP		"compression"
#define FIT_ENTRY_PROP		"entry"
#define FIT_LOAD_PROP		"load"

/* configuration node */
#define FIT_KERNEL_PROP		"kernel"
#define FIT_RAMDISK_PROP	"ramdisk"
#define FIT_FDT_PROP		"fdt"
#define FIT_LOADABLE_PROP	"loadables"
#define FIT_DEFAULT_PROP	"default"
#define FIT_SETUP_PROP		"setup"
#define FIT_FPGA_PROP		"fpga"
#define FIT_FIRMWARE_PROP	"firmware"
<<<<<<< HEAD
=======
#define FIT_STANDALONE_PROP	"standalone"
>>>>>>> 0157013f

#define FIT_MAX_HASH_LEN	HASH_MAX_DIGEST_SIZE

#if IMAGE_ENABLE_FIT
/* cmdline argument format parsing */
int fit_parse_conf(const char *spec, ulong addr_curr,
		ulong *addr, const char **conf_name);
int fit_parse_subimage(const char *spec, ulong addr_curr,
		ulong *addr, const char **image_name);

int fit_get_subimage_count(const void *fit, int images_noffset);
void fit_print_contents(const void *fit);
void fit_image_print(const void *fit, int noffset, const char *p);

/**
 * fit_get_end - get FIT image size
 * @fit: pointer to the FIT format image header
 *
 * returns:
 *     size of the FIT image (blob) in memory
 */
static inline ulong fit_get_size(const void *fit)
{
	return fdt_totalsize(fit);
}

/**
 * fit_get_end - get FIT image end
 * @fit: pointer to the FIT format image header
 *
 * returns:
 *     end address of the FIT image (blob) in memory
 */
ulong fit_get_end(const void *fit);

/**
 * fit_get_name - get FIT node name
 * @fit: pointer to the FIT format image header
 *
 * returns:
 *     NULL, on error
 *     pointer to node name, on success
 */
static inline const char *fit_get_name(const void *fit_hdr,
		int noffset, int *len)
{
	return fdt_get_name(fit_hdr, noffset, len);
}

int fit_get_desc(const void *fit, int noffset, char **desc);
int fit_get_timestamp(const void *fit, int noffset, time_t *timestamp);

int fit_image_get_node(const void *fit, const char *image_uname);
int fit_image_get_os(const void *fit, int noffset, uint8_t *os);
int fit_image_get_arch(const void *fit, int noffset, uint8_t *arch);
int fit_image_get_type(const void *fit, int noffset, uint8_t *type);
int fit_image_get_comp(const void *fit, int noffset, uint8_t *comp);
int fit_image_get_load(const void *fit, int noffset, ulong *load);
int fit_image_get_entry(const void *fit, int noffset, ulong *entry);
int fit_image_get_data(const void *fit, int noffset,
				const void **data, size_t *size);
int fit_image_get_data_offset(const void *fit, int noffset, int *data_offset);
int fit_image_get_data_position(const void *fit, int noffset,
				int *data_position);
int fit_image_get_data_size(const void *fit, int noffset, int *data_size);
int fit_image_get_data_and_size(const void *fit, int noffset,
				const void **data, size_t *size);

int fit_image_hash_get_algo(const void *fit, int noffset, char **algo);
int fit_image_hash_get_value(const void *fit, int noffset, uint8_t **value,
				int *value_len);

int fit_set_timestamp(void *fit, int noffset, time_t timestamp);

/**
 * fit_add_verification_data() - add verification data to FIT image nodes
 *
 * @keydir:	Directory containing keys
 * @kwydest:	FDT blob to write public key information to
 * @fit:	Pointer to the FIT format image header
 * @comment:	Comment to add to signature nodes
 * @require_keys: Mark all keys as 'required'
 * @engine_id:	Engine to use for signing
 * @cmdname:	Command name used when reporting errors
 *
 * Adds hash values for all component images in the FIT blob.
 * Hashes are calculated for all component images which have hash subnodes
 * with algorithm property set to one of the supported hash algorithms.
 *
 * Also add signatures if signature nodes are present.
 *
 * returns
 *     0, on success
 *     libfdt error code, on failure
 */
int fit_add_verification_data(const char *keydir, void *keydest, void *fit,
			      const char *comment, int require_keys,
			      const char *engine_id, const char *cmdname);

int fit_image_verify_with_data(const void *fit, int image_noffset,
			       const void *data, size_t size);
int fit_image_verify(const void *fit, int noffset);
int fit_config_verify(const void *fit, int conf_noffset);
int fit_all_image_verify(const void *fit);
int fit_image_check_os(const void *fit, int noffset, uint8_t os);
int fit_image_check_arch(const void *fit, int noffset, uint8_t arch);
int fit_image_check_type(const void *fit, int noffset, uint8_t type);
int fit_image_check_comp(const void *fit, int noffset, uint8_t comp);
int fit_check_format(const void *fit);

int fit_conf_find_compat(const void *fit, const void *fdt);
int fit_conf_get_node(const void *fit, const char *conf_uname);

/**
 * fit_conf_get_prop_node() - Get node refered to by a configuration
 * @fit:	FIT to check
 * @noffset:	Offset of conf@xxx node to check
 * @prop_name:	Property to read from the conf node
 *
 * The conf- nodes contain references to other nodes, using properties
 * like 'kernel = "kernel"'. Given such a property name (e.g. "kernel"),
 * return the offset of the node referred to (e.g. offset of node
 * "/images/kernel".
 */
int fit_conf_get_prop_node(const void *fit, int noffset,
		const char *prop_name);

int fit_check_ramdisk(const void *fit, int os_noffset,
		uint8_t arch, int verify);

int calculate_hash(const void *data, int data_len, const char *algo,
			uint8_t *value, int *value_len);

/*
 * At present we only support signing on the host, and verification on the
 * device
 */
#if defined(CONFIG_FIT_SIGNATURE)
# ifdef USE_HOSTCC
#  define IMAGE_ENABLE_SIGN	1
#  define IMAGE_ENABLE_VERIFY	1
# include  <openssl/evp.h>
#else
#  define IMAGE_ENABLE_SIGN	0
#  define IMAGE_ENABLE_VERIFY	1
# endif
#else
# define IMAGE_ENABLE_SIGN	0
# define IMAGE_ENABLE_VERIFY	0
#endif

#ifdef USE_HOSTCC
void *image_get_host_blob(void);
void image_set_host_blob(void *host_blob);
# define gd_fdt_blob()		image_get_host_blob()
#else
# define gd_fdt_blob()		(gd->fdt_blob)
#endif

#ifdef CONFIG_FIT_BEST_MATCH
#define IMAGE_ENABLE_BEST_MATCH	1
#else
#define IMAGE_ENABLE_BEST_MATCH	0
#endif

/* Information passed to the signing routines */
struct image_sign_info {
	const char *keydir;		/* Directory conaining keys */
	const char *keyname;		/* Name of key to use */
	void *fit;			/* Pointer to FIT blob */
	int node_offset;		/* Offset of signature node */
	const char *name;		/* Algorithm name */
	struct checksum_algo *checksum;	/* Checksum algorithm information */
	struct crypto_algo *crypto;	/* Crypto algorithm information */
	const void *fdt_blob;		/* FDT containing public keys */
	int required_keynode;		/* Node offset of key to use: -1=any */
	const char *require_keys;	/* Value for 'required' property */
	const char *engine_id;		/* Engine to use for signing */
};
#endif /* Allow struct image_region to always be defined for rsa.h */

/* A part of an image, used for hashing */
struct image_region {
	const void *data;
	int size;
};

#if IMAGE_ENABLE_FIT

#if IMAGE_ENABLE_VERIFY
# include <u-boot/rsa-checksum.h>
#endif
struct checksum_algo {
	const char *name;
	const int checksum_len;
	const int der_len;
	const uint8_t *der_prefix;
#if IMAGE_ENABLE_SIGN
	const EVP_MD *(*calculate_sign)(void);
#endif
	int (*calculate)(const char *name,
			 const struct image_region region[],
			 int region_count, uint8_t *checksum);
};

struct crypto_algo {
	const char *name;		/* Name of algorithm */
	const int key_len;

	/**
	 * sign() - calculate and return signature for given input data
	 *
	 * @info:	Specifies key and FIT information
	 * @data:	Pointer to the input data
	 * @data_len:	Data length
	 * @sigp:	Set to an allocated buffer holding the signature
	 * @sig_len:	Set to length of the calculated hash
	 *
	 * This computes input data signature according to selected algorithm.
	 * Resulting signature value is placed in an allocated buffer, the
	 * pointer is returned as *sigp. The length of the calculated
	 * signature is returned via the sig_len pointer argument. The caller
	 * should free *sigp.
	 *
	 * @return: 0, on success, -ve on error
	 */
	int (*sign)(struct image_sign_info *info,
		    const struct image_region region[],
		    int region_count, uint8_t **sigp, uint *sig_len);

	/**
	 * add_verify_data() - Add verification information to FDT
	 *
	 * Add public key information to the FDT node, suitable for
	 * verification at run-time. The information added depends on the
	 * algorithm being used.
	 *
	 * @info:	Specifies key and FIT information
	 * @keydest:	Destination FDT blob for public key data
	 * @return: 0, on success, -ve on error
	 */
	int (*add_verify_data)(struct image_sign_info *info, void *keydest);

	/**
	 * verify() - Verify a signature against some data
	 *
	 * @info:	Specifies key and FIT information
	 * @data:	Pointer to the input data
	 * @data_len:	Data length
	 * @sig:	Signature
	 * @sig_len:	Number of bytes in signature
	 * @return 0 if verified, -ve on error
	 */
	int (*verify)(struct image_sign_info *info,
		      const struct image_region region[], int region_count,
		      uint8_t *sig, uint sig_len);
};

/**
 * image_get_checksum_algo() - Look up a checksum algorithm
 *
 * @param full_name	Name of algorithm in the form "checksum,crypto"
 * @return pointer to algorithm information, or NULL if not found
 */
struct checksum_algo *image_get_checksum_algo(const char *full_name);

/**
 * image_get_crypto_algo() - Look up a cryptosystem algorithm
 *
 * @param full_name	Name of algorithm in the form "checksum,crypto"
 * @return pointer to algorithm information, or NULL if not found
 */
struct crypto_algo *image_get_crypto_algo(const char *full_name);

/**
 * fit_image_verify_required_sigs() - Verify signatures marked as 'required'
 *
 * @fit:		FIT to check
 * @image_noffset:	Offset of image node to check
 * @data:		Image data to check
 * @size:		Size of image data
 * @sig_blob:		FDT containing public keys
 * @no_sigsp:		Returns 1 if no signatures were required, and
 *			therefore nothing was checked. The caller may wish
 *			to fall back to other mechanisms, or refuse to
 *			boot.
 * @return 0 if all verified ok, <0 on error
 */
int fit_image_verify_required_sigs(const void *fit, int image_noffset,
		const char *data, size_t size, const void *sig_blob,
		int *no_sigsp);

/**
 * fit_image_check_sig() - Check a single image signature node
 *
 * @fit:		FIT to check
 * @noffset:		Offset of signature node to check
 * @data:		Image data to check
 * @size:		Size of image data
 * @required_keynode:	Offset in the control FDT of the required key node,
 *			if any. If this is given, then the image wil not
 *			pass verification unless that key is used. If this is
 *			-1 then any signature will do.
 * @err_msgp:		In the event of an error, this will be pointed to a
 *			help error string to display to the user.
 * @return 0 if all verified ok, <0 on error
 */
int fit_image_check_sig(const void *fit, int noffset, const void *data,
		size_t size, int required_keynode, char **err_msgp);

/**
 * fit_region_make_list() - Make a list of regions to hash
 *
 * Given a list of FIT regions (offset, size) provided by libfdt, create
 * a list of regions (void *, size) for use by the signature creationg
 * and verification code.
 *
 * @fit:		FIT image to process
 * @fdt_regions:	Regions as returned by libfdt
 * @count:		Number of regions returned by libfdt
 * @region:		Place to put list of regions (NULL to allocate it)
 * @return pointer to list of regions, or NULL if out of memory
 */
struct image_region *fit_region_make_list(const void *fit,
		struct fdt_region *fdt_regions, int count,
		struct image_region *region);

static inline int fit_image_check_target_arch(const void *fdt, int node)
{
#ifndef USE_HOSTCC
	return fit_image_check_arch(fdt, node, IH_ARCH_DEFAULT);
#else
	return 0;
#endif
}

#ifdef CONFIG_FIT_VERBOSE
#define fit_unsupported(msg)	printf("! %s:%d " \
				"FIT images not supported for '%s'\n", \
				__FILE__, __LINE__, (msg))

#define fit_unsupported_reset(msg)	printf("! %s:%d " \
				"FIT images not supported for '%s' " \
				"- must reset board to recover!\n", \
				__FILE__, __LINE__, (msg))
#else
#define fit_unsupported(msg)
#define fit_unsupported_reset(msg)
#endif /* CONFIG_FIT_VERBOSE */
#endif /* CONFIG_FIT */

#if defined(CONFIG_ANDROID_BOOT_IMAGE)
struct andr_img_hdr;
int android_image_check_header(const struct andr_img_hdr *hdr);
int android_image_get_kernel(const struct andr_img_hdr *hdr, int verify,
			     ulong *os_data, ulong *os_len);
int android_image_get_ramdisk(const struct andr_img_hdr *hdr,
			      ulong *rd_data, ulong *rd_len);
int android_image_get_second(const struct andr_img_hdr *hdr,
			      ulong *second_data, ulong *second_len);
ulong android_image_get_end(const struct andr_img_hdr *hdr);
ulong android_image_get_kload(const struct andr_img_hdr *hdr);
void android_print_contents(const struct andr_img_hdr *hdr);

#endif /* CONFIG_ANDROID_BOOT_IMAGE */

/**
 * board_fit_config_name_match() - Check for a matching board name
 *
 * This is used when SPL loads a FIT containing multiple device tree files
 * and wants to work out which one to use. The description of each one is
 * passed to this function. The description comes from the 'description' field
 * in each (FDT) image node.
 *
 * @name: Device tree description
 * @return 0 if this device tree should be used, non-zero to try the next
 */
int board_fit_config_name_match(const char *name);

#if defined(CONFIG_SPL_FIT_IMAGE_POST_PROCESS) || \
	defined(CONFIG_FIT_IMAGE_POST_PROCESS)
/**
 * board_fit_image_post_process() - Do any post-process on FIT binary data
 *
 * This is used to do any sort of image manipulation, verification, decryption
 * etc. in a platform or board specific way. Obviously, anything done here would
 * need to be comprehended in how the images were prepared before being injected
 * into the FIT creation (i.e. the binary blobs would have been pre-processed
 * before being added to the FIT image).
 *
 * @image: pointer to the image start pointer
 * @size: pointer to the image size
 * @return no return value (failure should be handled internally)
 */
void board_fit_image_post_process(void **p_image, size_t *p_size);
#endif /* CONFIG_SPL_FIT_IMAGE_POST_PROCESS */

#define FDT_ERROR	((ulong)(-1))

ulong fdt_getprop_u32(const void *fdt, int node, const char *prop);

/**
 * fit_find_config_node() - Find the node for the best DTB in a FIT image
 *
 * A FIT image contains one or more DTBs. This function parses the
 * configurations described in the FIT images and returns the node of
 * the first matching DTB. To check if a DTB matches a board, this function
 * calls board_fit_config_name_match(). If no matching DTB is found, it returns
 * the node described by the default configuration if it exists.
 *
 * @fdt: pointer to flat device tree
 * @return the node if found, -ve otherwise
 */
int fit_find_config_node(const void *fdt);

/**
 * Mapping of image types to function handlers to be invoked on the associated
 * loaded images
 *
 * @type: Type of image, I.E. IH_TYPE_*
 * @handler: Function to call on loaded image
 */
struct fit_loadable_tbl {
	int type;
	/**
	 * handler() - Process a loaded image
	 *
	 * @data: Pointer to start of loaded image data
	 * @size: Size of loaded image data
	 */
	void (*handler)(ulong data, size_t size);
};

/*
 * Define a FIT loadable image type handler
 *
 * _type is a valid uimage_type ID as defined in the "Image Type" enum above
 * _handler is the handler function to call after this image type is loaded
 */
#define U_BOOT_FIT_LOADABLE_HANDLER(_type, _handler) \
	ll_entry_declare(struct fit_loadable_tbl, _function, fit_loadable) = { \
		.type = _type, \
		.handler = _handler, \
	}

#endif	/* __IMAGE_H__ */<|MERGE_RESOLUTION|>--- conflicted
+++ resolved
@@ -926,10 +926,7 @@
 #define FIT_SETUP_PROP		"setup"
 #define FIT_FPGA_PROP		"fpga"
 #define FIT_FIRMWARE_PROP	"firmware"
-<<<<<<< HEAD
-=======
 #define FIT_STANDALONE_PROP	"standalone"
->>>>>>> 0157013f
 
 #define FIT_MAX_HASH_LEN	HASH_MAX_DIGEST_SIZE
 
