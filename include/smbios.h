--- conflicted
+++ resolved
@@ -75,22 +75,11 @@
 	/** @reserved: reserved */
 	u8 reserved;
 	/** maximum size of SMBIOS table */
-<<<<<<< HEAD
-	u32 max_struct_size;
-=======
 	u32 table_maximum_size;
->>>>>>> 26124993
 	/** @struct_table_address: 64-bit physical starting address */
 	u64 struct_table_address;
 };
 
-<<<<<<< HEAD
-/* These two structures should use the same amount of 16-byte-aligned space */
-static_assert(ALIGN(16, sizeof(struct smbios_entry)) ==
-	      ALIGN(16, sizeof(struct smbios3_entry)));
-
-=======
->>>>>>> 26124993
 /* BIOS characteristics */
 #define BIOS_CHARACTERISTICS_PCI_SUPPORTED	(1 << 7)
 #define BIOS_CHARACTERISTICS_UPGRADEABLE	(1 << 11)
