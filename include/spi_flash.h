--- conflicted
+++ resolved
@@ -12,11 +12,8 @@
 #include <linux/types.h>
 #include <linux/mtd/spi-nor.h>
 
-<<<<<<< HEAD
-=======
 struct udevice;
 
->>>>>>> e93ed120
 #define SF_DUALIO_FLASH		1
 
 /* by default ENV use the same parameters than SF command */
@@ -104,8 +101,6 @@
 /* Compatibility function - this is the old U-Boot API */
 void spi_flash_free(struct spi_flash *flash);
 
-int spi_nor_wait_till_ready(struct spi_nor *nor);
-
 static inline int spi_flash_read(struct spi_flash *flash, u32 offset,
 				 size_t len, void *buf)
 {
