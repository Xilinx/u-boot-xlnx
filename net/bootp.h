--- conflicted
+++ resolved
@@ -37,17 +37,6 @@
 # define HWT_ETHER	1
 	u8		bp_hlen;	/* Hardware address length	*/
 # define HWL_ETHER	6
-<<<<<<< HEAD
-	uchar		bp_hops;	/* Hop count (gateway thing)	*/
-	u32		bp_id;		/* Transaction ID		*/
-	ushort		bp_secs;	/* Seconds since boot		*/
-	ushort		bp_spare1;	/* Alignment			*/
-	IPaddr_t	bp_ciaddr;	/* Client IP address		*/
-	IPaddr_t	bp_yiaddr;	/* Your (client) IP address	*/
-	IPaddr_t	bp_siaddr;	/* Server IP address		*/
-	IPaddr_t	bp_giaddr;	/* Gateway IP address		*/
-	uchar		bp_chaddr[16];	/* Client hardware address	*/
-=======
 	u8		bp_hops;	/* Hop count (gateway thing)	*/
 	u32		bp_id;		/* Transaction ID		*/
 	u16		bp_secs;	/* Seconds since boot		*/
@@ -57,7 +46,6 @@
 	struct in_addr	bp_siaddr;	/* Server IP address		*/
 	struct in_addr	bp_giaddr;	/* Gateway IP address		*/
 	u8		bp_chaddr[16];	/* Client hardware address	*/
->>>>>>> 33711bdd
 	char		bp_sname[64];	/* Server host name		*/
 	char		bp_file[128];	/* Boot file name		*/
 	char		bp_vend[OPT_FIELD_SIZE]; /* Vendor information	*/
