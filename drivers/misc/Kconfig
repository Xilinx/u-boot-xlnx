--- conflicted
+++ resolved
@@ -686,26 +686,15 @@
 	bool "Microchip USB5744 usb hub"
 	depends on DM_USB && DM_I2C && DM_GPIO
 	help
-<<<<<<< HEAD
-	   This enables support for Microchip USB5744 Hub. This driver reset
-	   the hub using gpio pin and configure hub via i2c.
-=======
 	  This enables support for Microchip USB5744 Hub. This driver reset
 	  the hub using gpio pin and configure hub via i2c.
->>>>>>> 84b83556
 
 config USB2244
 	bool "Microchip USB2244 Ultra Fast USB 2.0 SD driver"
 	depends on DM_USB && DM_GPIO
 	help
-<<<<<<< HEAD
-	   This option enables support for Microchip USB2244 Ultra Fast USB 2.0
-	   SD controller. This driver will reset the usb2244 controller using a
-	   gpio pin.
-=======
 	  This option enables support for Microchip USB2244 Ultra Fast USB 2.0
 	  SD controller. This driver will reset the usb2244 controller using a
 	  gpio pin.
->>>>>>> 84b83556
 
 endmenu