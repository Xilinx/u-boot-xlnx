/*
 * dfu.c -- DFU back-end routines
 *
 * Copyright (C) 2012 Samsung Electronics
 * author: Lukasz Majewski <l.majewski@samsung.com>
 *
 * SPDX-License-Identifier:	GPL-2.0+
 */

#include <common.h>
#include <errno.h>
#include <malloc.h>
#include <mmc.h>
#include <fat.h>
#include <dfu.h>
#include <hash.h>
#include <linux/list.h>
#include <linux/compiler.h>

static LIST_HEAD(dfu_list);
static int dfu_alt_num;
static int alt_num_cnt;
static struct hash_algo *dfu_hash_algo;

/*
 * The purpose of the dfu_usb_get_reset() function is to
 * provide information if after USB_DETACH request
 * being sent the dfu-util performed reset of USB
 * bus.
 *
 * Described behaviour is the only way to distinct if
 * user has typed -e (detach) or -R (reset) when invoking
 * dfu-util command.
 *
 */
__weak bool dfu_usb_get_reset(void)
{
	return true;
}

static int dfu_find_alt_num(const char *s)
{
	int i = 0;

	for (; *s; s++)
		if (*s == ';')
			i++;

	return ++i;
}

int dfu_init_env_entities(char *interface, char *devstr)
{
	const char *str_env;
	char *env_bkp;
	int ret;

	str_env = getenv("dfu_alt_info");
	if (!str_env) {
		error("\"dfu_alt_info\" env variable not defined!\n");
		return -EINVAL;
	}

	env_bkp = strdup(str_env);
	ret = dfu_config_entities(env_bkp, interface, devstr);
	if (ret) {
		error("DFU entities configuration failed!\n");
		return ret;
	}

	free(env_bkp);
	return 0;
}

static unsigned char *dfu_buf;
static unsigned long dfu_buf_size = CONFIG_SYS_DFU_DATA_BUF_SIZE;

unsigned char *dfu_free_buf(void)
{
	free(dfu_buf);
	dfu_buf = NULL;
	return dfu_buf;
}

unsigned long dfu_get_buf_size(void)
{
	return dfu_buf_size;
}

unsigned char *dfu_get_buf(struct dfu_entity *dfu)
{
	char *s;

	if (dfu_buf != NULL)
		return dfu_buf;

	s = getenv("dfu_bufsiz");
	if (s)
		dfu_buf_size = (unsigned long)simple_strtol(s, NULL, 0);

	if (!s || !dfu_buf_size)
		dfu_buf_size = CONFIG_SYS_DFU_DATA_BUF_SIZE;

	if (dfu->max_buf_size && dfu_buf_size > dfu->max_buf_size)
		dfu_buf_size = dfu->max_buf_size;

	dfu_buf = memalign(CONFIG_SYS_CACHELINE_SIZE, dfu_buf_size);
	if (dfu_buf == NULL)
		printf("%s: Could not memalign 0x%lx bytes\n",
		       __func__, dfu_buf_size);

	return dfu_buf;
}

static char *dfu_get_hash_algo(void)
{
	char *s;

	s = getenv("dfu_hash_algo");
	if (!s)
		return NULL;

	if (!strcmp(s, "crc32")) {
		debug("%s: DFU hash method: %s\n", __func__, s);
		return s;
	}

	error("DFU hash method: %s not supported!\n", s);
	return NULL;
}

static int dfu_write_buffer_drain(struct dfu_entity *dfu)
{
	long w_size;
	int ret;

	/* flush size? */
	w_size = dfu->i_buf - dfu->i_buf_start;
	if (w_size == 0)
		return 0;

	if (dfu_hash_algo)
		dfu_hash_algo->hash_update(dfu_hash_algo, &dfu->crc,
					   dfu->i_buf_start, w_size, 0);

	ret = dfu->write_medium(dfu, dfu->offset, dfu->i_buf_start, &w_size);
	if (ret)
		debug("%s: Write error!\n", __func__);

	/* point back */
	dfu->i_buf = dfu->i_buf_start;

	/* update offset */
	dfu->offset += w_size;

	puts("#");

	return ret;
}

void dfu_write_transaction_cleanup(struct dfu_entity *dfu)
{
	/* clear everything */
	dfu_free_buf();
	dfu->crc = 0;
	dfu->offset = 0;
	dfu->i_blk_seq_num = 0;
	dfu->i_buf_start = dfu_buf;
	dfu->i_buf_end = dfu_buf;
	dfu->i_buf = dfu->i_buf_start;
	dfu->inited = 0;
}

int dfu_flush(struct dfu_entity *dfu, void *buf, int size, int blk_seq_num)
{
	int ret = 0;

	ret = dfu_write_buffer_drain(dfu);
	if (ret)
		return ret;

	if (dfu->flush_medium)
		ret = dfu->flush_medium(dfu);

	if (dfu_hash_algo)
		printf("\nDFU complete %s: 0x%08x\n", dfu_hash_algo->name,
		       dfu->crc);

	dfu_write_transaction_cleanup(dfu);

	return ret;
}

int dfu_write(struct dfu_entity *dfu, void *buf, int size, int blk_seq_num)
{
	int ret;

	debug("%s: name: %s buf: 0x%p size: 0x%x p_num: 0x%x offset: 0x%llx bufoffset: 0x%x\n",
	      __func__, dfu->name, buf, size, blk_seq_num, dfu->offset,
	      dfu->i_buf - dfu->i_buf_start);

	if (!dfu->inited) {
		/* initial state */
		dfu->crc = 0;
		dfu->offset = 0;
		dfu->bad_skip = 0;
		dfu->i_blk_seq_num = 0;
		dfu->i_buf_start = dfu_get_buf(dfu);
		if (dfu->i_buf_start == NULL)
			return -ENOMEM;
		dfu->i_buf_end = dfu_get_buf(dfu) + dfu_buf_size;
		dfu->i_buf = dfu->i_buf_start;

		dfu->inited = 1;
	}

	if (dfu->i_blk_seq_num != blk_seq_num) {
		printf("%s: Wrong sequence number! [%d] [%d]\n",
		       __func__, dfu->i_blk_seq_num, blk_seq_num);
		dfu_write_transaction_cleanup(dfu);
		return -1;
	}

	/* DFU 1.1 standard says:
	 * The wBlockNum field is a block sequence number. It increments each
	 * time a block is transferred, wrapping to zero from 65,535. It is used
	 * to provide useful context to the DFU loader in the device."
	 *
	 * This means that it's a 16 bit counter that roll-overs at
	 * 0xffff -> 0x0000. By having a typical 4K transfer block
	 * we roll-over at exactly 256MB. Not very fun to debug.
	 *
	 * Handling rollover, and having an inited variable,
	 * makes things work.
	 */

	/* handle rollover */
	dfu->i_blk_seq_num = (dfu->i_blk_seq_num + 1) & 0xffff;

	/* flush buffer if overflow */
	if ((dfu->i_buf + size) > dfu->i_buf_end) {
		ret = dfu_write_buffer_drain(dfu);
		if (ret) {
			dfu_write_transaction_cleanup(dfu);
			return ret;
		}
	}

	/* we should be in buffer now (if not then size too large) */
	if ((dfu->i_buf + size) > dfu->i_buf_end) {
		error("Buffer overflow! (0x%p + 0x%x > 0x%p)\n", dfu->i_buf,
		      size, dfu->i_buf_end);
		dfu_write_transaction_cleanup(dfu);
		return -1;
	}

	memcpy(dfu->i_buf, buf, size);
	dfu->i_buf += size;

	/* if end or if buffer full flush */
	if (size == 0 || (dfu->i_buf + size) > dfu->i_buf_end) {
		ret = dfu_write_buffer_drain(dfu);
		if (ret) {
			dfu_write_transaction_cleanup(dfu);
			return ret;
		}
	}

	return 0;
}

static int dfu_read_buffer_fill(struct dfu_entity *dfu, void *buf, int size)
{
	long chunk;
	int ret, readn;

	readn = 0;
	while (size > 0) {
		/* get chunk that can be read */
		chunk = min((long)size, dfu->b_left);
		/* consume */
		if (chunk > 0) {
			memcpy(buf, dfu->i_buf, chunk);
			if (dfu_hash_algo)
				dfu_hash_algo->hash_update(dfu_hash_algo,
							   &dfu->crc, buf,
							   chunk, 0);

			dfu->i_buf += chunk;
			dfu->b_left -= chunk;
			size -= chunk;
			buf += chunk;
			readn += chunk;
		}

		/* all done */
		if (size > 0) {
			/* no more to read */
			if (dfu->r_left == 0)
				break;

			dfu->i_buf = dfu->i_buf_start;
			dfu->b_left = dfu->i_buf_end - dfu->i_buf_start;

			/* got to read, but buffer is empty */
			if (dfu->b_left > dfu->r_left)
				dfu->b_left = dfu->r_left;
			ret = dfu->read_medium(dfu, dfu->offset, dfu->i_buf,
					&dfu->b_left);
			if (ret != 0) {
				debug("%s: Read error!\n", __func__);
				return ret;
			}
			dfu->offset += dfu->b_left;
			dfu->r_left -= dfu->b_left;

			puts("#");
		}
	}

	return readn;
}

int dfu_read(struct dfu_entity *dfu, void *buf, int size, int blk_seq_num)
{
	int ret = 0;

	debug("%s: name: %s buf: 0x%p size: 0x%x p_num: 0x%x i_buf: 0x%p\n",
	       __func__, dfu->name, buf, size, blk_seq_num, dfu->i_buf);

	if (!dfu->inited) {
		dfu->i_buf_start = dfu_get_buf(dfu);
		if (dfu->i_buf_start == NULL)
			return -ENOMEM;

		dfu->r_left = dfu->get_medium_size(dfu);
		if (dfu->r_left < 0)
			return dfu->r_left;
		switch (dfu->layout) {
		case DFU_RAW_ADDR:
		case DFU_RAM_ADDR:
			break;
		default:
<<<<<<< HEAD
			if (dfu->r_left >= dfu_buf_size) {
=======
			if (dfu->r_left > dfu_buf_size) {
>>>>>>> 92fa7f53
				printf("%s: File too big for buffer\n",
				       __func__);
				return -EOVERFLOW;
			}
		}

		debug("%s: %s %ld [B]\n", __func__, dfu->name, dfu->r_left);

		dfu->i_blk_seq_num = 0;
		dfu->crc = 0;
		dfu->offset = 0;
		dfu->i_buf_end = dfu_get_buf(dfu) + dfu_buf_size;
		dfu->i_buf = dfu->i_buf_start;
		dfu->b_left = 0;

		dfu->bad_skip = 0;

		dfu->inited = 1;
	}

	if (dfu->i_blk_seq_num != blk_seq_num) {
		printf("%s: Wrong sequence number! [%d] [%d]\n",
		       __func__, dfu->i_blk_seq_num, blk_seq_num);
		return -1;
	}
	/* handle rollover */
	dfu->i_blk_seq_num = (dfu->i_blk_seq_num + 1) & 0xffff;

	ret = dfu_read_buffer_fill(dfu, buf, size);
	if (ret < 0) {
		printf("%s: Failed to fill buffer\n", __func__);
		return -1;
	}

	if (ret < size) {
		if (dfu_hash_algo)
			debug("%s: %s %s: 0x%x\n", __func__, dfu->name,
			      dfu_hash_algo->name, dfu->crc);
		puts("\nUPLOAD ... done\nCtrl+C to exit ...\n");

		dfu_free_buf();
		dfu->i_blk_seq_num = 0;
		dfu->crc = 0;
		dfu->offset = 0;
		dfu->i_buf_start = dfu_buf;
		dfu->i_buf_end = dfu_buf;
		dfu->i_buf = dfu->i_buf_start;
		dfu->b_left = 0;

		dfu->bad_skip = 0;

		dfu->inited = 0;
	}

	return ret;
}

static int dfu_fill_entity(struct dfu_entity *dfu, char *s, int alt,
			   char *interface, char *devstr)
{
	char *st;

	debug("%s: %s interface: %s dev: %s\n", __func__, s, interface, devstr);
	st = strsep(&s, " ");
	strcpy(dfu->name, st);

	dfu->alt = alt;
	dfu->max_buf_size = 0;
	dfu->free_entity = NULL;

	/* Specific for mmc device */
	if (strcmp(interface, "mmc") == 0) {
		if (dfu_fill_entity_mmc(dfu, devstr, s))
			return -1;
	} else if (strcmp(interface, "nand") == 0) {
		if (dfu_fill_entity_nand(dfu, devstr, s))
			return -1;
	} else if (strcmp(interface, "ram") == 0) {
		if (dfu_fill_entity_ram(dfu, devstr, s))
			return -1;
	} else if (strcmp(interface, "sf") == 0) {
		if (dfu_fill_entity_sf(dfu, devstr, s))
			return -1;
	} else {
		printf("%s: Device %s not (yet) supported!\n",
		       __func__,  interface);
		return -1;
	}

	return 0;
}

void dfu_free_entities(void)
{
	struct dfu_entity *dfu, *p, *t = NULL;

	list_for_each_entry_safe_reverse(dfu, p, &dfu_list, list) {
		list_del(&dfu->list);
		if (dfu->free_entity)
			dfu->free_entity(dfu);
		t = dfu;
	}
	if (t)
		free(t);
	INIT_LIST_HEAD(&dfu_list);

	alt_num_cnt = 0;
}

int dfu_config_entities(char *env, char *interface, char *devstr)
{
	struct dfu_entity *dfu;
	int i, ret;
	char *s;

	dfu_alt_num = dfu_find_alt_num(env);
	debug("%s: dfu_alt_num=%d\n", __func__, dfu_alt_num);

	dfu_hash_algo = NULL;
	s = dfu_get_hash_algo();
	if (s) {
		ret = hash_lookup_algo(s, &dfu_hash_algo);
		if (ret)
			error("Hash algorithm %s not supported\n", s);
	}

	dfu = calloc(sizeof(*dfu), dfu_alt_num);
	if (!dfu)
		return -1;
	for (i = 0; i < dfu_alt_num; i++) {

		s = strsep(&env, ";");
		ret = dfu_fill_entity(&dfu[i], s, alt_num_cnt, interface,
				      devstr);
		if (ret)
			return -1;

		list_add_tail(&dfu[i].list, &dfu_list);
		alt_num_cnt++;
	}

	return 0;
}

const char *dfu_get_dev_type(enum dfu_device_type t)
{
	const char *dev_t[] = {NULL, "eMMC", "OneNAND", "NAND", "RAM" };
	return dev_t[t];
}

const char *dfu_get_layout(enum dfu_layout l)
{
	const char *dfu_layout[] = {NULL, "RAW_ADDR", "FAT", "EXT2",
					   "EXT3", "EXT4", "RAM_ADDR" };
	return dfu_layout[l];
}

void dfu_show_entities(void)
{
	struct dfu_entity *dfu;

	puts("DFU alt settings list:\n");

	list_for_each_entry(dfu, &dfu_list, list) {
		printf("dev: %s alt: %d name: %s layout: %s\n",
		       dfu_get_dev_type(dfu->dev_type), dfu->alt,
		       dfu->name, dfu_get_layout(dfu->layout));
	}
}

int dfu_get_alt_number(void)
{
	return dfu_alt_num;
}

struct dfu_entity *dfu_get_entity(int alt)
{
	struct dfu_entity *dfu;

	list_for_each_entry(dfu, &dfu_list, list) {
		if (dfu->alt == alt)
			return dfu;
	}

	return NULL;
}

int dfu_get_alt(char *name)
{
	struct dfu_entity *dfu;
	char *str;

	list_for_each_entry(dfu, &dfu_list, list) {
		if (dfu->name[0] != '/') {
			if (!strncmp(dfu->name, name, strlen(dfu->name)))
				return dfu->alt;
		} else {
			/*
			 * One must also consider absolute path
			 * (/boot/bin/uImage) available at dfu->name when
			 * compared "plain" file name (uImage)
			 *
			 * It is the case for e.g. thor gadget where lthor SW
			 * sends only the file name, so only the very last part
			 * of path must be checked for equality
			 */

			str = strstr(dfu->name, name);
			if (!str)
				continue;

			/*
			 * Check if matching substring is the last element of
			 * dfu->name (uImage)
			 */
			if (strlen(dfu->name) ==
			    ((str - dfu->name) + strlen(name)))
				return dfu->alt;
		}
	}

	return -ENODEV;
}<|MERGE_RESOLUTION|>--- conflicted
+++ resolved
@@ -341,11 +341,7 @@
 		case DFU_RAM_ADDR:
 			break;
 		default:
-<<<<<<< HEAD
-			if (dfu->r_left >= dfu_buf_size) {
-=======
 			if (dfu->r_left > dfu_buf_size) {
->>>>>>> 92fa7f53
 				printf("%s: File too big for buffer\n",
 				       __func__);
 				return -EOVERFLOW;
