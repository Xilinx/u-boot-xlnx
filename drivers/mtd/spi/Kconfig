--- conflicted
+++ resolved
@@ -206,11 +206,7 @@
 	bool "Enable Flash DTR support"
 	help
 	  Select this config to enable DTR mode by spi-nor framework.
-<<<<<<< HEAD
-	  This config provides an option to explicitily enable/disable the DTR
-=======
 	  This config provides an option to explicitly enable/disable the DTR
->>>>>>> 84b83556
 	  support even though the flash id flags specify flash supports DTR mode.
 
 config SPI_FLASH_SST
