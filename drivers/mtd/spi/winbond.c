--- conflicted
+++ resolved
@@ -68,14 +68,11 @@
 		.name			= "W25Q80",
 	},
 	{
-<<<<<<< HEAD
-=======
 		.id			= 0x6016,
 		.nr_blocks		= 512,
 		.name			= "W25Q32DW",
 	},
 	{
->>>>>>> d10f68ae
 		.id			= 0x6017,
 		.nr_blocks		= 128,
 		.name			= "W25Q64DW",
