--- conflicted
+++ resolved
@@ -42,19 +42,12 @@
 #else
 	SECT_4K		= BIT(0),
 #endif
-<<<<<<< HEAD
-	SECT_32K	= 1 << 1,
-	E_FSR		= 1 << 2,
-	SST_WP		= 1 << 3,
-	WR_QPP		= 1 << 4,
-	SST_BP		= 1 << 5,
-	SST_LOCKBP	= 1 << 6,
-=======
 	SECT_32K	= BIT(1),
 	E_FSR		= BIT(2),
-	SST_WR		= BIT(3),
+	SST_WP		= BIT(3),
 	WR_QPP		= BIT(4),
->>>>>>> df61a74e
+	SST_BP		= BIT(5),
+	SST_LOCKBP	= BIT(6),
 };
 
 #define SST_WR		(SST_BP | SST_WP)
@@ -90,16 +83,14 @@
 #define CMD_PAGE_PROGRAM		0x02
 #define CMD_WRITE_DISABLE		0x04
 #define CMD_WRITE_ENABLE		0x06
-<<<<<<< HEAD
+#define CMD_QUAD_PAGE_PROGRAM		0x32
+#define CMD_WRITE_EVCR			0x61
+
 #define CMD_READ_CONFIG			0x35
 #define CMD_FLAG_STATUS			0x70
 /* Used for Micron, Macronix and Winbond flashes */
 #define CMD_ENTER_4B_ADDR		0xB7
 #define CMD_EXIT_4B_ADDR		0xE9
-=======
-#define CMD_QUAD_PAGE_PROGRAM		0x32
-#define CMD_WRITE_EVCR			0x61
->>>>>>> df61a74e
 
 /* Read commands */
 #define CMD_READ_ARRAY_SLOW		0x03
