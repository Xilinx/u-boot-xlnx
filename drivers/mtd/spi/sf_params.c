--- conflicted
+++ resolved
@@ -56,10 +56,6 @@
 	{"S25FL064P",	   0x010216, 0x4d00,    64 * 1024,   128, RD_FULL,		     WR_QPP},
 	{"S25FL128S_256K", 0x012018, 0x4d00,   256 * 1024,    64, RD_FULL,		     WR_QPP},
 	{"S25FL128S_64K",  0x012018, 0x4d01,    64 * 1024,   256, RD_FULL,		     WR_QPP},
-<<<<<<< HEAD
-	{"S25FL128S_256K", 0x012018, 0x4d00,   256 * 1024,    64, RD_FULL,		     WR_QPP},
-=======
->>>>>>> dda0dbfc
 	{"S25FL256S_256K", 0x010219, 0x4d00,   256 * 1024,   128, RD_FULL,		     WR_QPP},
 	{"S25FL256S_64K",  0x010219, 0x4d01,	64 * 1024,   512, RD_FULL,		     WR_QPP},
 	{"S25FL512S_256K", 0x010220, 0x4d00,   256 * 1024,   256, RD_FULL,		     WR_QPP},
