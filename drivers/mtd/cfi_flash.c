--- conflicted
+++ resolved
@@ -2025,23 +2025,7 @@
 		}
 
 		info->sector_count = sect_cnt;
-<<<<<<< HEAD
-		info->size = 1 << qry.dev_size;
-		/* multiply the size by the number of chips */
-		info->size *= size_ratio;
-
-//		info->buffer_size = 1 << le16_to_cpu(qry.max_buf_write_size);
-
-		/* 
-		 * Xilinx hack for now due to numonyx bug with 8 bit mode
-		 * The CFI data for the buffer size is wrong in the part.
-		 * It may be feasible to fix this better.
-		 */
-		info->buffer_size = 256;	
-
-=======
 		info->buffer_size = 1 << le16_to_cpu(qry.max_buf_write_size);
->>>>>>> 19b54a70
 		tmp = 1 << qry.block_erase_timeout_typ;
 		info->erase_blk_tout = tmp *
 			(1 << qry.block_erase_timeout_max);
