/*
 *  drivers/mtd/nand.c
 *
 *  Overview:
 *   This is the generic MTD driver for NAND flash devices. It should be
 *   capable of working with almost all NAND chips currently available.
 *   Basic support for AG-AND chips is provided.
 *
 *	Additional technical information is available on
 *	http://www.linux-mtd.infradead.org/doc/nand.html
 *
 *  Copyright (C) 2000 Steven J. Hill (sjhill@realitydiluted.com)
 *		  2002-2006 Thomas Gleixner (tglx@linutronix.de)
 *
 *  Credits:
 *	David Woodhouse for adding multichip support
 *
 *	Aleph One Ltd. and Toby Churchill Ltd. for supporting the
 *	rework for 2K page size chips
 *
 *  TODO:
 *	Enable cached programming for 2k page size chips
 *	Check, if mtd->ecctype should be set to MTD_ECC_HW
 *	if we have HW ecc support.
 *	The AG-AND chips have nice features for speed improvement,
 *	which are not supported yet. Read / program 4 pages in one go.
 *	BBT table is not serialized, has to be fixed
 *
 * This program is free software; you can redistribute it and/or modify
 * it under the terms of the GNU General Public License version 2 as
 * published by the Free Software Foundation.
 *
 */

#include <common.h>

#define ENOTSUPP	524	/* Operation is not supported */

#include <malloc.h>
#include <watchdog.h>
#include <linux/err.h>
#include <linux/compat.h>
#include <linux/mtd/mtd.h>
#include <linux/mtd/nand.h>
#include <linux/mtd/nand_ecc.h>
#include <linux/mtd/nand_bch.h>

#ifdef CONFIG_MTD_PARTITIONS
#include <linux/mtd/partitions.h>
#endif

#include <asm/io.h>
#include <asm/errno.h>

/*
 * CONFIG_SYS_NAND_RESET_CNT is used as a timeout mechanism when resetting
 * a flash.  NAND flash is initialized prior to interrupts so standard timers
 * can't be used.  CONFIG_SYS_NAND_RESET_CNT should be set to a value
 * which is greater than (max NAND reset time / NAND status read time).
 * A conservative default of 200000 (500 us / 25 ns) is used as a default.
 */
#ifndef CONFIG_SYS_NAND_RESET_CNT
#define CONFIG_SYS_NAND_RESET_CNT 200000
#endif

/* Define default oob placement schemes for large and small page devices */
static struct nand_ecclayout nand_oob_8 = {
	.eccbytes = 3,
	.eccpos = {0, 1, 2},
	.oobfree = {
		{.offset = 3,
		 .length = 2},
		{.offset = 6,
		 .length = 2} }
};

static struct nand_ecclayout nand_oob_16 = {
	.eccbytes = 6,
	.eccpos = {0, 1, 2, 3, 6, 7},
	.oobfree = {
		{.offset = 8,
		 . length = 8} }
};

static struct nand_ecclayout nand_oob_64 = {
	.eccbytes = 24,
	.eccpos = {
		   40, 41, 42, 43, 44, 45, 46, 47,
		   48, 49, 50, 51, 52, 53, 54, 55,
		   56, 57, 58, 59, 60, 61, 62, 63},
	.oobfree = {
		{.offset = 2,
		 .length = 38} }
};

static struct nand_ecclayout nand_oob_128 = {
	.eccbytes = 48,
	.eccpos = {
		   80, 81, 82, 83, 84, 85, 86, 87,
		   88, 89, 90, 91, 92, 93, 94, 95,
		   96, 97, 98, 99, 100, 101, 102, 103,
		   104, 105, 106, 107, 108, 109, 110, 111,
		   112, 113, 114, 115, 116, 117, 118, 119,
		   120, 121, 122, 123, 124, 125, 126, 127},
	.oobfree = {
		{.offset = 2,
		 .length = 78} }
};

static int nand_get_device(struct nand_chip *chip, struct mtd_info *mtd,
			   int new_state);

static int nand_do_write_oob(struct mtd_info *mtd, loff_t to,
			     struct mtd_oob_ops *ops);

static int nand_wait(struct mtd_info *mtd, struct nand_chip *this);

static int check_offs_len(struct mtd_info *mtd,
					loff_t ofs, uint64_t len)
{
	struct nand_chip *chip = mtd->priv;
	int ret = 0;

	/* Start address must align on block boundary */
	if (ofs & ((1 << chip->phys_erase_shift) - 1)) {
		MTDDEBUG(MTD_DEBUG_LEVEL0, "%s: Unaligned address\n", __func__);
		ret = -EINVAL;
	}

	/* Length must align on block boundary */
	if (len & ((1 << chip->phys_erase_shift) - 1)) {
		MTDDEBUG(MTD_DEBUG_LEVEL0, "%s: Length not block aligned\n",
					__func__);
		ret = -EINVAL;
	}

	/* Do not allow past end of device */
	if (ofs + len > mtd->size) {
		MTDDEBUG(MTD_DEBUG_LEVEL0, "%s: Past end of device\n",
					__func__);
		ret = -EINVAL;
	}

	return ret;
}

/**
 * nand_release_device - [GENERIC] release chip
 * @mtd:	MTD device structure
 *
 * Deselect, release chip lock and wake up anyone waiting on the device
 */
static void nand_release_device(struct mtd_info *mtd)
{
	struct nand_chip *chip = mtd->priv;

	/* De-select the NAND device */
	chip->select_chip(mtd, -1);
}

/**
 * nand_read_byte - [DEFAULT] read one byte from the chip
 * @mtd:	MTD device structure
 *
 * Default read function for 8bit buswith
 */
uint8_t nand_read_byte(struct mtd_info *mtd)
{
	struct nand_chip *chip = mtd->priv;
	return readb(chip->IO_ADDR_R);
}

/**
 * nand_read_byte16 - [DEFAULT] read one byte endianess aware from the chip
 * @mtd:	MTD device structure
 *
 * Default read function for 16bit buswith with
 * endianess conversion
 */
static uint8_t nand_read_byte16(struct mtd_info *mtd)
{
	struct nand_chip *chip = mtd->priv;
	return (uint8_t) cpu_to_le16(readw(chip->IO_ADDR_R));
}

/**
 * nand_read_word - [DEFAULT] read one word from the chip
 * @mtd:	MTD device structure
 *
 * Default read function for 16bit buswith without
 * endianess conversion
 */
static u16 nand_read_word(struct mtd_info *mtd)
{
	struct nand_chip *chip = mtd->priv;
	return readw(chip->IO_ADDR_R);
}

/**
 * nand_select_chip - [DEFAULT] control CE line
 * @mtd:	MTD device structure
 * @chipnr:	chipnumber to select, -1 for deselect
 *
 * Default select function for 1 chip devices.
 */
static void nand_select_chip(struct mtd_info *mtd, int chipnr)
{
	struct nand_chip *chip = mtd->priv;

	switch (chipnr) {
	case -1:
		chip->cmd_ctrl(mtd, NAND_CMD_NONE, 0 | NAND_CTRL_CHANGE);
		break;
	case 0:
		break;

	default:
		BUG();
	}
}

/**
 * nand_write_buf - [DEFAULT] write buffer to chip
 * @mtd:	MTD device structure
 * @buf:	data buffer
 * @len:	number of bytes to write
 *
 * Default write function for 8bit buswith
 */
void nand_write_buf(struct mtd_info *mtd, const uint8_t *buf, int len)
{
	int i;
	struct nand_chip *chip = mtd->priv;

	for (i = 0; i < len; i++)
		writeb(buf[i], chip->IO_ADDR_W);
}

/**
 * nand_read_buf - [DEFAULT] read chip data into buffer
 * @mtd:	MTD device structure
 * @buf:	buffer to store date
 * @len:	number of bytes to read
 *
 * Default read function for 8bit buswith
 */
void nand_read_buf(struct mtd_info *mtd, uint8_t *buf, int len)
{
	int i;
	struct nand_chip *chip = mtd->priv;

	for (i = 0; i < len; i++)
		buf[i] = readb(chip->IO_ADDR_R);
}

/**
 * nand_verify_buf - [DEFAULT] Verify chip data against buffer
 * @mtd:	MTD device structure
 * @buf:	buffer containing the data to compare
 * @len:	number of bytes to compare
 *
 * Default verify function for 8bit buswith
 */
static int nand_verify_buf(struct mtd_info *mtd, const uint8_t *buf, int len)
{
	int i;
	struct nand_chip *chip = mtd->priv;

	for (i = 0; i < len; i++)
		if (buf[i] != readb(chip->IO_ADDR_R))
			return -EFAULT;
	return 0;
}

/**
 * nand_write_buf16 - [DEFAULT] write buffer to chip
 * @mtd:	MTD device structure
 * @buf:	data buffer
 * @len:	number of bytes to write
 *
 * Default write function for 16bit buswith
 */
void nand_write_buf16(struct mtd_info *mtd, const uint8_t *buf, int len)
{
	int i;
	struct nand_chip *chip = mtd->priv;
	u16 *p = (u16 *) buf;
	len >>= 1;

	for (i = 0; i < len; i++)
		writew(p[i], chip->IO_ADDR_W);

}

/**
 * nand_read_buf16 - [DEFAULT] read chip data into buffer
 * @mtd:	MTD device structure
 * @buf:	buffer to store date
 * @len:	number of bytes to read
 *
 * Default read function for 16bit buswith
 */
void nand_read_buf16(struct mtd_info *mtd, uint8_t *buf, int len)
{
	int i;
	struct nand_chip *chip = mtd->priv;
	u16 *p = (u16 *) buf;
	len >>= 1;

	for (i = 0; i < len; i++)
		p[i] = readw(chip->IO_ADDR_R);
}

/**
 * nand_verify_buf16 - [DEFAULT] Verify chip data against buffer
 * @mtd:	MTD device structure
 * @buf:	buffer containing the data to compare
 * @len:	number of bytes to compare
 *
 * Default verify function for 16bit buswith
 */
static int nand_verify_buf16(struct mtd_info *mtd, const uint8_t *buf, int len)
{
	int i;
	struct nand_chip *chip = mtd->priv;
	u16 *p = (u16 *) buf;
	len >>= 1;

	for (i = 0; i < len; i++)
		if (p[i] != readw(chip->IO_ADDR_R))
			return -EFAULT;

	return 0;
}

/**
 * nand_block_bad - [DEFAULT] Read bad block marker from the chip
 * @mtd:	MTD device structure
 * @ofs:	offset from device start
 * @getchip:	0, if the chip is already selected
 *
 * Check, if the block is bad.
 */
static int nand_block_bad(struct mtd_info *mtd, loff_t ofs, int getchip)
{
	int page, chipnr, res = 0;
	struct nand_chip *chip = mtd->priv;
	u16 bad;

	if (chip->options & NAND_BBT_SCANLASTPAGE)
		ofs += mtd->erasesize - mtd->writesize;

	page = (int)(ofs >> chip->page_shift) & chip->pagemask;

	if (getchip) {
		chipnr = (int)(ofs >> chip->chip_shift);

		nand_get_device(chip, mtd, FL_READING);

		/* Select the NAND device */
		chip->select_chip(mtd, chipnr);
	}

	if (chip->options & NAND_BUSWIDTH_16) {
		chip->cmdfunc(mtd, NAND_CMD_READOOB, chip->badblockpos & 0xFE,
			      page);
		bad = cpu_to_le16(chip->read_word(mtd));
		if (chip->badblockpos & 0x1)
			bad >>= 8;
		else
			bad &= 0xFF;
	} else {
		chip->cmdfunc(mtd, NAND_CMD_READOOB, chip->badblockpos, page);
		bad = chip->read_byte(mtd);
	}

	if (likely(chip->badblockbits == 8))
		res = bad != 0xFF;
	else
		res = hweight8(bad) < chip->badblockbits;

	if (getchip)
		nand_release_device(mtd);

	return res;
}

/**
 * nand_default_block_markbad - [DEFAULT] mark a block bad
 * @mtd:	MTD device structure
 * @ofs:	offset from device start
 *
 * This is the default implementation, which can be overridden by
 * a hardware specific driver.
*/
static int nand_default_block_markbad(struct mtd_info *mtd, loff_t ofs)
{
	struct nand_chip *chip = mtd->priv;
	uint8_t buf[2] = { 0, 0 };
	int block, ret, i = 0;

	if (chip->options & NAND_BBT_SCANLASTPAGE)
		ofs += mtd->erasesize - mtd->writesize;

	/* Get block number */
	block = (int)(ofs >> chip->bbt_erase_shift);
	if (chip->bbt)
		chip->bbt[block >> 2] |= 0x01 << ((block & 0x03) << 1);

	/* Do we have a flash based bad block table ? */
	if (chip->options & NAND_USE_FLASH_BBT)
		ret = nand_update_bbt(mtd, ofs);
	else {
		nand_get_device(chip, mtd, FL_WRITING);

		/* Write to first two pages and to byte 1 and 6 if necessary.
		 * If we write to more than one location, the first error
		 * encountered quits the procedure. We write two bytes per
		 * location, so we dont have to mess with 16 bit access.
		 */
		do {
			chip->ops.len = chip->ops.ooblen = 2;
			chip->ops.datbuf = NULL;
			chip->ops.oobbuf = buf;
			chip->ops.ooboffs = chip->badblockpos & ~0x01;

			ret = nand_do_write_oob(mtd, ofs, &chip->ops);

			if (!ret && (chip->options & NAND_BBT_SCANBYTE1AND6)) {
				chip->ops.ooboffs = NAND_SMALL_BADBLOCK_POS
					& ~0x01;
				ret = nand_do_write_oob(mtd, ofs, &chip->ops);
			}
			i++;
			ofs += mtd->writesize;
		} while (!ret && (chip->options & NAND_BBT_SCAN2NDPAGE) &&
				i < 2);

		nand_release_device(mtd);
	}
	if (!ret)
		mtd->ecc_stats.badblocks++;

	return ret;
}

/**
 * nand_check_wp - [GENERIC] check if the chip is write protected
 * @mtd:	MTD device structure
 * Check, if the device is write protected
 *
 * The function expects, that the device is already selected
 */
static int nand_check_wp(struct mtd_info *mtd)
{
	struct nand_chip *chip = mtd->priv;

	/* broken xD cards report WP despite being writable */
	if (chip->options & NAND_BROKEN_XD)
		return 0;

	/* Check the WP bit */
	chip->cmdfunc(mtd, NAND_CMD_STATUS, -1, -1);
	return (chip->read_byte(mtd) & NAND_STATUS_WP) ? 0 : 1;
}

/**
 * nand_block_checkbad - [GENERIC] Check if a block is marked bad
 * @mtd:	MTD device structure
 * @ofs:	offset from device start
 * @getchip:	0, if the chip is already selected
 * @allowbbt:	1, if its allowed to access the bbt area
 *
 * Check, if the block is bad. Either by reading the bad block table or
 * calling of the scan function.
 */
static int nand_block_checkbad(struct mtd_info *mtd, loff_t ofs, int getchip,
			       int allowbbt)
{
	struct nand_chip *chip = mtd->priv;

	if (!(chip->options & NAND_BBT_SCANNED)) {
		chip->options |= NAND_BBT_SCANNED;
		chip->scan_bbt(mtd);
	}

	if (!chip->bbt)
		return chip->block_bad(mtd, ofs, getchip);

	/* Return info from the table */
	return nand_isbad_bbt(mtd, ofs, allowbbt);
}

/*
 * Wait for the ready pin, after a command
 * The timeout is catched later.
 */
void nand_wait_ready(struct mtd_info *mtd)
{
	struct nand_chip *chip = mtd->priv;
	u32 timeo = (CONFIG_SYS_HZ * 20) / 1000;
	u32 time_start;

	time_start = get_timer(0);

	/* wait until command is processed or timeout occures */
	while (get_timer(time_start) < timeo) {
		if (chip->dev_ready)
			if (chip->dev_ready(mtd))
				break;
	}
}

/**
 * nand_command - [DEFAULT] Send command to NAND device
 * @mtd:	MTD device structure
 * @command:	the command to be sent
 * @column:	the column address for this command, -1 if none
 * @page_addr:	the page address for this command, -1 if none
 *
 * Send command to NAND device. This function is used for small page
 * devices (256/512 Bytes per page)
 */
static void nand_command(struct mtd_info *mtd, unsigned int command,
			 int column, int page_addr)
{
	register struct nand_chip *chip = mtd->priv;
	int ctrl = NAND_CTRL_CLE | NAND_CTRL_CHANGE;
	uint32_t rst_sts_cnt = CONFIG_SYS_NAND_RESET_CNT;

	/*
	 * Write out the command to the device.
	 */
	if (command == NAND_CMD_SEQIN) {
		int readcmd;

		if (column >= mtd->writesize) {
			/* OOB area */
			column -= mtd->writesize;
			readcmd = NAND_CMD_READOOB;
		} else if (column < 256) {
			/* First 256 bytes --> READ0 */
			readcmd = NAND_CMD_READ0;
		} else {
			column -= 256;
			readcmd = NAND_CMD_READ1;
		}
		chip->cmd_ctrl(mtd, readcmd, ctrl);
		ctrl &= ~NAND_CTRL_CHANGE;
	}
	chip->cmd_ctrl(mtd, command, ctrl);

	/*
	 * Address cycle, when necessary
	 */
	ctrl = NAND_CTRL_ALE | NAND_CTRL_CHANGE;
	/* Serially input address */
	if (column != -1) {
		/* Adjust columns for 16 bit buswidth */
		if (chip->options & NAND_BUSWIDTH_16)
			column >>= 1;
		chip->cmd_ctrl(mtd, column, ctrl);
		ctrl &= ~NAND_CTRL_CHANGE;
	}
	if (page_addr != -1) {
		chip->cmd_ctrl(mtd, page_addr, ctrl);
		ctrl &= ~NAND_CTRL_CHANGE;
		chip->cmd_ctrl(mtd, page_addr >> 8, ctrl);
		/* One more address cycle for devices > 32MiB */
		if (chip->chipsize > (32 << 20))
			chip->cmd_ctrl(mtd, page_addr >> 16, ctrl);
	}
	chip->cmd_ctrl(mtd, NAND_CMD_NONE, NAND_NCE | NAND_CTRL_CHANGE);

	/*
	 * program and erase have their own busy handlers
	 * status and sequential in needs no delay
	 */
	switch (command) {

	case NAND_CMD_PAGEPROG:
	case NAND_CMD_ERASE1:
	case NAND_CMD_ERASE2:
	case NAND_CMD_SEQIN:
	case NAND_CMD_STATUS:
		return;

	case NAND_CMD_RESET:
		if (chip->dev_ready)
			break;
		udelay(chip->chip_delay);
		chip->cmd_ctrl(mtd, NAND_CMD_STATUS,
			       NAND_CTRL_CLE | NAND_CTRL_CHANGE);
		chip->cmd_ctrl(mtd,
			       NAND_CMD_NONE, NAND_NCE | NAND_CTRL_CHANGE);
		while (!(chip->read_byte(mtd) & NAND_STATUS_READY) &&
			(rst_sts_cnt--));
		return;

		/* This applies to read commands */
	default:
		/*
		 * If we don't have access to the busy pin, we apply the given
		 * command delay
		 */
		if (!chip->dev_ready) {
			udelay(chip->chip_delay);
			return;
		}
	}
	/* Apply this short delay always to ensure that we do wait tWB in
	 * any case on any machine. */
	ndelay(100);

	nand_wait_ready(mtd);
}

/**
 * nand_command_lp - [DEFAULT] Send command to NAND large page device
 * @mtd:	MTD device structure
 * @command:	the command to be sent
 * @column:	the column address for this command, -1 if none
 * @page_addr:	the page address for this command, -1 if none
 *
 * Send command to NAND device. This is the version for the new large page
 * devices We dont have the separate regions as we have in the small page
 * devices.  We must emulate NAND_CMD_READOOB to keep the code compatible.
 */
static void nand_command_lp(struct mtd_info *mtd, unsigned int command,
			    int column, int page_addr)
{
	register struct nand_chip *chip = mtd->priv;
	uint32_t rst_sts_cnt = CONFIG_SYS_NAND_RESET_CNT;

	/* Emulate NAND_CMD_READOOB */
	if (command == NAND_CMD_READOOB) {
		column += mtd->writesize;
		command = NAND_CMD_READ0;
	}

	/* Command latch cycle */
	chip->cmd_ctrl(mtd, command & 0xff,
		       NAND_NCE | NAND_CLE | NAND_CTRL_CHANGE);

	if (column != -1 || page_addr != -1) {
		int ctrl = NAND_CTRL_CHANGE | NAND_NCE | NAND_ALE;

		/* Serially input address */
		if (column != -1) {
			/* Adjust columns for 16 bit buswidth */
			if (chip->options & NAND_BUSWIDTH_16)
				column >>= 1;
			chip->cmd_ctrl(mtd, column, ctrl);
			ctrl &= ~NAND_CTRL_CHANGE;
			chip->cmd_ctrl(mtd, column >> 8, ctrl);
		}
		if (page_addr != -1) {
			chip->cmd_ctrl(mtd, page_addr, ctrl);
			chip->cmd_ctrl(mtd, page_addr >> 8,
				       NAND_NCE | NAND_ALE);
			/* One more address cycle for devices > 128MiB */
			if (chip->chipsize > (128 << 20))
				chip->cmd_ctrl(mtd, page_addr >> 16,
					       NAND_NCE | NAND_ALE);
		}
	}
	chip->cmd_ctrl(mtd, NAND_CMD_NONE, NAND_NCE | NAND_CTRL_CHANGE);

	/*
	 * program and erase have their own busy handlers
	 * status, sequential in, and deplete1 need no delay
	 */
	switch (command) {

	case NAND_CMD_CACHEDPROG:
	case NAND_CMD_PAGEPROG:
	case NAND_CMD_ERASE1:
	case NAND_CMD_ERASE2:
	case NAND_CMD_SEQIN:
	case NAND_CMD_RNDIN:
	case NAND_CMD_STATUS:
	case NAND_CMD_DEPLETE1:
		return;

		/*
		 * read error status commands require only a short delay
		 */
	case NAND_CMD_STATUS_ERROR:
	case NAND_CMD_STATUS_ERROR0:
	case NAND_CMD_STATUS_ERROR1:
	case NAND_CMD_STATUS_ERROR2:
	case NAND_CMD_STATUS_ERROR3:
		udelay(chip->chip_delay);
		return;

	case NAND_CMD_RESET:
		if (chip->dev_ready)
			break;
		udelay(chip->chip_delay);
		chip->cmd_ctrl(mtd, NAND_CMD_STATUS,
			       NAND_NCE | NAND_CLE | NAND_CTRL_CHANGE);
		chip->cmd_ctrl(mtd, NAND_CMD_NONE,
			       NAND_NCE | NAND_CTRL_CHANGE);
		while (!(chip->read_byte(mtd) & NAND_STATUS_READY) &&
			(rst_sts_cnt--));
		return;

	case NAND_CMD_RNDOUT:
		/* No ready / busy check necessary */
		chip->cmd_ctrl(mtd, NAND_CMD_RNDOUTSTART,
			       NAND_NCE | NAND_CLE | NAND_CTRL_CHANGE);
		chip->cmd_ctrl(mtd, NAND_CMD_NONE,
			       NAND_NCE | NAND_CTRL_CHANGE);
		return;

	case NAND_CMD_READ0:
		chip->cmd_ctrl(mtd, NAND_CMD_READSTART,
			       NAND_NCE | NAND_CLE | NAND_CTRL_CHANGE);
		chip->cmd_ctrl(mtd, NAND_CMD_NONE,
			       NAND_NCE | NAND_CTRL_CHANGE);

		/* This applies to read commands */
	default:
		/*
		 * If we don't have access to the busy pin, we apply the given
		 * command delay
		 */
		if (!chip->dev_ready) {
			udelay(chip->chip_delay);
			return;
		}
	}

	/* Apply this short delay always to ensure that we do wait tWB in
	 * any case on any machine. */
	ndelay(100);

	nand_wait_ready(mtd);
}

/**
 * nand_get_device - [GENERIC] Get chip for selected access
 * @chip:	the nand chip descriptor
 * @mtd:	MTD device structure
 * @new_state:	the state which is requested
 *
 * Get the device and lock it for exclusive access
 */
static int
nand_get_device(struct nand_chip *chip, struct mtd_info *mtd, int new_state)
{
	chip->state = new_state;
	return 0;
}

/**
 * nand_wait - [DEFAULT]  wait until the command is done
 * @mtd:	MTD device structure
 * @chip:	NAND chip structure
 *
 * Wait for command done. This applies to erase and program only
 * Erase can take up to 400ms and program up to 20ms according to
 * general NAND and SmartMedia specs
 */
static int nand_wait(struct mtd_info *mtd, struct nand_chip *chip)
{
	unsigned long	timeo;
	int state = chip->state;
	u32 time_start;

	if (state == FL_ERASING)
		timeo = (CONFIG_SYS_HZ * 400) / 1000;
	else
		timeo = (CONFIG_SYS_HZ * 20) / 1000;

	if ((state == FL_ERASING) && (chip->options & NAND_IS_AND))
		chip->cmdfunc(mtd, NAND_CMD_STATUS_MULTI, -1, -1);
	else
		chip->cmdfunc(mtd, NAND_CMD_STATUS, -1, -1);

	time_start = get_timer(0);

	while (1) {
		if (get_timer(time_start) > timeo) {
			printf("Timeout!");
			return 0x01;
		}

/* HACK FIXME BHILL */
#ifndef CONFIG_ZYNQ
		if (chip->dev_ready) {
			if (chip->dev_ready(mtd))
				break;
		} else {
#endif
			if (chip->read_byte(mtd) & NAND_STATUS_READY)
				break;
#ifndef CONFIG_ZYNQ
		}
#endif
	}
#ifdef PPCHAMELON_NAND_TIMER_HACK
	time_start = get_timer(0);
	while (get_timer(time_start) < 10)
		;
#endif /*  PPCHAMELON_NAND_TIMER_HACK */

	return (int)chip->read_byte(mtd);
}

/**
 * nand_read_page_raw - [Intern] read raw page data without ecc
 * @mtd:	mtd info structure
 * @chip:	nand chip info structure
 * @buf:	buffer to store read data
 * @page:	page number to read
 *
 * Not for syndrome calculating ecc controllers, which use a special oob layout
 */
static int nand_read_page_raw(struct mtd_info *mtd, struct nand_chip *chip,
			      uint8_t *buf, int page)
{
	chip->read_buf(mtd, buf, mtd->writesize);
	chip->read_buf(mtd, chip->oob_poi, mtd->oobsize);
	return 0;
}

/**
 * nand_read_page_raw_syndrome - [Intern] read raw page data without ecc
 * @mtd:	mtd info structure
 * @chip:	nand chip info structure
 * @buf:	buffer to store read data
 * @page:	page number to read
 *
 * We need a special oob layout and handling even when OOB isn't used.
 */
static int nand_read_page_raw_syndrome(struct mtd_info *mtd,
					struct nand_chip *chip,
					uint8_t *buf, int page)
{
	int eccsize = chip->ecc.size;
	int eccbytes = chip->ecc.bytes;
	uint8_t *oob = chip->oob_poi;
	int steps, size;

	for (steps = chip->ecc.steps; steps > 0; steps--) {
		chip->read_buf(mtd, buf, eccsize);
		buf += eccsize;

		if (chip->ecc.prepad) {
			chip->read_buf(mtd, oob, chip->ecc.prepad);
			oob += chip->ecc.prepad;
		}

		chip->read_buf(mtd, oob, eccbytes);
		oob += eccbytes;

		if (chip->ecc.postpad) {
			chip->read_buf(mtd, oob, chip->ecc.postpad);
			oob += chip->ecc.postpad;
		}
	}

	size = mtd->oobsize - (oob - chip->oob_poi);
	if (size)
		chip->read_buf(mtd, oob, size);

	return 0;
}

/**
 * nand_read_page_swecc - [REPLACABLE] software ecc based page read function
 * @mtd:	mtd info structure
 * @chip:	nand chip info structure
 * @buf:	buffer to store read data
 * @page:	page number to read
 */
static int nand_read_page_swecc(struct mtd_info *mtd, struct nand_chip *chip,
				uint8_t *buf, int page)
{
	int i, eccsize = chip->ecc.size;
	int eccbytes = chip->ecc.bytes;
	int eccsteps = chip->ecc.steps;
	uint8_t *p = buf;
	uint8_t *ecc_calc = chip->buffers->ecccalc;
	uint8_t *ecc_code = chip->buffers->ecccode;
	uint32_t *eccpos = chip->ecc.layout->eccpos;

	chip->ecc.read_page_raw(mtd, chip, buf, page);

	for (i = 0; eccsteps; eccsteps--, i += eccbytes, p += eccsize)
		chip->ecc.calculate(mtd, p, &ecc_calc[i]);

	for (i = 0; i < chip->ecc.total; i++)
		ecc_code[i] = chip->oob_poi[eccpos[i]];

	eccsteps = chip->ecc.steps;
	p = buf;

	for (i = 0 ; eccsteps; eccsteps--, i += eccbytes, p += eccsize) {
		int stat;

		stat = chip->ecc.correct(mtd, p, &ecc_code[i], &ecc_calc[i]);
		if (stat < 0)
			mtd->ecc_stats.failed++;
		else
			mtd->ecc_stats.corrected += stat;
	}
	return 0;
}

/**
 * nand_read_subpage - [REPLACABLE] software ecc based sub-page read function
 * @mtd:	mtd info structure
 * @chip:	nand chip info structure
 * @data_offs:	offset of requested data within the page
 * @readlen:	data length
 * @bufpoi:	buffer to store read data
 */
static int nand_read_subpage(struct mtd_info *mtd, struct nand_chip *chip,
			uint32_t data_offs, uint32_t readlen, uint8_t *bufpoi)
{
	int start_step, end_step, num_steps;
	uint32_t *eccpos = chip->ecc.layout->eccpos;
	uint8_t *p;
	int data_col_addr, i, gaps = 0;
	int datafrag_len, eccfrag_len, aligned_len, aligned_pos;
	int busw = (chip->options & NAND_BUSWIDTH_16) ? 2 : 1;
	int index = 0;

	/* Column address wihin the page aligned to ECC size (256bytes). */
	start_step = data_offs / chip->ecc.size;
	end_step = (data_offs + readlen - 1) / chip->ecc.size;
	num_steps = end_step - start_step + 1;

	/* Data size aligned to ECC ecc.size*/
	datafrag_len = num_steps * chip->ecc.size;
	eccfrag_len = num_steps * chip->ecc.bytes;

	data_col_addr = start_step * chip->ecc.size;
	/* If we read not a page aligned data */
	if (data_col_addr != 0)
		chip->cmdfunc(mtd, NAND_CMD_RNDOUT, data_col_addr, -1);

	p = bufpoi + data_col_addr;
	chip->read_buf(mtd, p, datafrag_len);

	/* Calculate  ECC */
	for (i = 0; i < eccfrag_len ; i += chip->ecc.bytes, p += chip->ecc.size)
		chip->ecc.calculate(mtd, p, &chip->buffers->ecccalc[i]);

	/* The performance is faster if to position offsets
	   according to ecc.pos. Let make sure here that
	   there are no gaps in ecc positions */
	for (i = 0; i < eccfrag_len - 1; i++) {
		if (eccpos[i + start_step * chip->ecc.bytes] + 1 !=
			eccpos[i + start_step * chip->ecc.bytes + 1]) {
			gaps = 1;
			break;
		}
	}
	if (gaps) {
		chip->cmdfunc(mtd, NAND_CMD_RNDOUT, mtd->writesize, -1);
		chip->read_buf(mtd, chip->oob_poi, mtd->oobsize);
	} else {
		/* send the command to read the particular ecc bytes */
		/* take care about buswidth alignment in read_buf */
		index = start_step * chip->ecc.bytes;

		aligned_pos = eccpos[index] & ~(busw - 1);
		aligned_len = eccfrag_len;
		if (eccpos[index] & (busw - 1))
			aligned_len++;
		if (eccpos[index + (num_steps * chip->ecc.bytes)] & (busw - 1))
			aligned_len++;

		chip->cmdfunc(mtd, NAND_CMD_RNDOUT,
					mtd->writesize + aligned_pos, -1);
		chip->read_buf(mtd, &chip->oob_poi[aligned_pos], aligned_len);
	}

	for (i = 0; i < eccfrag_len; i++)
		chip->buffers->ecccode[i] = chip->oob_poi[eccpos[i + index]];

	p = bufpoi + data_col_addr;
	for (i = 0; i < eccfrag_len ; i += chip->ecc.bytes, p += chip->ecc.size) {
		int stat;

		stat = chip->ecc.correct(mtd, p,
			&chip->buffers->ecccode[i], &chip->buffers->ecccalc[i]);
		if (stat < 0)
			mtd->ecc_stats.failed++;
		else
			mtd->ecc_stats.corrected += stat;
	}
	return 0;
}

/**
 * nand_read_page_hwecc - [REPLACABLE] hardware ecc based page read function
 * @mtd:	mtd info structure
 * @chip:	nand chip info structure
 * @buf:	buffer to store read data
 * @page:	page number to read
 *
 * Not for syndrome calculating ecc controllers which need a special oob layout
 */
static int nand_read_page_hwecc(struct mtd_info *mtd, struct nand_chip *chip,
				uint8_t *buf, int page)
{
	int i, eccsize = chip->ecc.size;
	int eccbytes = chip->ecc.bytes;
	int eccsteps = chip->ecc.steps;
	uint8_t *p = buf;
	uint8_t *ecc_calc = chip->buffers->ecccalc;
	uint8_t *ecc_code = chip->buffers->ecccode;
	uint32_t *eccpos = chip->ecc.layout->eccpos;

	for (i = 0; eccsteps; eccsteps--, i += eccbytes, p += eccsize) {
		chip->ecc.hwctl(mtd, NAND_ECC_READ);
		chip->read_buf(mtd, p, eccsize);
		chip->ecc.calculate(mtd, p, &ecc_calc[i]);
	}
	chip->read_buf(mtd, chip->oob_poi, mtd->oobsize);

	for (i = 0; i < chip->ecc.total; i++)
		ecc_code[i] = chip->oob_poi[eccpos[i]];

	eccsteps = chip->ecc.steps;
	p = buf;

	for (i = 0 ; eccsteps; eccsteps--, i += eccbytes, p += eccsize) {
		int stat;

		stat = chip->ecc.correct(mtd, p, &ecc_code[i], &ecc_calc[i]);
		if (stat < 0)
			mtd->ecc_stats.failed++;
		else
			mtd->ecc_stats.corrected += stat;
	}
	return 0;
}

/**
 * nand_read_page_hwecc_oob_first - [REPLACABLE] hw ecc, read oob first
 * @mtd:	mtd info structure
 * @chip:	nand chip info structure
 * @buf:	buffer to store read data
 * @page:	page number to read
 *
 * Hardware ECC for large page chips, require OOB to be read first.
 * For this ECC mode, the write_page method is re-used from ECC_HW.
 * These methods read/write ECC from the OOB area, unlike the
 * ECC_HW_SYNDROME support with multiple ECC steps, follows the
 * "infix ECC" scheme and reads/writes ECC from the data area, by
 * overwriting the NAND manufacturer bad block markings.
 */
static int nand_read_page_hwecc_oob_first(struct mtd_info *mtd,
	struct nand_chip *chip, uint8_t *buf, int page)
{
	int i, eccsize = chip->ecc.size;
	int eccbytes = chip->ecc.bytes;
	int eccsteps = chip->ecc.steps;
	uint8_t *p = buf;
	uint8_t *ecc_code = chip->buffers->ecccode;
	uint32_t *eccpos = chip->ecc.layout->eccpos;
	uint8_t *ecc_calc = chip->buffers->ecccalc;

	/* Read the OOB area first */
	chip->cmdfunc(mtd, NAND_CMD_READOOB, 0, page);
	chip->read_buf(mtd, chip->oob_poi, mtd->oobsize);
	chip->cmdfunc(mtd, NAND_CMD_READ0, 0, page);

	for (i = 0; i < chip->ecc.total; i++)
		ecc_code[i] = chip->oob_poi[eccpos[i]];

	for (i = 0; eccsteps; eccsteps--, i += eccbytes, p += eccsize) {
		int stat;

		chip->ecc.hwctl(mtd, NAND_ECC_READ);
		chip->read_buf(mtd, p, eccsize);
		chip->ecc.calculate(mtd, p, &ecc_calc[i]);

		stat = chip->ecc.correct(mtd, p, &ecc_code[i], NULL);
		if (stat < 0)
			mtd->ecc_stats.failed++;
		else
			mtd->ecc_stats.corrected += stat;
	}
	return 0;
}

/**
 * nand_read_page_syndrome - [REPLACABLE] hardware ecc syndrom based page read
 * @mtd:	mtd info structure
 * @chip:	nand chip info structure
 * @buf:	buffer to store read data
 * @page:	page number to read
 *
 * The hw generator calculates the error syndrome automatically. Therefor
 * we need a special oob layout and handling.
 */
static int nand_read_page_syndrome(struct mtd_info *mtd, struct nand_chip *chip,
				   uint8_t *buf, int page)
{
	int i, eccsize = chip->ecc.size;
	int eccbytes = chip->ecc.bytes;
	int eccsteps = chip->ecc.steps;
	uint8_t *p = buf;
	uint8_t *oob = chip->oob_poi;

	for (i = 0; eccsteps; eccsteps--, i += eccbytes, p += eccsize) {
		int stat;

		chip->ecc.hwctl(mtd, NAND_ECC_READ);
		chip->read_buf(mtd, p, eccsize);

		if (chip->ecc.prepad) {
			chip->read_buf(mtd, oob, chip->ecc.prepad);
			oob += chip->ecc.prepad;
		}

		chip->ecc.hwctl(mtd, NAND_ECC_READSYN);
		chip->read_buf(mtd, oob, eccbytes);
		stat = chip->ecc.correct(mtd, p, oob, NULL);

		if (stat < 0)
			mtd->ecc_stats.failed++;
		else
			mtd->ecc_stats.corrected += stat;

		oob += eccbytes;

		if (chip->ecc.postpad) {
			chip->read_buf(mtd, oob, chip->ecc.postpad);
			oob += chip->ecc.postpad;
		}
	}

	/* Calculate remaining oob bytes */
	i = mtd->oobsize - (oob - chip->oob_poi);
	if (i)
		chip->read_buf(mtd, oob, i);

	return 0;
}

/**
 * nand_transfer_oob - [Internal] Transfer oob to client buffer
 * @chip:	nand chip structure
 * @oob:	oob destination address
 * @ops:	oob ops structure
 * @len:	size of oob to transfer
 */
static uint8_t *nand_transfer_oob(struct nand_chip *chip, uint8_t *oob,
				  struct mtd_oob_ops *ops, size_t len)
{
	switch (ops->mode) {

	case MTD_OOB_PLACE:
	case MTD_OOB_RAW:
		memcpy(oob, chip->oob_poi + ops->ooboffs, len);
		return oob + len;

	case MTD_OOB_AUTO: {
		struct nand_oobfree *free = chip->ecc.layout->oobfree;
		uint32_t boffs = 0, roffs = ops->ooboffs;
		size_t bytes = 0;

		for (; free->length && len; free++, len -= bytes) {
			/* Read request not from offset 0 ? */
			if (unlikely(roffs)) {
				if (roffs >= free->length) {
					roffs -= free->length;
					continue;
				}
				boffs = free->offset + roffs;
				bytes = min_t(size_t, len,
					      (free->length - roffs));
				roffs = 0;
			} else {
				bytes = min_t(size_t, len, free->length);
				boffs = free->offset;
			}
			memcpy(oob, chip->oob_poi + boffs, bytes);
			oob += bytes;
		}
		return oob;
	}
	default:
		BUG();
	}
	return NULL;
}

/**
 * nand_do_read_ops - [Internal] Read data with ECC
 *
 * @mtd:	MTD device structure
 * @from:	offset to read from
 * @ops:	oob ops structure
 *
 * Internal function. Called with chip held.
 */
static int nand_do_read_ops(struct mtd_info *mtd, loff_t from,
			    struct mtd_oob_ops *ops)
{
	int chipnr, page, realpage, col, bytes, aligned;
	struct nand_chip *chip = mtd->priv;
	struct mtd_ecc_stats stats;
	int blkcheck = (1 << (chip->phys_erase_shift - chip->page_shift)) - 1;
	int sndcmd = 1;
	int ret = 0;
	uint32_t readlen = ops->len;
	uint32_t oobreadlen = ops->ooblen;
	uint32_t max_oobsize = ops->mode == MTD_OOB_AUTO ?
		mtd->oobavail : mtd->oobsize;

	uint8_t *bufpoi, *oob, *buf;

	stats = mtd->ecc_stats;

	chipnr = (int)(from >> chip->chip_shift);
	chip->select_chip(mtd, chipnr);

	realpage = (int)(from >> chip->page_shift);
	page = realpage & chip->pagemask;

	col = (int)(from & (mtd->writesize - 1));

	buf = ops->datbuf;
	oob = ops->oobbuf;

	while (1) {
		WATCHDOG_RESET();

		bytes = min(mtd->writesize - col, readlen);
		aligned = (bytes == mtd->writesize);

		/* Is the current page in the buffer ? */
		if (realpage != chip->pagebuf || oob) {
			bufpoi = aligned ? buf : chip->buffers->databuf;

			if (likely(sndcmd)) {
				chip->cmdfunc(mtd, NAND_CMD_READ0, 0x00, page);
				sndcmd = 0;
			}

			/* Now read the page into the buffer */
			if (unlikely(ops->mode == MTD_OOB_RAW))
				ret = chip->ecc.read_page_raw(mtd, chip,
							      bufpoi, page);
<<<<<<< HEAD
			else if (!aligned && NAND_HAS_SUBPAGE_READ(chip) && !oob)
=======
			else if (!aligned && NAND_HAS_SUBPAGE_READ(chip) &&
			    !oob)
>>>>>>> 3a9d879f
				ret = chip->ecc.read_subpage(mtd, chip,
							col, bytes, bufpoi);
			else
				ret = chip->ecc.read_page(mtd, chip, bufpoi,
							  page);
			if (ret < 0)
				break;

			/* Transfer not aligned data */
			if (!aligned) {
				if (!NAND_HAS_SUBPAGE_READ(chip) && !oob &&
				    !(mtd->ecc_stats.failed - stats.failed))
					chip->pagebuf = realpage;
				memcpy(buf, chip->buffers->databuf + col, bytes);
			}

			buf += bytes;

			if (unlikely(oob)) {

				int toread = min(oobreadlen, max_oobsize);

				if (toread) {
					oob = nand_transfer_oob(chip,
						oob, ops, toread);
					oobreadlen -= toread;
				}
			}

			if (!(chip->options & NAND_NO_READRDY)) {
				/*
				 * Apply delay or wait for ready/busy pin. Do
				 * this before the AUTOINCR check, so no
				 * problems arise if a chip which does auto
				 * increment is marked as NOAUTOINCR by the
				 * board driver.
				 */
				if (!chip->dev_ready)
					udelay(chip->chip_delay);
				else
					nand_wait_ready(mtd);
			}
		} else {
			memcpy(buf, chip->buffers->databuf + col, bytes);
			buf += bytes;
		}

		readlen -= bytes;

		if (!readlen)
			break;

		/* For subsequent reads align to page boundary. */
		col = 0;
		/* Increment page address */
		realpage++;

		page = realpage & chip->pagemask;
		/* Check, if we cross a chip boundary */
		if (!page) {
			chipnr++;
			chip->select_chip(mtd, -1);
			chip->select_chip(mtd, chipnr);
		}

		/* Check, if the chip supports auto page increment
		 * or if we have hit a block boundary.
		 */
		if (!NAND_CANAUTOINCR(chip) || !(page & blkcheck))
			sndcmd = 1;
	}

	ops->retlen = ops->len - (size_t) readlen;
	if (oob)
		ops->oobretlen = ops->ooblen - oobreadlen;

	if (ret)
		return ret;

	if (mtd->ecc_stats.failed - stats.failed)
		return -EBADMSG;

	return  mtd->ecc_stats.corrected - stats.corrected ? -EUCLEAN : 0;
}

/**
 * nand_read - [MTD Interface] MTD compatibility function for nand_do_read_ecc
 * @mtd:	MTD device structure
 * @from:	offset to read from
 * @len:	number of bytes to read
 * @retlen:	pointer to variable to store the number of read bytes
 * @buf:	the databuffer to put data
 *
 * Get hold of the chip and call nand_do_read
 */
static int nand_read(struct mtd_info *mtd, loff_t from, size_t len,
		     size_t *retlen, uint8_t *buf)
{
	struct nand_chip *chip = mtd->priv;
	int ret;

	/* Do not allow reads past end of device */
	if ((from + len) > mtd->size)
		return -EINVAL;
	if (!len)
		return 0;

	nand_get_device(chip, mtd, FL_READING);

	chip->ops.len = len;
	chip->ops.datbuf = buf;
	chip->ops.oobbuf = NULL;

	ret = nand_do_read_ops(mtd, from, &chip->ops);

	*retlen = chip->ops.retlen;

	nand_release_device(mtd);

	return ret;
}

/**
 * nand_read_oob_std - [REPLACABLE] the most common OOB data read function
 * @mtd:	mtd info structure
 * @chip:	nand chip info structure
 * @page:	page number to read
 * @sndcmd:	flag whether to issue read command or not
 */
static int nand_read_oob_std(struct mtd_info *mtd, struct nand_chip *chip,
			     int page, int sndcmd)
{
	if (sndcmd) {
		chip->cmdfunc(mtd, NAND_CMD_READOOB, 0, page);
		sndcmd = 0;
	}
	chip->read_buf(mtd, chip->oob_poi, mtd->oobsize);
	return sndcmd;
}

/**
 * nand_read_oob_syndrome - [REPLACABLE] OOB data read function for HW ECC
 *			    with syndromes
 * @mtd:	mtd info structure
 * @chip:	nand chip info structure
 * @page:	page number to read
 * @sndcmd:	flag whether to issue read command or not
 */
static int nand_read_oob_syndrome(struct mtd_info *mtd, struct nand_chip *chip,
				  int page, int sndcmd)
{
	uint8_t *buf = chip->oob_poi;
	int length = mtd->oobsize;
	int chunk = chip->ecc.bytes + chip->ecc.prepad + chip->ecc.postpad;
	int eccsize = chip->ecc.size;
	uint8_t *bufpoi = buf;
	int i, toread, sndrnd = 0, pos;

	chip->cmdfunc(mtd, NAND_CMD_READ0, chip->ecc.size, page);
	for (i = 0; i < chip->ecc.steps; i++) {
		if (sndrnd) {
			pos = eccsize + i * (eccsize + chunk);
			if (mtd->writesize > 512)
				chip->cmdfunc(mtd, NAND_CMD_RNDOUT, pos, -1);
			else
				chip->cmdfunc(mtd, NAND_CMD_READ0, pos, page);
		} else
			sndrnd = 1;
		toread = min_t(int, length, chunk);
		chip->read_buf(mtd, bufpoi, toread);
		bufpoi += toread;
		length -= toread;
	}
	if (length > 0)
		chip->read_buf(mtd, bufpoi, length);

	return 1;
}

/**
 * nand_write_oob_std - [REPLACABLE] the most common OOB data write function
 * @mtd:	mtd info structure
 * @chip:	nand chip info structure
 * @page:	page number to write
 */
static int nand_write_oob_std(struct mtd_info *mtd, struct nand_chip *chip,
			      int page)
{
	int status = 0;
	const uint8_t *buf = chip->oob_poi;
	int length = mtd->oobsize;

	chip->cmdfunc(mtd, NAND_CMD_SEQIN, mtd->writesize, page);
	chip->write_buf(mtd, buf, length);
	/* Send command to program the OOB data */
	chip->cmdfunc(mtd, NAND_CMD_PAGEPROG, -1, -1);

	status = chip->waitfunc(mtd, chip);

	return status & NAND_STATUS_FAIL ? -EIO : 0;
}

/**
 * nand_write_oob_syndrome - [REPLACABLE] OOB data write function for HW ECC
 *			     with syndrome - only for large page flash !
 * @mtd:	mtd info structure
 * @chip:	nand chip info structure
 * @page:	page number to write
 */
static int nand_write_oob_syndrome(struct mtd_info *mtd,
				   struct nand_chip *chip, int page)
{
	int chunk = chip->ecc.bytes + chip->ecc.prepad + chip->ecc.postpad;
	int eccsize = chip->ecc.size, length = mtd->oobsize;
	int i, len, pos, status = 0, sndcmd = 0, steps = chip->ecc.steps;
	const uint8_t *bufpoi = chip->oob_poi;

	/*
	 * data-ecc-data-ecc ... ecc-oob
	 * or
	 * data-pad-ecc-pad-data-pad .... ecc-pad-oob
	 */
	if (!chip->ecc.prepad && !chip->ecc.postpad) {
		pos = steps * (eccsize + chunk);
		steps = 0;
	} else
		pos = eccsize;

	chip->cmdfunc(mtd, NAND_CMD_SEQIN, pos, page);
	for (i = 0; i < steps; i++) {
		if (sndcmd) {
			if (mtd->writesize <= 512) {
				uint32_t fill = 0xFFFFFFFF;

				len = eccsize;
				while (len > 0) {
					int num = min_t(int, len, 4);
					chip->write_buf(mtd, (uint8_t *)&fill,
							num);
					len -= num;
				}
			} else {
				pos = eccsize + i * (eccsize + chunk);
				chip->cmdfunc(mtd, NAND_CMD_RNDIN, pos, -1);
			}
		} else
			sndcmd = 1;
		len = min_t(int, length, chunk);
		chip->write_buf(mtd, bufpoi, len);
		bufpoi += len;
		length -= len;
	}
	if (length > 0)
		chip->write_buf(mtd, bufpoi, length);

	chip->cmdfunc(mtd, NAND_CMD_PAGEPROG, -1, -1);
	status = chip->waitfunc(mtd, chip);

	return status & NAND_STATUS_FAIL ? -EIO : 0;
}

/**
 * nand_do_read_oob - [Intern] NAND read out-of-band
 * @mtd:	MTD device structure
 * @from:	offset to read from
 * @ops:	oob operations description structure
 *
 * NAND read out-of-band data from the spare area
 */
static int nand_do_read_oob(struct mtd_info *mtd, loff_t from,
			    struct mtd_oob_ops *ops)
{
	int page, realpage, chipnr, sndcmd = 1;
	struct nand_chip *chip = mtd->priv;
	int blkcheck = (1 << (chip->phys_erase_shift - chip->page_shift)) - 1;
	int readlen = ops->ooblen;
	int len;
	uint8_t *buf = ops->oobbuf;

	MTDDEBUG(MTD_DEBUG_LEVEL3, "%s: from = 0x%08Lx, len = %i\n",
			__func__, (unsigned long long)from, readlen);

	if (ops->mode == MTD_OOB_AUTO)
		len = chip->ecc.layout->oobavail;
	else
		len = mtd->oobsize;

	if (unlikely(ops->ooboffs >= len)) {
		MTDDEBUG(MTD_DEBUG_LEVEL0, "%s: Attempt to start read "
					"outside oob\n", __func__);
		return -EINVAL;
	}

	/* Do not allow reads past end of device */
	if (unlikely(from >= mtd->size ||
		     ops->ooboffs + readlen > ((mtd->size >> chip->page_shift) -
					(from >> chip->page_shift)) * len)) {
		MTDDEBUG(MTD_DEBUG_LEVEL0, "%s: Attempt read beyond end "
					"of device\n", __func__);
		return -EINVAL;
	}

	chipnr = (int)(from >> chip->chip_shift);
	chip->select_chip(mtd, chipnr);

	/* Shift to get page */
	realpage = (int)(from >> chip->page_shift);
	page = realpage & chip->pagemask;

	while (1) {
		WATCHDOG_RESET();
		sndcmd = chip->ecc.read_oob(mtd, chip, page, sndcmd);

		len = min(len, readlen);
		buf = nand_transfer_oob(chip, buf, ops, len);

		if (!(chip->options & NAND_NO_READRDY)) {
			/*
			 * Apply delay or wait for ready/busy pin. Do this
			 * before the AUTOINCR check, so no problems arise if a
			 * chip which does auto increment is marked as
			 * NOAUTOINCR by the board driver.
			 */
			if (!chip->dev_ready)
				udelay(chip->chip_delay);
			else
				nand_wait_ready(mtd);
		}

		readlen -= len;
		if (!readlen)
			break;

		/* Increment page address */
		realpage++;

		page = realpage & chip->pagemask;
		/* Check, if we cross a chip boundary */
		if (!page) {
			chipnr++;
			chip->select_chip(mtd, -1);
			chip->select_chip(mtd, chipnr);
		}

		/* Check, if the chip supports auto page increment
		 * or if we have hit a block boundary.
		 */
		if (!NAND_CANAUTOINCR(chip) || !(page & blkcheck))
			sndcmd = 1;
	}

	ops->oobretlen = ops->ooblen;
	return 0;
}

/**
 * nand_read_oob - [MTD Interface] NAND read data and/or out-of-band
 * @mtd:	MTD device structure
 * @from:	offset to read from
 * @ops:	oob operation description structure
 *
 * NAND read data and/or out-of-band data
 */
static int nand_read_oob(struct mtd_info *mtd, loff_t from,
			 struct mtd_oob_ops *ops)
{
	struct nand_chip *chip = mtd->priv;
	int ret = -ENOTSUPP;

	ops->retlen = 0;

	/* Do not allow reads past end of device */
	if (ops->datbuf && (from + ops->len) > mtd->size) {
		MTDDEBUG(MTD_DEBUG_LEVEL0, "%s: Attempt read "
				"beyond end of device\n", __func__);
		return -EINVAL;
	}

	nand_get_device(chip, mtd, FL_READING);

	switch (ops->mode) {
	case MTD_OOB_PLACE:
	case MTD_OOB_AUTO:
	case MTD_OOB_RAW:
		break;

	default:
		goto out;
	}

	if (!ops->datbuf)
		ret = nand_do_read_oob(mtd, from, ops);
	else
		ret = nand_do_read_ops(mtd, from, ops);

out:
	nand_release_device(mtd);
	return ret;
}


/**
 * nand_write_page_raw - [Intern] raw page write function
 * @mtd:	mtd info structure
 * @chip:	nand chip info structure
 * @buf:	data buffer
 *
 * Not for syndrome calculating ecc controllers, which use a special oob layout
 */
static void nand_write_page_raw(struct mtd_info *mtd, struct nand_chip *chip,
				const uint8_t *buf)
{
	chip->write_buf(mtd, buf, mtd->writesize);
	chip->write_buf(mtd, chip->oob_poi, mtd->oobsize);
}

/**
 * nand_write_page_raw_syndrome - [Intern] raw page write function
 * @mtd:	mtd info structure
 * @chip:	nand chip info structure
 * @buf:	data buffer
 *
 * We need a special oob layout and handling even when ECC isn't checked.
 */
static void nand_write_page_raw_syndrome(struct mtd_info *mtd,
					struct nand_chip *chip,
					const uint8_t *buf)
{
	int eccsize = chip->ecc.size;
	int eccbytes = chip->ecc.bytes;
	uint8_t *oob = chip->oob_poi;
	int steps, size;

	for (steps = chip->ecc.steps; steps > 0; steps--) {
		chip->write_buf(mtd, buf, eccsize);
		buf += eccsize;

		if (chip->ecc.prepad) {
			chip->write_buf(mtd, oob, chip->ecc.prepad);
			oob += chip->ecc.prepad;
		}

		chip->read_buf(mtd, oob, eccbytes);
		oob += eccbytes;

		if (chip->ecc.postpad) {
			chip->write_buf(mtd, oob, chip->ecc.postpad);
			oob += chip->ecc.postpad;
		}
	}

	size = mtd->oobsize - (oob - chip->oob_poi);
	if (size)
		chip->write_buf(mtd, oob, size);
}
/**
 * nand_write_page_swecc - [REPLACABLE] software ecc based page write function
 * @mtd:	mtd info structure
 * @chip:	nand chip info structure
 * @buf:	data buffer
 */
static void nand_write_page_swecc(struct mtd_info *mtd, struct nand_chip *chip,
				  const uint8_t *buf)
{
	int i, eccsize = chip->ecc.size;
	int eccbytes = chip->ecc.bytes;
	int eccsteps = chip->ecc.steps;
	uint8_t *ecc_calc = chip->buffers->ecccalc;
	const uint8_t *p = buf;
	uint32_t *eccpos = chip->ecc.layout->eccpos;

	/* Software ecc calculation */
	for (i = 0; eccsteps; eccsteps--, i += eccbytes, p += eccsize)
		chip->ecc.calculate(mtd, p, &ecc_calc[i]);

	for (i = 0; i < chip->ecc.total; i++)
		chip->oob_poi[eccpos[i]] = ecc_calc[i];

	chip->ecc.write_page_raw(mtd, chip, buf);
}

/**
 * nand_write_page_hwecc - [REPLACABLE] hardware ecc based page write function
 * @mtd:	mtd info structure
 * @chip:	nand chip info structure
 * @buf:	data buffer
 */
static void nand_write_page_hwecc(struct mtd_info *mtd, struct nand_chip *chip,
				  const uint8_t *buf)
{
	int i, eccsize = chip->ecc.size;
	int eccbytes = chip->ecc.bytes;
	int eccsteps = chip->ecc.steps;
	uint8_t *ecc_calc = chip->buffers->ecccalc;
	const uint8_t *p = buf;
	uint32_t *eccpos = chip->ecc.layout->eccpos;

	for (i = 0; eccsteps; eccsteps--, i += eccbytes, p += eccsize) {
		chip->ecc.hwctl(mtd, NAND_ECC_WRITE);
		chip->write_buf(mtd, p, eccsize);
		chip->ecc.calculate(mtd, p, &ecc_calc[i]);
	}

	for (i = 0; i < chip->ecc.total; i++)
		chip->oob_poi[eccpos[i]] = ecc_calc[i];

	chip->write_buf(mtd, chip->oob_poi, mtd->oobsize);
}

/**
 * nand_write_page_syndrome - [REPLACABLE] hardware ecc syndrom based page write
 * @mtd:	mtd info structure
 * @chip:	nand chip info structure
 * @buf:	data buffer
 *
 * The hw generator calculates the error syndrome automatically. Therefor
 * we need a special oob layout and handling.
 */
static void nand_write_page_syndrome(struct mtd_info *mtd,
				    struct nand_chip *chip, const uint8_t *buf)
{
	int i, eccsize = chip->ecc.size;
	int eccbytes = chip->ecc.bytes;
	int eccsteps = chip->ecc.steps;
	const uint8_t *p = buf;
	uint8_t *oob = chip->oob_poi;

	for (i = 0; eccsteps; eccsteps--, i += eccbytes, p += eccsize) {

		chip->ecc.hwctl(mtd, NAND_ECC_WRITE);
		chip->write_buf(mtd, p, eccsize);

		if (chip->ecc.prepad) {
			chip->write_buf(mtd, oob, chip->ecc.prepad);
			oob += chip->ecc.prepad;
		}

		chip->ecc.calculate(mtd, p, oob);
		chip->write_buf(mtd, oob, eccbytes);
		oob += eccbytes;

		if (chip->ecc.postpad) {
			chip->write_buf(mtd, oob, chip->ecc.postpad);
			oob += chip->ecc.postpad;
		}
	}

	/* Calculate remaining oob bytes */
	i = mtd->oobsize - (oob - chip->oob_poi);
	if (i)
		chip->write_buf(mtd, oob, i);
}

/**
 * nand_write_page - [REPLACEABLE] write one page
 * @mtd:	MTD device structure
 * @chip:	NAND chip descriptor
 * @buf:	the data to write
 * @page:	page number to write
 * @cached:	cached programming
 * @raw:	use _raw version of write_page
 */
static int nand_write_page(struct mtd_info *mtd, struct nand_chip *chip,
			   const uint8_t *buf, int page, int cached, int raw)
{
	int status;

	chip->cmdfunc(mtd, NAND_CMD_SEQIN, 0x00, page);

	if (unlikely(raw))
		chip->ecc.write_page_raw(mtd, chip, buf);
	else
		chip->ecc.write_page(mtd, chip, buf);

	/*
	 * Cached progamming disabled for now, Not sure if its worth the
	 * trouble. The speed gain is not very impressive. (2.3->2.6Mib/s)
	 */
	cached = 0;

	if (!cached || !(chip->options & NAND_CACHEPRG)) {

		chip->cmdfunc(mtd, NAND_CMD_PAGEPROG, -1, -1);
		status = chip->waitfunc(mtd, chip);
		/*
		 * See if operation failed and additional status checks are
		 * available
		 */
		if ((status & NAND_STATUS_FAIL) && (chip->errstat))
			status = chip->errstat(mtd, chip, FL_WRITING, status,
					       page);

		if (status & NAND_STATUS_FAIL)
			return -EIO;
	} else {
		chip->cmdfunc(mtd, NAND_CMD_CACHEDPROG, -1, -1);
		status = chip->waitfunc(mtd, chip);
	}

#ifdef CONFIG_MTD_NAND_VERIFY_WRITE
	/* Send command to read back the data */
	chip->cmdfunc(mtd, NAND_CMD_READ0, 0, page);

	if (chip->verify_buf(mtd, buf, mtd->writesize))
		return -EIO;
#endif
	return 0;
}

/**
 * nand_fill_oob - [Internal] Transfer client buffer to oob
 * @chip:	nand chip structure
 * @oob:	oob data buffer
 * @len:	oob data write length
 * @ops:	oob ops structure
 */
static uint8_t *nand_fill_oob(struct nand_chip *chip, uint8_t *oob, size_t len,
						struct mtd_oob_ops *ops)
{
	switch (ops->mode) {

	case MTD_OOB_PLACE:
	case MTD_OOB_RAW:
		memcpy(chip->oob_poi + ops->ooboffs, oob, len);
		return oob + len;

	case MTD_OOB_AUTO: {
		struct nand_oobfree *free = chip->ecc.layout->oobfree;
		uint32_t boffs = 0, woffs = ops->ooboffs;
		size_t bytes = 0;

		for (; free->length && len; free++, len -= bytes) {
			/* Write request not from offset 0 ? */
			if (unlikely(woffs)) {
				if (woffs >= free->length) {
					woffs -= free->length;
					continue;
				}
				boffs = free->offset + woffs;
				bytes = min_t(size_t, len,
					      (free->length - woffs));
				woffs = 0;
			} else {
				bytes = min_t(size_t, len, free->length);
				boffs = free->offset;
			}
			memcpy(chip->oob_poi + boffs, oob, bytes);
			oob += bytes;
		}
		return oob;
	}
	default:
		BUG();
	}
	return NULL;
}

#define NOTALIGNED(x)	((x & (chip->subpagesize - 1)) != 0)

/**
 * nand_do_write_ops - [Internal] NAND write with ECC
 * @mtd:	MTD device structure
 * @to:		offset to write to
 * @ops:	oob operations description structure
 *
 * NAND write with ECC
 */
static int nand_do_write_ops(struct mtd_info *mtd, loff_t to,
			     struct mtd_oob_ops *ops)
{
	int chipnr, realpage, page, blockmask, column;
	struct nand_chip *chip = mtd->priv;
	uint32_t writelen = ops->len;

	uint32_t oobwritelen = ops->ooblen;
	uint32_t oobmaxlen = ops->mode == MTD_OOB_AUTO ?
				mtd->oobavail : mtd->oobsize;

	uint8_t *oob = ops->oobbuf;
	uint8_t *buf = ops->datbuf;
	int ret, subpage;

	ops->retlen = 0;
	if (!writelen)
		return 0;

	column = to & (mtd->writesize - 1);
	subpage = column || (writelen & (mtd->writesize - 1));

	if (subpage && oob)
		return -EINVAL;

	chipnr = (int)(to >> chip->chip_shift);
	chip->select_chip(mtd, chipnr);

	/* Check, if it is write protected */
	if (nand_check_wp(mtd)) {
		printk (KERN_NOTICE "nand_do_write_ops: Device is write protected\n");
		return -EIO;
	}

	realpage = (int)(to >> chip->page_shift);
	page = realpage & chip->pagemask;
	blockmask = (1 << (chip->phys_erase_shift - chip->page_shift)) - 1;

	/* Invalidate the page cache, when we write to the cached page */
	if (to <= (chip->pagebuf << chip->page_shift) &&
	    (chip->pagebuf << chip->page_shift) < (to + ops->len))
		chip->pagebuf = -1;

	/* If we're not given explicit OOB data, let it be 0xFF */
	if (likely(!oob))
		memset(chip->oob_poi, 0xff, mtd->oobsize);

	/* Don't allow multipage oob writes with offset */
	if (oob && ops->ooboffs && (ops->ooboffs + ops->ooblen > oobmaxlen))
		return -EINVAL;

	while (1) {
		WATCHDOG_RESET();

		int bytes = mtd->writesize;
		int cached = writelen > bytes && page != blockmask;
		uint8_t *wbuf = buf;

		/* Partial page write ? */
		if (unlikely(column || writelen < (mtd->writesize - 1))) {
			cached = 0;
			bytes = min_t(int, bytes - column, (int) writelen);
			chip->pagebuf = -1;
			memset(chip->buffers->databuf, 0xff, mtd->writesize);
			memcpy(&chip->buffers->databuf[column], buf, bytes);
			wbuf = chip->buffers->databuf;
		}

		if (unlikely(oob)) {
			size_t len = min(oobwritelen, oobmaxlen);
			oob = nand_fill_oob(chip, oob, len, ops);
			oobwritelen -= len;
		}

		ret = chip->write_page(mtd, chip, wbuf, page, cached,
				       (ops->mode == MTD_OOB_RAW));
		if (ret)
			break;

		writelen -= bytes;
		if (!writelen)
			break;

		column = 0;
		buf += bytes;
		realpage++;

		page = realpage & chip->pagemask;
		/* Check, if we cross a chip boundary */
		if (!page) {
			chipnr++;
			chip->select_chip(mtd, -1);
			chip->select_chip(mtd, chipnr);
		}
	}

	ops->retlen = ops->len - writelen;
	if (unlikely(oob))
		ops->oobretlen = ops->ooblen;
	return ret;
}

/**
 * nand_write - [MTD Interface] NAND write with ECC
 * @mtd:	MTD device structure
 * @to:		offset to write to
 * @len:	number of bytes to write
 * @retlen:	pointer to variable to store the number of written bytes
 * @buf:	the data to write
 *
 * NAND write with ECC
 */
static int nand_write(struct mtd_info *mtd, loff_t to, size_t len,
			  size_t *retlen, const uint8_t *buf)
{
	struct nand_chip *chip = mtd->priv;
	int ret;

	/* Do not allow writes past end of device */
	if ((to + len) > mtd->size)
		return -EINVAL;
	if (!len)
		return 0;

	nand_get_device(chip, mtd, FL_WRITING);

	chip->ops.len = len;
	chip->ops.datbuf = (uint8_t *)buf;
	chip->ops.oobbuf = NULL;

	ret = nand_do_write_ops(mtd, to, &chip->ops);

	*retlen = chip->ops.retlen;

	nand_release_device(mtd);

	return ret;
}

/**
 * nand_do_write_oob - [MTD Interface] NAND write out-of-band
 * @mtd:	MTD device structure
 * @to:		offset to write to
 * @ops:	oob operation description structure
 *
 * NAND write out-of-band
 */
static int nand_do_write_oob(struct mtd_info *mtd, loff_t to,
			     struct mtd_oob_ops *ops)
{
	int chipnr, page, status, len;
	struct nand_chip *chip = mtd->priv;

	MTDDEBUG(MTD_DEBUG_LEVEL3, "%s: to = 0x%08x, len = %i\n",
			 __func__, (unsigned int)to, (int)ops->ooblen);

	if (ops->mode == MTD_OOB_AUTO)
		len = chip->ecc.layout->oobavail;
	else
		len = mtd->oobsize;

	/* Do not allow write past end of page */
	if ((ops->ooboffs + ops->ooblen) > len) {
		MTDDEBUG(MTD_DEBUG_LEVEL0, "%s: Attempt to write "
				"past end of page\n", __func__);
		return -EINVAL;
	}

	if (unlikely(ops->ooboffs >= len)) {
		MTDDEBUG(MTD_DEBUG_LEVEL0, "%s: Attempt to start "
				"write outside oob\n", __func__);
		return -EINVAL;
	}

	/* Do not allow write past end of device */
	if (unlikely(to >= mtd->size ||
		     ops->ooboffs + ops->ooblen >
			((mtd->size >> chip->page_shift) -
			 (to >> chip->page_shift)) * len)) {
		MTDDEBUG(MTD_DEBUG_LEVEL0, "%s: Attempt write beyond "
				"end of device\n", __func__);
		return -EINVAL;
	}

	chipnr = (int)(to >> chip->chip_shift);
	chip->select_chip(mtd, chipnr);

	/* Shift to get page */
	page = (int)(to >> chip->page_shift);

	/*
	 * Reset the chip. Some chips (like the Toshiba TC5832DC found in one
	 * of my DiskOnChip 2000 test units) will clear the whole data page too
	 * if we don't do this. I have no clue why, but I seem to have 'fixed'
	 * it in the doc2000 driver in August 1999.  dwmw2.
	 */
	chip->cmdfunc(mtd, NAND_CMD_RESET, -1, -1);

	/* Check, if it is write protected */
	if (nand_check_wp(mtd))
		return -EROFS;

	/* Invalidate the page cache, if we write to the cached page */
	if (page == chip->pagebuf)
		chip->pagebuf = -1;

	memset(chip->oob_poi, 0xff, mtd->oobsize);
	nand_fill_oob(chip, ops->oobbuf, ops->ooblen, ops);
	status = chip->ecc.write_oob(mtd, chip, page & chip->pagemask);
	memset(chip->oob_poi, 0xff, mtd->oobsize);

	if (status)
		return status;

	ops->oobretlen = ops->ooblen;

	return 0;
}

/**
 * nand_write_oob - [MTD Interface] NAND write data and/or out-of-band
 * @mtd:	MTD device structure
 * @to:		offset to write to
 * @ops:	oob operation description structure
 */
static int nand_write_oob(struct mtd_info *mtd, loff_t to,
			  struct mtd_oob_ops *ops)
{
	struct nand_chip *chip = mtd->priv;
	int ret = -ENOTSUPP;

	ops->retlen = 0;

	/* Do not allow writes past end of device */
	if (ops->datbuf && (to + ops->len) > mtd->size) {
		MTDDEBUG(MTD_DEBUG_LEVEL0, "%s: Attempt write beyond "
				"end of device\n", __func__);
		return -EINVAL;
	}

	nand_get_device(chip, mtd, FL_WRITING);

	switch (ops->mode) {
	case MTD_OOB_PLACE:
	case MTD_OOB_AUTO:
	case MTD_OOB_RAW:
		break;

	default:
		goto out;
	}

	if (!ops->datbuf)
		ret = nand_do_write_oob(mtd, to, ops);
	else
		ret = nand_do_write_ops(mtd, to, ops);

out:
	nand_release_device(mtd);
	return ret;
}

/**
 * single_erease_cmd - [GENERIC] NAND standard block erase command function
 * @mtd:	MTD device structure
 * @page:	the page address of the block which will be erased
 *
 * Standard erase command for NAND chips
 */
static void single_erase_cmd(struct mtd_info *mtd, int page)
{
	struct nand_chip *chip = mtd->priv;
	/* Send commands to erase a block */
	chip->cmdfunc(mtd, NAND_CMD_ERASE1, -1, page);
	chip->cmdfunc(mtd, NAND_CMD_ERASE2, -1, -1);
}

/**
 * multi_erease_cmd - [GENERIC] AND specific block erase command function
 * @mtd:	MTD device structure
 * @page:	the page address of the block which will be erased
 *
 * AND multi block erase command function
 * Erase 4 consecutive blocks
 */
static void multi_erase_cmd(struct mtd_info *mtd, int page)
{
	struct nand_chip *chip = mtd->priv;
	/* Send commands to erase a block */
	chip->cmdfunc(mtd, NAND_CMD_ERASE1, -1, page++);
	chip->cmdfunc(mtd, NAND_CMD_ERASE1, -1, page++);
	chip->cmdfunc(mtd, NAND_CMD_ERASE1, -1, page++);
	chip->cmdfunc(mtd, NAND_CMD_ERASE1, -1, page);
	chip->cmdfunc(mtd, NAND_CMD_ERASE2, -1, -1);
}

/**
 * nand_erase - [MTD Interface] erase block(s)
 * @mtd:	MTD device structure
 * @instr:	erase instruction
 *
 * Erase one ore more blocks
 */
static int nand_erase(struct mtd_info *mtd, struct erase_info *instr)
{
	return nand_erase_nand(mtd, instr, 0);
}

#define BBT_PAGE_MASK	0xffffff3f
/**
 * nand_erase_nand - [Internal] erase block(s)
 * @mtd:	MTD device structure
 * @instr:	erase instruction
 * @allowbbt:	allow erasing the bbt area
 *
 * Erase one ore more blocks
 */
int nand_erase_nand(struct mtd_info *mtd, struct erase_info *instr,
		    int allowbbt)
{
	int page, status, pages_per_block, ret, chipnr;
	struct nand_chip *chip = mtd->priv;
	loff_t rewrite_bbt[CONFIG_SYS_NAND_MAX_CHIPS] = {0};
	unsigned int bbt_masked_page = 0xffffffff;
	loff_t len;

	MTDDEBUG(MTD_DEBUG_LEVEL3, "%s: start = 0x%012llx, len = %llu\n",
				__func__, (unsigned long long)instr->addr,
				(unsigned long long)instr->len);

	if (check_offs_len(mtd, instr->addr, instr->len))
		return -EINVAL;

	instr->fail_addr = MTD_FAIL_ADDR_UNKNOWN;

	/* Grab the lock and see if the device is available */
	nand_get_device(chip, mtd, FL_ERASING);

	/* Shift to get first page */
	page = (int)(instr->addr >> chip->page_shift);
	chipnr = (int)(instr->addr >> chip->chip_shift);

	/* Calculate pages in each block */
	pages_per_block = 1 << (chip->phys_erase_shift - chip->page_shift);

	/* Select the NAND device */
	chip->select_chip(mtd, chipnr);

	/* Check, if it is write protected */
	if (nand_check_wp(mtd)) {
		MTDDEBUG(MTD_DEBUG_LEVEL0, "%s: Device is write protected!!!\n",
					__func__);
		instr->state = MTD_ERASE_FAILED;
		goto erase_exit;
	}

	/*
	 * If BBT requires refresh, set the BBT page mask to see if the BBT
	 * should be rewritten. Otherwise the mask is set to 0xffffffff which
	 * can not be matched. This is also done when the bbt is actually
	 * erased to avoid recusrsive updates
	 */
	if (chip->options & BBT_AUTO_REFRESH && !allowbbt)
		bbt_masked_page = chip->bbt_td->pages[chipnr] & BBT_PAGE_MASK;

	/* Loop through the pages */
	len = instr->len;

	instr->state = MTD_ERASING;

	while (len) {
		WATCHDOG_RESET();
		/*
		 * heck if we have a bad block, we do not erase bad blocks !
		 */
		if (!instr->scrub && nand_block_checkbad(mtd, ((loff_t) page) <<
					chip->page_shift, 0, allowbbt)) {
			printk(KERN_WARNING "%s: attempt to erase a bad block "
					"at page 0x%08x\n", __func__, page);
			instr->state = MTD_ERASE_FAILED;
			goto erase_exit;
		}

		/*
		 * Invalidate the page cache, if we erase the block which
		 * contains the current cached page
		 */
		if (page <= chip->pagebuf && chip->pagebuf <
		    (page + pages_per_block))
			chip->pagebuf = -1;

		chip->erase_cmd(mtd, page & chip->pagemask);

		status = chip->waitfunc(mtd, chip);

		/*
		 * See if operation failed and additional status checks are
		 * available
		 */
		if ((status & NAND_STATUS_FAIL) && (chip->errstat))
			status = chip->errstat(mtd, chip, FL_ERASING,
					       status, page);

		/* See if block erase succeeded */
		if (status & NAND_STATUS_FAIL) {
			MTDDEBUG(MTD_DEBUG_LEVEL0, "%s: Failed erase, "
					"page 0x%08x\n", __func__, page);
			instr->state = MTD_ERASE_FAILED;
			instr->fail_addr =
				((loff_t)page << chip->page_shift);
			goto erase_exit;
		}

		/*
		 * If BBT requires refresh, set the BBT rewrite flag to the
		 * page being erased
		 */
		if (bbt_masked_page != 0xffffffff &&
		    (page & BBT_PAGE_MASK) == bbt_masked_page)
			rewrite_bbt[chipnr] =
				((loff_t)page << chip->page_shift);

		/* Increment page address and decrement length */
		len -= (1 << chip->phys_erase_shift);
		page += pages_per_block;

		/* Check, if we cross a chip boundary */
		if (len && !(page & chip->pagemask)) {
			chipnr++;
			chip->select_chip(mtd, -1);
			chip->select_chip(mtd, chipnr);

			/*
			 * If BBT requires refresh and BBT-PERCHIP, set the BBT
			 * page mask to see if this BBT should be rewritten
			 */
			if (bbt_masked_page != 0xffffffff &&
			    (chip->bbt_td->options & NAND_BBT_PERCHIP))
				bbt_masked_page = chip->bbt_td->pages[chipnr] &
					BBT_PAGE_MASK;
		}
	}
	instr->state = MTD_ERASE_DONE;

erase_exit:

	ret = instr->state == MTD_ERASE_DONE ? 0 : -EIO;

	/* Deselect and wake up anyone waiting on the device */
	nand_release_device(mtd);

	/* Do call back function */
	if (!ret)
		mtd_erase_callback(instr);

	/*
	 * If BBT requires refresh and erase was successful, rewrite any
	 * selected bad block tables
	 */
	if (bbt_masked_page == 0xffffffff || ret)
		return ret;

	for (chipnr = 0; chipnr < chip->numchips; chipnr++) {
		if (!rewrite_bbt[chipnr])
			continue;
		/* update the BBT for chip */
		MTDDEBUG(MTD_DEBUG_LEVEL0, "%s: nand_update_bbt "
			"(%d:0x%0llx 0x%0x)\n", __func__, chipnr,
			rewrite_bbt[chipnr], chip->bbt_td->pages[chipnr]);
		nand_update_bbt(mtd, rewrite_bbt[chipnr]);
	}

	/* Return more or less happy */
	return ret;
}

/**
 * nand_sync - [MTD Interface] sync
 * @mtd:	MTD device structure
 *
 * Sync is actually a wait for chip ready function
 */
static void nand_sync(struct mtd_info *mtd)
{
	struct nand_chip *chip = mtd->priv;

	MTDDEBUG(MTD_DEBUG_LEVEL3, "%s: called\n", __func__);

	/* Grab the lock and see if the device is available */
	nand_get_device(chip, mtd, FL_SYNCING);
	/* Release it and go back */
	nand_release_device(mtd);
}

/**
 * nand_block_isbad - [MTD Interface] Check if block at offset is bad
 * @mtd:	MTD device structure
 * @offs:	offset relative to mtd start
 */
static int nand_block_isbad(struct mtd_info *mtd, loff_t offs)
{
	/* Check for invalid offset */
	if (offs > mtd->size)
		return -EINVAL;

	return nand_block_checkbad(mtd, offs, 1, 0);
}

/**
 * nand_block_markbad - [MTD Interface] Mark block at the given offset as bad
 * @mtd:	MTD device structure
 * @ofs:	offset relative to mtd start
 */
static int nand_block_markbad(struct mtd_info *mtd, loff_t ofs)
{
	struct nand_chip *chip = mtd->priv;
	int ret;

	ret = nand_block_isbad(mtd, ofs);
	if (ret) {
		/* If it was bad already, return success and do nothing. */
		if (ret > 0)
			return 0;
		return ret;
	}

	return chip->block_markbad(mtd, ofs);
}

/*
 * Set default functions
 */
static void nand_set_defaults(struct nand_chip *chip, int busw)
{
	/* check for proper chip_delay setup, set 20us if not */
	if (!chip->chip_delay)
		chip->chip_delay = 20;

	/* check, if a user supplied command function given */
	if (chip->cmdfunc == NULL)
		chip->cmdfunc = nand_command;

	/* check, if a user supplied wait function given */
	if (chip->waitfunc == NULL)
		chip->waitfunc = nand_wait;

	if (!chip->select_chip)
		chip->select_chip = nand_select_chip;
	if (!chip->read_byte)
		chip->read_byte = busw ? nand_read_byte16 : nand_read_byte;
	if (!chip->read_word)
		chip->read_word = nand_read_word;
	if (!chip->block_bad)
		chip->block_bad = nand_block_bad;
	if (!chip->block_markbad)
		chip->block_markbad = nand_default_block_markbad;
	if (!chip->write_buf)
		chip->write_buf = busw ? nand_write_buf16 : nand_write_buf;
	if (!chip->read_buf)
		chip->read_buf = busw ? nand_read_buf16 : nand_read_buf;
	if (!chip->verify_buf)
		chip->verify_buf = busw ? nand_verify_buf16 : nand_verify_buf;
	if (!chip->scan_bbt)
		chip->scan_bbt = nand_default_bbt;
	if (!chip->controller)
		chip->controller = &chip->hwcontrol;
}

#ifdef CONFIG_SYS_NAND_ONFI_DETECTION
/*
 * sanitize ONFI strings so we can safely print them
 */
static void sanitize_string(char *s, size_t len)
{
	ssize_t i;

	/* null terminate */
	s[len - 1] = 0;

	/* remove non printable chars */
	for (i = 0; i < len - 1; i++) {
		if (s[i] < ' ' || s[i] > 127)
			s[i] = '?';
	}

	/* remove trailing spaces */
	strim(s);
}

static u16 onfi_crc16(u16 crc, u8 const *p, size_t len)
{
	int i;
	while (len--) {
		crc ^= *p++ << 8;
		for (i = 0; i < 8; i++)
			crc = (crc << 1) ^ ((crc & 0x8000) ? 0x8005 : 0);
	}

	return crc;
}

/*
 * Check if the NAND chip is ONFI compliant, returns 1 if it is, 0 otherwise
 */
static int nand_flash_detect_onfi(struct mtd_info *mtd, struct nand_chip *chip,
					int *busw)
{
	struct nand_onfi_params *p = &chip->onfi_params;
	int i;
	int val;

	/* try ONFI for unknow chip or LP */
	chip->cmdfunc(mtd, NAND_CMD_READID, 0x20, -1);
	if (chip->read_byte(mtd) != 'O' || chip->read_byte(mtd) != 'N' ||
		chip->read_byte(mtd) != 'F' || chip->read_byte(mtd) != 'I')
		return 0;

	MTDDEBUG(MTD_DEBUG_LEVEL0, "ONFI flash detected\n");
	chip->cmdfunc(mtd, NAND_CMD_PARAM, 0, -1);
	for (i = 0; i < 3; i++) {
		chip->read_buf(mtd, (uint8_t *)p, sizeof(*p));
		if (onfi_crc16(ONFI_CRC_BASE, (uint8_t *)p, 254) ==
				le16_to_cpu(p->crc)) {
			MTDDEBUG(MTD_DEBUG_LEVEL0,
				 "ONFI param page %d valid\n", i);
			break;
		}
	}

	if (i == 3)
		return 0;

	/* check version */
	val = le16_to_cpu(p->revision);
	if (val & (1 << 5))
		chip->onfi_version = 23;
	else if (val & (1 << 4))
		chip->onfi_version = 22;
	else if (val & (1 << 3))
		chip->onfi_version = 21;
	else if (val & (1 << 2))
		chip->onfi_version = 20;
	else if (val & (1 << 1))
		chip->onfi_version = 10;
	else
		chip->onfi_version = 0;

	if (!chip->onfi_version) {
		printk(KERN_INFO "%s: unsupported ONFI version: %d\n",
								__func__, val);
		return 0;
	}

	sanitize_string(p->manufacturer, sizeof(p->manufacturer));
	sanitize_string(p->model, sizeof(p->model));
	if (!mtd->name)
		mtd->name = p->model;
	mtd->writesize = le32_to_cpu(p->byte_per_page);
	mtd->erasesize = le32_to_cpu(p->pages_per_block) * mtd->writesize;
	mtd->oobsize = le16_to_cpu(p->spare_bytes_per_page);
	chip->chipsize = le32_to_cpu(p->blocks_per_lun);
	chip->chipsize *= (uint64_t)mtd->erasesize * p->lun_count;
	*busw = 0;
	if (le16_to_cpu(p->features) & 1)
		*busw = NAND_BUSWIDTH_16;

	chip->options |= NAND_NO_READRDY | NAND_NO_AUTOINCR;

	return 1;
}
#else
static inline int nand_flash_detect_onfi(struct mtd_info *mtd,
					struct nand_chip *chip,
					int *busw)
{
	return 0;
}
#endif

/*
 * Get the flash and manufacturer id and lookup if the type is supported
 */
static const struct nand_flash_dev *nand_get_flash_type(struct mtd_info *mtd,
						  struct nand_chip *chip,
						  int busw,
						  int *maf_id, int *dev_id,
						  const struct nand_flash_dev *type)
{
	const char *name;
	int i, maf_idx;
	u8 id_data[8];
	int ret;

	/* Select the device */
	chip->select_chip(mtd, 0);

	/*
	 * Reset the chip, required by some chips (e.g. Micron MT29FxGxxxxx)
	 * after power-up
	 */
	chip->cmdfunc(mtd, NAND_CMD_RESET, -1, -1);

	/* Send the command for reading device ID */
	chip->cmdfunc(mtd, NAND_CMD_READID, 0x00, -1);

	/* Read manufacturer and device IDs */
	*maf_id = chip->read_byte(mtd);
	*dev_id = chip->read_byte(mtd);

	/* Try again to make sure, as some systems the bus-hold or other
	 * interface concerns can cause random data which looks like a
	 * possibly credible NAND flash to appear. If the two results do
	 * not match, ignore the device completely.
	 */

	chip->cmdfunc(mtd, NAND_CMD_READID, 0x00, -1);

	for (i = 0; i < 2; i++)
		id_data[i] = chip->read_byte(mtd);

	if (id_data[0] != *maf_id || id_data[1] != *dev_id) {
		printk(KERN_INFO "%s: second ID read did not match "
		       "%02x,%02x against %02x,%02x\n", __func__,
		       *maf_id, *dev_id, id_data[0], id_data[1]);
		return ERR_PTR(-ENODEV);
	}

	if (!type)
		type = nand_flash_ids;

	for (; type->name != NULL; type++)
		if (*dev_id == type->id)
			break;

	chip->onfi_version = 0;
	if (!type->name || !type->pagesize) {
		/* Check is chip is ONFI compliant */
		ret = nand_flash_detect_onfi(mtd, chip, &busw);
		if (ret)
			goto ident_done;
	}

	chip->cmdfunc(mtd, NAND_CMD_READID, 0x00, -1);

	/* Read entire ID string */

	for (i = 0; i < 8; i++)
		id_data[i] = chip->read_byte(mtd);

	if (!type->name)
		return ERR_PTR(-ENODEV);

	if (!mtd->name)
		mtd->name = type->name;

	chip->chipsize = (uint64_t)type->chipsize << 20;

	if (!type->pagesize && chip->init_size) {
		/* set the pagesize, oobsize, erasesize by the driver*/
		busw = chip->init_size(mtd, chip, id_data);
	} else if (!type->pagesize) {
		int extid;
		/* The 3rd id byte holds MLC / multichip data */
		chip->cellinfo = id_data[2];
		/* The 4th id byte is the important one */
		extid = id_data[3];

		/*
		 * Field definitions are in the following datasheets:
		 * Old style (4,5 byte ID): Samsung K9GAG08U0M (p.32)
		 * New style   (6 byte ID): Samsung K9GBG08U0M (p.40)
		 *
		 * Check for wraparound + Samsung ID + nonzero 6th byte
		 * to decide what to do.
		 */
		if (id_data[0] == id_data[6] && id_data[1] == id_data[7] &&
				id_data[0] == NAND_MFR_SAMSUNG &&
				(chip->cellinfo & NAND_CI_CELLTYPE_MSK) &&
				id_data[5] != 0x00) {
			/* Calc pagesize */
			mtd->writesize = 2048 << (extid & 0x03);
			extid >>= 2;
			/* Calc oobsize */
			switch (extid & 0x03) {
			case 1:
				mtd->oobsize = 128;
				break;
			case 2:
				mtd->oobsize = 218;
				break;
			case 3:
				mtd->oobsize = 400;
				break;
			default:
				mtd->oobsize = 436;
				break;
			}
			extid >>= 2;
			/* Calc blocksize */
			mtd->erasesize = (128 * 1024) <<
				(((extid >> 1) & 0x04) | (extid & 0x03));
			busw = 0;
		} else {
			/* Calc pagesize */
			mtd->writesize = 1024 << (extid & 0x03);
			extid >>= 2;
			/* Calc oobsize */
			mtd->oobsize = (8 << (extid & 0x01)) *
				(mtd->writesize >> 9);
			extid >>= 2;
			/* Calc blocksize. Blocksize is multiples of 64KiB */
			mtd->erasesize = (64 * 1024) << (extid & 0x03);
			extid >>= 2;
			/* Get buswidth information */
			busw = (extid & 0x01) ? NAND_BUSWIDTH_16 : 0;
		}
	} else {
		/*
		 * Old devices have chip data hardcoded in the device id table
		 */
		mtd->erasesize = type->erasesize;
		mtd->writesize = type->pagesize;
		mtd->oobsize = mtd->writesize / 32;
		busw = type->options & NAND_BUSWIDTH_16;

		/*
		 * Check for Spansion/AMD ID + repeating 5th, 6th byte since
		 * some Spansion chips have erasesize that conflicts with size
		 * listed in nand_ids table
		 * Data sheet (5 byte ID): Spansion S30ML-P ORNAND (p.39)
		 */
		if (*maf_id == NAND_MFR_AMD && id_data[4] != 0x00 &&
				id_data[5] == 0x00 && id_data[6] == 0x00 &&
				id_data[7] == 0x00 && mtd->writesize == 512) {
			mtd->erasesize = 128 * 1024;
			mtd->erasesize <<= ((id_data[3] & 0x03) << 1);
		}
	}
	/* Get chip options, preserve non chip based options */
	chip->options |= type->options;

	/* Check if chip is a not a samsung device. Do not clear the
	 * options for chips which are not having an extended id.
	 */
	if (*maf_id != NAND_MFR_SAMSUNG && !type->pagesize)
		chip->options &= ~NAND_SAMSUNG_LP_OPTIONS;
ident_done:

	/*
	 * Set chip as a default. Board drivers can override it, if necessary
	 */
	chip->options |= NAND_NO_AUTOINCR;

	/* Try to identify manufacturer */
	for (maf_idx = 0; nand_manuf_ids[maf_idx].id != 0x0; maf_idx++) {
		if (nand_manuf_ids[maf_idx].id == *maf_id)
			break;
	}

	/*
	 * Check, if buswidth is correct. Hardware drivers should set
	 * chip correct !
	 */
	if (busw != (chip->options & NAND_BUSWIDTH_16)) {
		printk(KERN_INFO "NAND device: Manufacturer ID:"
		       " 0x%02x, Chip ID: 0x%02x (%s %s)\n", *maf_id,
		       *dev_id, nand_manuf_ids[maf_idx].name, mtd->name);
		printk(KERN_WARNING "NAND bus width %d instead %d bit\n",
		       (chip->options & NAND_BUSWIDTH_16) ? 16 : 8,
		       busw ? 16 : 8);
		return ERR_PTR(-EINVAL);
	}

	/* Calculate the address shift from the page size */
	chip->page_shift = ffs(mtd->writesize) - 1;
	/* Convert chipsize to number of pages per chip -1. */
	chip->pagemask = (chip->chipsize >> chip->page_shift) - 1;

	chip->bbt_erase_shift = chip->phys_erase_shift =
		ffs(mtd->erasesize) - 1;
	if (chip->chipsize & 0xffffffff)
		chip->chip_shift = ffs((unsigned)chip->chipsize) - 1;
	else {
		chip->chip_shift = ffs((unsigned)(chip->chipsize >> 32));
		chip->chip_shift += 32 - 1;
	}

	chip->badblockbits = 8;

	/* Set the bad block position */
	if (mtd->writesize > 512 || (busw & NAND_BUSWIDTH_16))
		chip->badblockpos = NAND_LARGE_BADBLOCK_POS;
	else
		chip->badblockpos = NAND_SMALL_BADBLOCK_POS;

	/*
	 * Bad block marker is stored in the last page of each block
	 * on Samsung and Hynix MLC devices; stored in first two pages
	 * of each block on Micron devices with 2KiB pages and on
	 * SLC Samsung, Hynix, Toshiba and AMD/Spansion. All others scan
	 * only the first page.
	 */
	if ((chip->cellinfo & NAND_CI_CELLTYPE_MSK) &&
			(*maf_id == NAND_MFR_SAMSUNG ||
			 *maf_id == NAND_MFR_HYNIX))
		chip->options |= NAND_BBT_SCANLASTPAGE;
	else if ((!(chip->cellinfo & NAND_CI_CELLTYPE_MSK) &&
				(*maf_id == NAND_MFR_SAMSUNG ||
				 *maf_id == NAND_MFR_HYNIX ||
				 *maf_id == NAND_MFR_TOSHIBA ||
				 *maf_id == NAND_MFR_AMD)) ||
			(mtd->writesize == 2048 &&
			 *maf_id == NAND_MFR_MICRON))
		chip->options |= NAND_BBT_SCAN2NDPAGE;

	/*
	 * Numonyx/ST 2K pages, x8 bus use BOTH byte 1 and 6
	 */
	if (!(busw & NAND_BUSWIDTH_16) &&
			*maf_id == NAND_MFR_STMICRO &&
			mtd->writesize == 2048) {
		chip->options |= NAND_BBT_SCANBYTE1AND6;
		chip->badblockpos = 0;
	}

	/* Check for AND chips with 4 page planes */
	if (chip->options & NAND_4PAGE_ARRAY)
		chip->erase_cmd = multi_erase_cmd;
	else
		chip->erase_cmd = single_erase_cmd;

	/* Do not replace user supplied command function ! */
	if (mtd->writesize > 512 && chip->cmdfunc == nand_command)
		chip->cmdfunc = nand_command_lp;

	/* TODO onfi flash name */
	name = type->name;
#ifdef CONFIG_SYS_NAND_ONFI_DETECTION
	if (chip->onfi_version)
		name = chip->onfi_params.model;
#endif
	MTDDEBUG(MTD_DEBUG_LEVEL0, "NAND device: Manufacturer ID:"
		 " 0x%02x, Chip ID: 0x%02x (%s %s)\n", *maf_id, *dev_id,
		 nand_manuf_ids[maf_idx].name, name);

	return type;
}

/**
 * nand_scan_ident - [NAND Interface] Scan for the NAND device
 * @mtd:	     MTD device structure
 * @maxchips:	     Number of chips to scan for
 * @table:	     Alternative NAND ID table
 *
 * This is the first phase of the normal nand_scan() function. It
 * reads the flash ID and sets up MTD fields accordingly.
 *
 * The mtd->owner field must be set to the module of the caller.
 */
int nand_scan_ident(struct mtd_info *mtd, int maxchips,
		    const struct nand_flash_dev *table)
{
	int i, busw, nand_maf_id, nand_dev_id;
	struct nand_chip *chip = mtd->priv;
	const struct nand_flash_dev *type;

	/* Get buswidth to select the correct functions */
	busw = chip->options & NAND_BUSWIDTH_16;
	/* Set the default functions */
	nand_set_defaults(chip, busw);

	/* Read the flash type */
	type = nand_get_flash_type(mtd, chip, busw,
				&nand_maf_id, &nand_dev_id, table);

	if (IS_ERR(type)) {
#ifndef CONFIG_SYS_NAND_QUIET_TEST
		printk(KERN_WARNING "No NAND device found!!!\n");
#endif
		chip->select_chip(mtd, -1);
		return PTR_ERR(type);
	}

	/* Check for a chip array */
	for (i = 1; i < maxchips; i++) {
		chip->select_chip(mtd, i);
		/* See comment in nand_get_flash_type for reset */
		chip->cmdfunc(mtd, NAND_CMD_RESET, -1, -1);
		/* Send the command for reading device ID */
		chip->cmdfunc(mtd, NAND_CMD_READID, 0x00, -1);
		/* Read manufacturer and device IDs */
		if (nand_maf_id != chip->read_byte(mtd) ||
		    nand_dev_id != chip->read_byte(mtd))
			break;
	}
#ifdef DEBUG
	if (i > 1)
		printk(KERN_INFO "%d NAND chips detected\n", i);
#endif

	/* Store the number of chips and calc total size for mtd */
	chip->numchips = i;
	mtd->size = i * chip->chipsize;

	return 0;
}


/**
 * nand_scan_tail - [NAND Interface] Scan for the NAND device
 * @mtd:	    MTD device structure
 *
 * This is the second phase of the normal nand_scan() function. It
 * fills out all the uninitialized function pointers with the defaults
 * and scans for a bad block table if appropriate.
 */
int nand_scan_tail(struct mtd_info *mtd)
{
	int i;
	struct nand_chip *chip = mtd->priv;

	if (!(chip->options & NAND_OWN_BUFFERS))
		chip->buffers = memalign(ARCH_DMA_MINALIGN,
					 sizeof(*chip->buffers));
	if (!chip->buffers)
		return -ENOMEM;

	/* Set the internal oob buffer location, just after the page data */
	chip->oob_poi = chip->buffers->databuf + mtd->writesize;

	/*
	 * If no default placement scheme is given, select an appropriate one
	 */
	if (!chip->ecc.layout && (chip->ecc.mode != NAND_ECC_SOFT_BCH)) {
		switch (mtd->oobsize) {
		case 8:
			chip->ecc.layout = &nand_oob_8;
			break;
		case 16:
			chip->ecc.layout = &nand_oob_16;
			break;
		case 64:
			chip->ecc.layout = &nand_oob_64;
			break;
		case 128:
			chip->ecc.layout = &nand_oob_128;
			break;
		default:
			printk(KERN_WARNING "No oob scheme defined for "
			       "oobsize %d\n", mtd->oobsize);
		}
	}

	if (!chip->write_page)
		chip->write_page = nand_write_page;

	/*
	 * check ECC mode, default to software if 3byte/512byte hardware ECC is
	 * selected and we have 256 byte pagesize fallback to software ECC
	 */

	switch (chip->ecc.mode) {
	case NAND_ECC_HW_OOB_FIRST:
		/* Similar to NAND_ECC_HW, but a separate read_page handle */
		if (!chip->ecc.calculate || !chip->ecc.correct ||
		     !chip->ecc.hwctl) {
			printk(KERN_WARNING "No ECC functions supplied; "
			       "Hardware ECC not possible\n");
			BUG();
		}
		if (!chip->ecc.read_page)
			chip->ecc.read_page = nand_read_page_hwecc_oob_first;

	case NAND_ECC_HW:
		/* Use standard hwecc read page function ? */
		if (!chip->ecc.read_page)
			chip->ecc.read_page = nand_read_page_hwecc;
		if (!chip->ecc.write_page)
			chip->ecc.write_page = nand_write_page_hwecc;
		if (!chip->ecc.read_page_raw)
			chip->ecc.read_page_raw = nand_read_page_raw;
		if (!chip->ecc.write_page_raw)
			chip->ecc.write_page_raw = nand_write_page_raw;
		if (!chip->ecc.read_oob)
			chip->ecc.read_oob = nand_read_oob_std;
		if (!chip->ecc.write_oob)
			chip->ecc.write_oob = nand_write_oob_std;

	case NAND_ECC_HW_SYNDROME:
		if ((!chip->ecc.calculate || !chip->ecc.correct ||
		     !chip->ecc.hwctl) &&
		    (!chip->ecc.read_page ||
		     chip->ecc.read_page == nand_read_page_hwecc ||
		     !chip->ecc.write_page ||
		     chip->ecc.write_page == nand_write_page_hwecc)) {
			printk(KERN_WARNING "No ECC functions supplied; "
			       "Hardware ECC not possible\n");
			BUG();
		}
		/* Use standard syndrome read/write page function ? */
		if (!chip->ecc.read_page)
			chip->ecc.read_page = nand_read_page_syndrome;
		if (!chip->ecc.write_page)
			chip->ecc.write_page = nand_write_page_syndrome;
		if (!chip->ecc.read_page_raw)
			chip->ecc.read_page_raw = nand_read_page_raw_syndrome;
		if (!chip->ecc.write_page_raw)
			chip->ecc.write_page_raw = nand_write_page_raw_syndrome;
		if (!chip->ecc.read_oob)
			chip->ecc.read_oob = nand_read_oob_syndrome;
		if (!chip->ecc.write_oob)
			chip->ecc.write_oob = nand_write_oob_syndrome;

		if (mtd->writesize >= chip->ecc.size)
			break;
		printk(KERN_WARNING "%d byte HW ECC not possible on "
		       "%d byte page size, fallback to SW ECC\n",
		       chip->ecc.size, mtd->writesize);
		chip->ecc.mode = NAND_ECC_SOFT;

	case NAND_ECC_SOFT:
		chip->ecc.calculate = nand_calculate_ecc;
		chip->ecc.correct = nand_correct_data;
		chip->ecc.read_page = nand_read_page_swecc;
		chip->ecc.read_subpage = nand_read_subpage;
		chip->ecc.write_page = nand_write_page_swecc;
		chip->ecc.read_page_raw = nand_read_page_raw;
		chip->ecc.write_page_raw = nand_write_page_raw;
		chip->ecc.read_oob = nand_read_oob_std;
		chip->ecc.write_oob = nand_write_oob_std;
		if (!chip->ecc.size)
			chip->ecc.size = 256;
		chip->ecc.bytes = 3;
		break;

	case NAND_ECC_SOFT_BCH:
		if (!mtd_nand_has_bch()) {
			printk(KERN_WARNING "CONFIG_MTD_ECC_BCH not enabled\n");
			return -EINVAL;
		}
		chip->ecc.calculate = nand_bch_calculate_ecc;
		chip->ecc.correct = nand_bch_correct_data;
		chip->ecc.read_page = nand_read_page_swecc;
		chip->ecc.read_subpage = nand_read_subpage;
		chip->ecc.write_page = nand_write_page_swecc;
		chip->ecc.read_page_raw = nand_read_page_raw;
		chip->ecc.write_page_raw = nand_write_page_raw;
		chip->ecc.read_oob = nand_read_oob_std;
		chip->ecc.write_oob = nand_write_oob_std;
		/*
		 * Board driver should supply ecc.size and ecc.bytes values to
		 * select how many bits are correctable; see nand_bch_init()
		 * for details.
		 * Otherwise, default to 4 bits for large page devices
		 */
		if (!chip->ecc.size && (mtd->oobsize >= 64)) {
			chip->ecc.size = 512;
			chip->ecc.bytes = 7;
		}
		chip->ecc.priv = nand_bch_init(mtd,
					       chip->ecc.size,
					       chip->ecc.bytes,
					       &chip->ecc.layout);
		if (!chip->ecc.priv)
			printk(KERN_WARNING "BCH ECC initialization failed!\n");

		break;

	case NAND_ECC_NONE:
		printk(KERN_WARNING "NAND_ECC_NONE selected by board driver. "
		       "This is not recommended !!\n");
		chip->ecc.read_page = nand_read_page_raw;
		chip->ecc.write_page = nand_write_page_raw;
		chip->ecc.read_oob = nand_read_oob_std;
		chip->ecc.read_page_raw = nand_read_page_raw;
		chip->ecc.write_page_raw = nand_write_page_raw;
		chip->ecc.write_oob = nand_write_oob_std;
		chip->ecc.size = mtd->writesize;
		chip->ecc.bytes = 0;
		break;

	default:
		printk(KERN_WARNING "Invalid NAND_ECC_MODE %d\n",
		       chip->ecc.mode);
		BUG();
	}

	/*
	 * The number of bytes available for a client to place data into
	 * the out of band area
	 */
	chip->ecc.layout->oobavail = 0;
	for (i = 0; chip->ecc.layout->oobfree[i].length
			&& i < ARRAY_SIZE(chip->ecc.layout->oobfree); i++)
		chip->ecc.layout->oobavail +=
			chip->ecc.layout->oobfree[i].length;
	mtd->oobavail = chip->ecc.layout->oobavail;

	/*
	 * Set the number of read / write steps for one page depending on ECC
	 * mode
	 */
	chip->ecc.steps = mtd->writesize / chip->ecc.size;
	if (chip->ecc.steps * chip->ecc.size != mtd->writesize) {
		printk(KERN_WARNING "Invalid ecc parameters\n");
		BUG();
	}
	chip->ecc.total = chip->ecc.steps * chip->ecc.bytes;

	/*
	 * Allow subpage writes up to ecc.steps. Not possible for MLC
	 * FLASH.
	 */
	if (!(chip->options & NAND_NO_SUBPAGE_WRITE) &&
	    !(chip->cellinfo & NAND_CI_CELLTYPE_MSK)) {
		switch (chip->ecc.steps) {
		case 2:
			mtd->subpage_sft = 1;
			break;
		case 4:
		case 8:
		case 16:
			mtd->subpage_sft = 2;
			break;
		}
	}
	chip->subpagesize = mtd->writesize >> mtd->subpage_sft;

	/* Initialize state */
	chip->state = FL_READY;

	/* De-select the device */
	chip->select_chip(mtd, -1);

	/* Invalidate the pagebuffer reference */
	chip->pagebuf = -1;

	/* Large page NAND with SOFT_ECC should support subpage reads */
	if ((chip->ecc.mode == NAND_ECC_SOFT) && (chip->page_shift > 9))
		chip->options |= NAND_SUBPAGE_READ;

	/* Fill in remaining MTD driver data */
	mtd->type = MTD_NANDFLASH;
	mtd->flags = (chip->options & NAND_ROM) ? MTD_CAP_ROM :
						MTD_CAP_NANDFLASH;
	mtd->erase = nand_erase;
	mtd->point = NULL;
	mtd->unpoint = NULL;
	mtd->read = nand_read;
	mtd->write = nand_write;
	mtd->read_oob = nand_read_oob;
	mtd->write_oob = nand_write_oob;
	mtd->sync = nand_sync;
	mtd->lock = NULL;
	mtd->unlock = NULL;
	mtd->block_isbad = nand_block_isbad;
	mtd->block_markbad = nand_block_markbad;

	/* propagate ecc.layout to mtd_info */
	mtd->ecclayout = chip->ecc.layout;

	/* Check, if we should skip the bad block table scan */
	if (chip->options & NAND_SKIP_BBTSCAN)
		chip->options |= NAND_BBT_SCANNED;

	return 0;
}

/**
 * nand_scan - [NAND Interface] Scan for the NAND device
 * @mtd:	MTD device structure
 * @maxchips:	Number of chips to scan for
 *
 * This fills out all the uninitialized function pointers
 * with the defaults.
 * The flash ID is read and the mtd/chip structures are
 * filled with the appropriate values.
 * The mtd->owner field must be set to the module of the caller
 *
 */
int nand_scan(struct mtd_info *mtd, int maxchips)
{
	int ret;

	ret = nand_scan_ident(mtd, maxchips, NULL);
	if (!ret)
		ret = nand_scan_tail(mtd);
	return ret;
}

/**
 * nand_release - [NAND Interface] Free resources held by the NAND device
 * @mtd:	MTD device structure
*/
void nand_release(struct mtd_info *mtd)
{
	struct nand_chip *chip = mtd->priv;

	if (chip->ecc.mode == NAND_ECC_SOFT_BCH)
		nand_bch_free((struct nand_bch_control *)chip->ecc.priv);

#ifdef CONFIG_MTD_PARTITIONS
	/* Deregister partitions */
	del_mtd_partitions(mtd);
#endif

	/* Free bad block table memory */
	kfree(chip->bbt);
	if (!(chip->options & NAND_OWN_BUFFERS))
		kfree(chip->buffers);

	/* Free bad block descriptor memory */
	if (chip->badblock_pattern && chip->badblock_pattern->options
			& NAND_BBT_DYNAMICSTRUCT)
		kfree(chip->badblock_pattern);
}<|MERGE_RESOLUTION|>--- conflicted
+++ resolved
@@ -1250,12 +1250,8 @@
 			if (unlikely(ops->mode == MTD_OOB_RAW))
 				ret = chip->ecc.read_page_raw(mtd, chip,
 							      bufpoi, page);
-<<<<<<< HEAD
-			else if (!aligned && NAND_HAS_SUBPAGE_READ(chip) && !oob)
-=======
 			else if (!aligned && NAND_HAS_SUBPAGE_READ(chip) &&
 			    !oob)
->>>>>>> 3a9d879f
 				ret = chip->ecc.read_subpage(mtd, chip,
 							col, bytes, bufpoi);
 			else
