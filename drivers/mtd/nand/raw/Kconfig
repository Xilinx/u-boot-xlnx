
menuconfig MTD_RAW_NAND
	bool "Raw NAND Device Support"
if MTD_RAW_NAND

config SYS_NAND_SELF_INIT
	bool
	help
	  This option, if enabled, provides more flexible and linux-like
	  NAND initialization process.

config SYS_NAND_DRIVER_ECC_LAYOUT
	bool
	help
	  Omit standard ECC layouts to safe space. Select this if your driver
	  is known to provide its own ECC layout.

config SYS_NAND_USE_FLASH_BBT
	bool "Enable BBT (Bad Block Table) support"
	help
	  Enable the BBT (Bad Block Table) usage.

config NAND_ATMEL
	bool "Support Atmel NAND controller"
	imply SYS_NAND_USE_FLASH_BBT
	help
	  Enable this driver for NAND flash platforms using an Atmel NAND
	  controller.

if NAND_ATMEL

config ATMEL_NAND_HWECC
	bool "Atmel Hardware ECC"
	default n

config ATMEL_NAND_HW_PMECC
	bool "Atmel Programmable Multibit ECC (PMECC)"
	select ATMEL_NAND_HWECC
	default n
	help
	  The Programmable Multibit ECC (PMECC) controller is a programmable
	  binary BCH(Bose, Chaudhuri and Hocquenghem) encoder and decoder.

config PMECC_CAP
	int "PMECC Correctable ECC Bits"
	depends on ATMEL_NAND_HW_PMECC
	default 2
	help
	  Correctable ECC bits, can be 2, 4, 8, 12, and 24.

config PMECC_SECTOR_SIZE
	int "PMECC Sector Size"
	depends on ATMEL_NAND_HW_PMECC
	default 512
	help
	  Sector size, in bytes, can be 512 or 1024.

config SPL_GENERATE_ATMEL_PMECC_HEADER
	bool "Atmel PMECC Header Generation"
	select ATMEL_NAND_HWECC
	select ATMEL_NAND_HW_PMECC
	default n
	help
	  Generate Programmable Multibit ECC (PMECC) header for SPL image.

endif

config NAND_BRCMNAND
	bool "Support Broadcom NAND controller"
	depends on OF_CONTROL && DM && DM_MTD
	help
	  Enable the driver for NAND flash on platforms using a Broadcom NAND
	  controller.

config NAND_BRCMNAND_6368
	bool "Support Broadcom NAND controller on bcm6368"
	depends on NAND_BRCMNAND && ARCH_BMIPS
	help
	  Enable support for broadcom nand driver on bcm6368.

config NAND_BRCMNAND_68360
       bool "Support Broadcom NAND controller on bcm68360"
       depends on NAND_BRCMNAND && ARCH_BCM68360
       help
         Enable support for broadcom nand driver on bcm68360.

config NAND_BRCMNAND_6838
       bool "Support Broadcom NAND controller on bcm6838"
       depends on NAND_BRCMNAND && ARCH_BMIPS && SOC_BMIPS_BCM6838
       help
         Enable support for broadcom nand driver on bcm6838.

config NAND_BRCMNAND_6858
       bool "Support Broadcom NAND controller on bcm6858"
       depends on NAND_BRCMNAND && ARCH_BCM6858
       help
         Enable support for broadcom nand driver on bcm6858.

config NAND_BRCMNAND_63158
       bool "Support Broadcom NAND controller on bcm63158"
       depends on NAND_BRCMNAND && ARCH_BCM63158
       help
         Enable support for broadcom nand driver on bcm63158.

config NAND_DAVINCI
	bool "Support TI Davinci NAND controller"
	help
	  Enable this driver for NAND flash controllers available in TI Davinci
	  and Keystone2 platforms

config NAND_DENALI
	bool
	select SYS_NAND_SELF_INIT
	imply CMD_NAND

config NAND_DENALI_DT
	bool "Support Denali NAND controller as a DT device"
	select NAND_DENALI
	depends on OF_CONTROL && DM_MTD
	help
	  Enable the driver for NAND flash on platforms using a Denali NAND
	  controller as a DT device.

config NAND_LPC32XX_SLC
	bool "Support LPC32XX_SLC controller"
	help
	  Enable the LPC32XX SLC NAND controller.

config NAND_OMAP_GPMC
	bool "Support OMAP GPMC NAND controller"
	depends on ARCH_OMAP2PLUS
	help
	  Enables omap_gpmc.c driver for OMAPx and AMxxxx platforms.
	  GPMC controller is used for parallel NAND flash devices, and can
	  do ECC calculation (not ECC error detection) for HAM1, BCH4, BCH8
	  and BCH16 ECC algorithms.

config NAND_OMAP_GPMC_PREFETCH
	bool "Enable GPMC Prefetch"
	depends on NAND_OMAP_GPMC
	default y
	help
	  On OMAP platforms that use the GPMC controller
	  (CONFIG_NAND_OMAP_GPMC_PREFETCH), this options enables the code that
	  uses the prefetch mode to speed up read operations.

config NAND_OMAP_ELM
	bool "Enable ELM driver for OMAPxx and AMxx platforms."
	depends on NAND_OMAP_GPMC && !OMAP34XX
	help
	  ELM controller is used for ECC error detection (not ECC calculation)
	  of BCH4, BCH8 and BCH16 ECC algorithms.
	  Some legacy platforms like OMAP3xx do not have in-built ELM h/w engine,
	  thus such SoC platforms need to depend on software library for ECC error
	  detection. However ECC calculation on such plaforms would still be
	  done by GPMC controller.

config NAND_VF610_NFC
	bool "Support for Freescale NFC for VF610"
	select SYS_NAND_SELF_INIT
	select SYS_NAND_DRIVER_ECC_LAYOUT
	imply CMD_NAND
	help
	  Enables support for NAND Flash Controller on some Freescale
	  processors like the VF610, MCF54418 or Kinetis K70.
	  The driver supports a maximum 2k page size. The driver
	  currently does not support hardware ECC.

if NAND_VF610_NFC

config NAND_VF610_NFC_DT
        bool "Support Vybrid's vf610 NAND controller as a DT device"
        depends on OF_CONTROL && DM_MTD
        help
          Enable the driver for Vybrid's vf610 NAND flash on platforms
	  using device tree.

choice
	prompt "Hardware ECC strength"
	depends on NAND_VF610_NFC
	default SYS_NAND_VF610_NFC_45_ECC_BYTES
	help
	  Select the ECC strength used in the hardware BCH ECC block.

config SYS_NAND_VF610_NFC_45_ECC_BYTES
	bool "24-error correction (45 ECC bytes)"

config SYS_NAND_VF610_NFC_60_ECC_BYTES
	bool "32-error correction (60 ECC bytes)"

endchoice

endif

config NAND_PXA3XX
	bool "Support for NAND on PXA3xx and Armada 370/XP/38x"
	select SYS_NAND_SELF_INIT
	select DM_MTD
	select REGMAP
	select SYSCON
	imply CMD_NAND
	help
	  This enables the driver for the NAND flash device found on
	  PXA3xx processors (NFCv1) and also on Armada 370/XP (NFCv2).

config NAND_SUNXI
	bool "Support for NAND on Allwinner SoCs"
	default ARCH_SUNXI
	depends on MACH_SUN4I || MACH_SUN5I || MACH_SUN7I || MACH_SUN8I
	select SYS_NAND_SELF_INIT
	select SYS_NAND_U_BOOT_LOCATIONS
	select SPL_NAND_SUPPORT
	imply CMD_NAND
	---help---
	Enable support for NAND. This option enables the standard and
	SPL drivers.
	The SPL driver only supports reading from the NAND using DMA
	transfers.

if NAND_SUNXI

config NAND_SUNXI_SPL_ECC_STRENGTH
	int "Allwinner NAND SPL ECC Strength"
	default 64

config NAND_SUNXI_SPL_ECC_SIZE
	int "Allwinner NAND SPL ECC Step Size"
	default 1024

config NAND_SUNXI_SPL_USABLE_PAGE_SIZE
	int "Allwinner NAND SPL Usable Page Size"
	default 1024

endif

config NAND_ARASAN
	bool "Configure Arasan Nand"
	select SYS_NAND_SELF_INIT
<<<<<<< HEAD
	select DM_MTD
=======
	depends on DM_MTD
>>>>>>> e93ed120
	imply CMD_NAND
	help
	  This enables Nand driver support for Arasan nand flash
	  controller. This uses the hardware ECC for read and
	  write operations.

config NAND_MXC
	bool "MXC NAND support"
	depends on CPU_ARM926EJS || CPU_ARM1136 || MX5
	imply CMD_NAND
	help
	  This enables the NAND driver for the NAND flash controller on the
	  i.MX27 / i.MX31 / i.MX5 rocessors.

config NAND_MXS
	bool "MXS NAND support"
	depends on MX23 || MX28 || MX6 || MX7 || IMX8 || IMX8M
	select SYS_NAND_SELF_INIT
	imply CMD_NAND
	select APBH_DMA
	select APBH_DMA_BURST if ARCH_MX6 || ARCH_MX7 || ARCH_IMX8 || ARCH_IMX8M
	select APBH_DMA_BURST8 if ARCH_MX6 || ARCH_MX7 || ARCH_IMX8 || ARCH_IMX8M
	help
	  This enables NAND driver for the NAND flash controller on the
	  MXS processors.

if NAND_MXS

config NAND_MXS_DT
	bool "Support MXS NAND controller as a DT device"
	depends on OF_CONTROL && DM_MTD
	help
	  Enable the driver for MXS NAND flash on platforms using
	  device tree.

config NAND_MXS_USE_MINIMUM_ECC
	bool "Use minimum ECC strength supported by the controller"
	default false

endif

config NAND_ZYNQ
	bool "Support for Zynq Nand controller"
	select SYS_NAND_SELF_INIT
	select DM_MTD
	imply CMD_NAND
	help
	  This enables Nand driver support for Nand flash controller
	  found on Zynq SoC.

config NAND_ZYNQ_USE_BOOTLOADER1_TIMINGS
	bool "Enable use of 1st stage bootloader timing for NAND"
	depends on NAND_ZYNQ
	help
	  This flag prevent U-boot reconfigure NAND flash controller and reuse
	  the NAND timing from 1st stage bootloader.

config NAND_OCTEONTX
	bool "Support for OcteonTX NAND controller"
	select SYS_NAND_SELF_INIT
	imply CMD_NAND
	help
	 This enables Nand flash controller hardware found on the OcteonTX
	 processors.

config NAND_OCTEONTX_HW_ECC
	bool "Support Hardware ECC for OcteonTX NAND controller"
	depends on NAND_OCTEONTX
	default y
	help
	 This enables Hardware BCH engine found on the OcteonTX processors to
	 support ECC for NAND flash controller.

config NAND_STM32_FMC2
	bool "Support for NAND controller on STM32MP SoCs"
	depends on ARCH_STM32MP
	select SYS_NAND_SELF_INIT
	imply CMD_NAND
	help
	  Enables support for NAND Flash chips on SoCs containing the FMC2
	  NAND controller. This controller is found on STM32MP SoCs.
	  The controller supports a maximum 8k page size and supports
	  a maximum 8-bit correction error per sector of 512 bytes.

comment "Generic NAND options"

config SYS_NAND_BLOCK_SIZE
	hex "NAND chip eraseblock size"
	depends on ARCH_SUNXI
	help
	  Number of data bytes in one eraseblock for the NAND chip on the
	  board. This is the multiple of NAND_PAGE_SIZE and the number of
	  pages.

config SYS_NAND_PAGE_SIZE
	hex "NAND chip page size"
	depends on ARCH_SUNXI
	help
	  Number of data bytes in one page for the NAND chip on the
	  board, not including the OOB area.

config SYS_NAND_OOBSIZE
	hex "NAND chip OOB size"
	depends on ARCH_SUNXI
	help
	  Number of bytes in the Out-Of-Band area for the NAND chip on
	  the board.

# Enhance depends when converting drivers to Kconfig which use this config
# option (mxc_nand, ndfc, omap_gpmc).
config SYS_NAND_BUSWIDTH_16BIT
	bool "Use 16-bit NAND interface"
	depends on NAND_VF610_NFC || NAND_OMAP_GPMC || NAND_MXC || ARCH_DAVINCI
	help
	  Indicates that NAND device has 16-bit wide data-bus. In absence of this
	  config, bus-width of NAND device is assumed to be either 8-bit and later
	  determined by reading ONFI params.
	  Above config is useful when NAND device's bus-width information cannot
	  be determined from on-chip ONFI params, like in following scenarios:
	  - SPL boot does not support reading of ONFI parameters. This is done to
	    keep SPL code foot-print small.
	  - In current U-Boot flow using nand_init(), driver initialization
	    happens in board_nand_init() which is called before any device probe
	    (nand_scan_ident + nand_scan_tail), thus device's ONFI parameters are
	    not available while configuring controller. So a static CONFIG_NAND_xx
	    is needed to know the device's bus-width in advance.

config SYS_NAND_MAX_CHIPS
	int "NAND max chips"
	default 1
	depends on NAND_ARASAN
	help
	  The maximum number of NAND chips per device to be supported.

if SPL

config SYS_NAND_U_BOOT_LOCATIONS
	bool "Define U-boot binaries locations in NAND"
	help
	Enable CONFIG_SYS_NAND_U_BOOT_OFFS though Kconfig.
	This option should not be enabled when compiling U-boot for boards
	defining CONFIG_SYS_NAND_U_BOOT_OFFS in their include/configs/<board>.h
	file.

config SYS_NAND_U_BOOT_OFFS
	hex "Location in NAND to read U-Boot from"
	default 0x800000 if NAND_SUNXI
	depends on SYS_NAND_U_BOOT_LOCATIONS
	help
	Set the offset from the start of the nand where u-boot should be
	loaded from.

config SYS_NAND_U_BOOT_OFFS_REDUND
	hex "Location in NAND to read U-Boot from"
	default SYS_NAND_U_BOOT_OFFS
	depends on SYS_NAND_U_BOOT_LOCATIONS
	help
	Set the offset from the start of the nand where the redundant u-boot
	should be loaded from.

config SPL_NAND_AM33XX_BCH
	bool "Enables SPL-NAND driver which supports ELM based"
	depends on NAND_OMAP_GPMC && !OMAP34XX
	default y
        help
	  Hardware ECC correction. This is useful for platforms which have ELM
	  hardware engine and use NAND boot mode.
	  Some legacy platforms like OMAP3xx do not have in-built ELM h/w engine,
	  so those platforms should use CONFIG_SPL_NAND_SIMPLE for enabling
          SPL-NAND driver with software ECC correction support.

config SPL_NAND_DENALI
	bool "Support Denali NAND controller for SPL"
	help
	  This is a small implementation of the Denali NAND controller
	  for use on SPL.

config NAND_DENALI_SPARE_AREA_SKIP_BYTES
	int "Number of bytes skipped in OOB area"
	depends on SPL_NAND_DENALI
	range 0 63
	help
	  This option specifies the number of bytes to skip from the beginning
	  of OOB area before last ECC sector data starts.  This is potentially
	  used to preserve the bad block marker in the OOB area.

config SPL_NAND_SIMPLE
	bool "Use simple SPL NAND driver"
	depends on !SPL_NAND_AM33XX_BCH
	help
	  Support for NAND boot using simple NAND drivers that
	  expose the cmd_ctrl() interface.
endif

endif   # if NAND<|MERGE_RESOLUTION|>--- conflicted
+++ resolved
@@ -236,11 +236,7 @@
 config NAND_ARASAN
 	bool "Configure Arasan Nand"
 	select SYS_NAND_SELF_INIT
-<<<<<<< HEAD
-	select DM_MTD
-=======
 	depends on DM_MTD
->>>>>>> e93ed120
 	imply CMD_NAND
 	help
 	  This enables Nand driver support for Arasan nand flash
