--- conflicted
+++ resolved
@@ -300,10 +300,7 @@
 		unsigned cmd, struct dwc3_gadget_ep_cmd_params *params)
 {
 	u32			timeout = 50000;
-<<<<<<< HEAD
-=======
 	u32			saved_config = 0;
->>>>>>> 26124993
 	u32			reg;
 
 	int			ret = -EINVAL;
