// SPDX-License-Identifier: GPL-2.0
/**
 * core.c - DesignWare USB3 DRD Controller Core file
 *
 * Copyright (C) 2015 Texas Instruments Incorporated - https://www.ti.com
 *
 * Authors: Felipe Balbi <balbi@ti.com>,
 *	    Sebastian Andrzej Siewior <bigeasy@linutronix.de>
 *
 * Taken from Linux Kernel v3.19-rc1 (drivers/usb/dwc3/core.c) and ported
 * to uboot.
 *
 * commit cd72f890d2 : usb: dwc3: core: enable phy suspend quirk on non-FPGA
 */

#include <clk.h>
#include <cpu_func.h>
#include <malloc.h>
#include <dwc3-uboot.h>
#include <dm/device_compat.h>
#include <dm/devres.h>
#include <linux/bug.h>
#include <linux/delay.h>
#include <linux/dma-mapping.h>
#include <linux/err.h>
#include <linux/ioport.h>
#include <dm.h>
#include <generic-phy.h>
#include <linux/usb/ch9.h>
#include <linux/usb/gadget.h>
#include <linux/bitfield.h>
#include <linux/math64.h>
#include <linux/time.h>

#include "core.h"
#include "gadget.h"
#include "io.h"

#include "linux-compat.h"

static LIST_HEAD(dwc3_list);
/* -------------------------------------------------------------------------- */

static void dwc3_set_mode(struct dwc3 *dwc, u32 mode)
{
	u32 reg;

	reg = dwc3_readl(dwc->regs, DWC3_GCTL);
	reg &= ~(DWC3_GCTL_PRTCAPDIR(DWC3_GCTL_PRTCAP_OTG));
	reg |= DWC3_GCTL_PRTCAPDIR(mode);
	dwc3_writel(dwc->regs, DWC3_GCTL, reg);
}

/**
 * dwc3_core_soft_reset - Issues core soft reset and PHY reset
 * @dwc: pointer to our context structure
 */
static int dwc3_core_soft_reset(struct dwc3 *dwc)
{
	u32		reg;
	int		retries = 1000;

	/*
	 * We're resetting only the device side because, if we're in host mode,
	 * XHCI driver will reset the host block. If dwc3 was configured for
	 * host-only mode, then we can return early.
	 */
	if (dwc->dr_mode == USB_DR_MODE_HOST)
		return 0;
<<<<<<< HEAD

	reg = dwc3_readl(dwc->regs, DWC3_DCTL);
	reg |= DWC3_DCTL_CSFTRST;
	reg &= ~DWC3_DCTL_RUN_STOP;
	dwc3_gadget_dctl_write_safe(dwc, reg);

	do {
		reg = dwc3_readl(dwc->regs, DWC3_DCTL);
		if (!(reg & DWC3_DCTL_CSFTRST))
			return 0;

		udelay(1);
	} while (--retries);

=======

	reg = dwc3_readl(dwc->regs, DWC3_DCTL);
	reg |= DWC3_DCTL_CSFTRST;
	reg &= ~DWC3_DCTL_RUN_STOP;
	dwc3_gadget_dctl_write_safe(dwc, reg);

	do {
		reg = dwc3_readl(dwc->regs, DWC3_DCTL);
		if (!(reg & DWC3_DCTL_CSFTRST))
			return 0;

		udelay(1);
	} while (--retries);

>>>>>>> 26124993
	return -ETIMEDOUT;
}

/*
 * dwc3_frame_length_adjustment - Adjusts frame length if required
 * @dwc3: Pointer to our controller context structure
 * @fladj: Value of GFLADJ_30MHZ to adjust frame length
 */
static void dwc3_frame_length_adjustment(struct dwc3 *dwc, u32 fladj)
{
	u32 reg;

	if (dwc->revision < DWC3_REVISION_250A)
		return;

	if (fladj == 0)
		return;

	reg = dwc3_readl(dwc->regs, DWC3_GFLADJ);
	reg &= ~DWC3_GFLADJ_30MHZ_MASK;
	reg |= DWC3_GFLADJ_30MHZ_SDBND_SEL | fladj;
	dwc3_writel(dwc->regs, DWC3_GFLADJ, reg);
}

/**
 * dwc3_ref_clk_period - Reference clock period configuration
 *		Default reference clock period depends on hardware
 *		configuration. For systems with reference clock that differs
 *		from the default, this will set clock period in DWC3_GUCTL
 *		register.
 * @dwc: Pointer to our controller context structure
 * @ref_clk_per: reference clock period in ns
 */
static void dwc3_ref_clk_period(struct dwc3 *dwc)
{
	unsigned long period;
	unsigned long fladj;
	unsigned long decr;
	unsigned long rate;
	u32 reg;

	if (dwc->ref_clk) {
		rate = clk_get_rate(dwc->ref_clk);
		if (!rate)
			return;
		period = NSEC_PER_SEC / rate;
	} else {
		return;
	}

	reg = dwc3_readl(dwc->regs, DWC3_GUCTL);
	reg &= ~DWC3_GUCTL_REFCLKPER_MASK;
	reg |=  FIELD_PREP(DWC3_GUCTL_REFCLKPER_MASK, period);
	dwc3_writel(dwc->regs, DWC3_GUCTL, reg);

	if (dwc->revision <= DWC3_REVISION_250A)
		return;

	/*
	 * The calculation below is
	 *
	 * 125000 * (NSEC_PER_SEC / (rate * period) - 1)
	 *
	 * but rearranged for fixed-point arithmetic. The division must be
	 * 64-bit because 125000 * NSEC_PER_SEC doesn't fit in 32 bits (and
	 * neither does rate * period).
	 *
	 * Note that rate * period ~= NSEC_PER_SECOND, minus the number of
	 * nanoseconds of error caused by the truncation which happened during
	 * the division when calculating rate or period (whichever one was
	 * derived from the other). We first calculate the relative error, then
	 * scale it to units of 8 ppm.
	 */
	fladj = div64_u64(125000ULL * NSEC_PER_SEC, (u64)rate * period);
	fladj -= 125000;

	/*
	 * The documented 240MHz constant is scaled by 2 to get PLS1 as well.
	 */
	decr = 480000000 / rate;

	reg = dwc3_readl(dwc->regs, DWC3_GFLADJ);
	reg &= ~DWC3_GFLADJ_REFCLK_FLADJ_MASK
	    &  ~DWC3_GFLADJ_240MHZDECR
	    &  ~DWC3_GFLADJ_240MHZDECR_PLS1;
	reg |= FIELD_PREP(DWC3_GFLADJ_REFCLK_FLADJ_MASK, fladj)
	    |  FIELD_PREP(DWC3_GFLADJ_240MHZDECR, decr >> 1)
	    |  FIELD_PREP(DWC3_GFLADJ_240MHZDECR_PLS1, decr & 1);
	dwc3_writel(dwc->regs, DWC3_GFLADJ, reg);
}

/**
 * dwc3_free_one_event_buffer - Frees one event buffer
 * @dwc: Pointer to our controller context structure
 * @evt: Pointer to event buffer to be freed
 */
static void dwc3_free_one_event_buffer(struct dwc3 *dwc,
		struct dwc3_event_buffer *evt)
{
	dma_free_coherent(evt->buf);
}

/**
 * dwc3_alloc_one_event_buffer - Allocates one event buffer structure
 * @dwc: Pointer to our controller context structure
 * @length: size of the event buffer
 *
 * Returns a pointer to the allocated event buffer structure on success
 * otherwise ERR_PTR(errno).
 */
static struct dwc3_event_buffer *dwc3_alloc_one_event_buffer(struct dwc3 *dwc,
		unsigned length)
{
	struct dwc3_event_buffer	*evt;

	evt = devm_kzalloc((struct udevice *)dwc->dev, sizeof(*evt),
			   GFP_KERNEL);
	if (!evt)
		return ERR_PTR(-ENOMEM);

	evt->dwc	= dwc;
	evt->length	= length;
	evt->buf	= dma_alloc_coherent(length,
					     (unsigned long *)&evt->dma);
	if (!evt->buf)
		return ERR_PTR(-ENOMEM);

	dwc3_flush_cache((uintptr_t)evt->buf, evt->length);

	return evt;
}

/**
 * dwc3_free_event_buffers - frees all allocated event buffers
 * @dwc: Pointer to our controller context structure
 */
static void dwc3_free_event_buffers(struct dwc3 *dwc)
{
	struct dwc3_event_buffer	*evt;
	int i;

	for (i = 0; i < dwc->num_event_buffers; i++) {
		evt = dwc->ev_buffs[i];
		if (evt)
			dwc3_free_one_event_buffer(dwc, evt);
	}
}

/**
 * dwc3_alloc_event_buffers - Allocates @num event buffers of size @length
 * @dwc: pointer to our controller context structure
 * @length: size of event buffer
 *
 * Returns 0 on success otherwise negative errno. In the error case, dwc
 * may contain some buffers allocated but not all which were requested.
 */
static int dwc3_alloc_event_buffers(struct dwc3 *dwc, unsigned length)
{
	int			num;
	int			i;

	num = DWC3_NUM_INT(dwc->hwparams.hwparams1);
	dwc->num_event_buffers = num;

	dwc->ev_buffs = memalign(CONFIG_SYS_CACHELINE_SIZE,
				 sizeof(*dwc->ev_buffs) * num);
	if (!dwc->ev_buffs)
		return -ENOMEM;

	for (i = 0; i < num; i++) {
		struct dwc3_event_buffer	*evt;

		evt = dwc3_alloc_one_event_buffer(dwc, length);
		if (IS_ERR(evt)) {
			dev_err(dwc->dev, "can't allocate event buffer\n");
			return PTR_ERR(evt);
		}
		dwc->ev_buffs[i] = evt;
	}

	return 0;
}

/**
 * dwc3_event_buffers_setup - setup our allocated event buffers
 * @dwc: pointer to our controller context structure
 *
 * Returns 0 on success otherwise negative errno.
 */
static int dwc3_event_buffers_setup(struct dwc3 *dwc)
{
	struct dwc3_event_buffer	*evt;
	int				n;

	for (n = 0; n < dwc->num_event_buffers; n++) {
		evt = dwc->ev_buffs[n];
		dev_dbg(dwc->dev, "Event buf %p dma %08llx length %d\n",
				evt->buf, (unsigned long long) evt->dma,
				evt->length);

		evt->lpos = 0;

		dwc3_writel(dwc->regs, DWC3_GEVNTADRLO(n),
				lower_32_bits(evt->dma));
		dwc3_writel(dwc->regs, DWC3_GEVNTADRHI(n),
				upper_32_bits(evt->dma));
		dwc3_writel(dwc->regs, DWC3_GEVNTSIZ(n),
				DWC3_GEVNTSIZ_SIZE(evt->length));
		dwc3_writel(dwc->regs, DWC3_GEVNTCOUNT(n), 0);
	}

	return 0;
}

static void dwc3_event_buffers_cleanup(struct dwc3 *dwc)
{
	struct dwc3_event_buffer	*evt;
	int				n;

	for (n = 0; n < dwc->num_event_buffers; n++) {
		evt = dwc->ev_buffs[n];

		evt->lpos = 0;

		dwc3_writel(dwc->regs, DWC3_GEVNTADRLO(n), 0);
		dwc3_writel(dwc->regs, DWC3_GEVNTADRHI(n), 0);
		dwc3_writel(dwc->regs, DWC3_GEVNTSIZ(n), DWC3_GEVNTSIZ_INTMASK
				| DWC3_GEVNTSIZ_SIZE(0));
		dwc3_writel(dwc->regs, DWC3_GEVNTCOUNT(n), 0);
	}
}

static int dwc3_alloc_scratch_buffers(struct dwc3 *dwc)
{
	if (!dwc->has_hibernation)
		return 0;

	if (!dwc->nr_scratch)
		return 0;

	dwc->scratchbuf = kmalloc_array(dwc->nr_scratch,
			DWC3_SCRATCHBUF_SIZE, GFP_KERNEL);
	if (!dwc->scratchbuf)
		return -ENOMEM;

	return 0;
}

static int dwc3_setup_scratch_buffers(struct dwc3 *dwc)
{
	dma_addr_t scratch_addr;
	u32 param;
	int ret;

	if (!dwc->has_hibernation)
		return 0;

	if (!dwc->nr_scratch)
		return 0;

	scratch_addr = dma_map_single(dwc->scratchbuf,
				      dwc->nr_scratch * DWC3_SCRATCHBUF_SIZE,
				      DMA_BIDIRECTIONAL);
	if (dma_mapping_error(dwc->dev, scratch_addr)) {
		dev_err(dwc->dev, "failed to map scratch buffer\n");
		ret = -EFAULT;
		goto err0;
	}

	dwc->scratch_addr = scratch_addr;

	param = lower_32_bits(scratch_addr);

	ret = dwc3_send_gadget_generic_command(dwc,
			DWC3_DGCMD_SET_SCRATCHPAD_ADDR_LO, param);
	if (ret < 0)
		goto err1;

	param = upper_32_bits(scratch_addr);

	ret = dwc3_send_gadget_generic_command(dwc,
			DWC3_DGCMD_SET_SCRATCHPAD_ADDR_HI, param);
	if (ret < 0)
		goto err1;

	return 0;

err1:
	dma_unmap_single(scratch_addr, dwc->nr_scratch * DWC3_SCRATCHBUF_SIZE,
			 DMA_BIDIRECTIONAL);

err0:
	return ret;
}

static void dwc3_free_scratch_buffers(struct dwc3 *dwc)
{
	if (!dwc->has_hibernation)
		return;

	if (!dwc->nr_scratch)
		return;

	dma_unmap_single(dwc->scratch_addr, dwc->nr_scratch *
			 DWC3_SCRATCHBUF_SIZE, DMA_BIDIRECTIONAL);
	kfree(dwc->scratchbuf);
}

static void dwc3_core_num_eps(struct dwc3 *dwc)
{
	struct dwc3_hwparams	*parms = &dwc->hwparams;

	dwc->num_in_eps = DWC3_NUM_IN_EPS(parms);
	dwc->num_out_eps = DWC3_NUM_EPS(parms) - dwc->num_in_eps;

	dev_vdbg(dwc->dev, "found %d IN and %d OUT endpoints\n",
			dwc->num_in_eps, dwc->num_out_eps);
}

static void dwc3_cache_hwparams(struct dwc3 *dwc)
{
	struct dwc3_hwparams	*parms = &dwc->hwparams;

	parms->hwparams0 = dwc3_readl(dwc->regs, DWC3_GHWPARAMS0);
	parms->hwparams1 = dwc3_readl(dwc->regs, DWC3_GHWPARAMS1);
	parms->hwparams2 = dwc3_readl(dwc->regs, DWC3_GHWPARAMS2);
	parms->hwparams3 = dwc3_readl(dwc->regs, DWC3_GHWPARAMS3);
	parms->hwparams4 = dwc3_readl(dwc->regs, DWC3_GHWPARAMS4);
	parms->hwparams5 = dwc3_readl(dwc->regs, DWC3_GHWPARAMS5);
	parms->hwparams6 = dwc3_readl(dwc->regs, DWC3_GHWPARAMS6);
	parms->hwparams7 = dwc3_readl(dwc->regs, DWC3_GHWPARAMS7);
	parms->hwparams8 = dwc3_readl(dwc->regs, DWC3_GHWPARAMS8);
}

static void dwc3_hsphy_mode_setup(struct dwc3 *dwc)
{
	enum usb_phy_interface hsphy_mode = dwc->hsphy_mode;
	u32 reg;

	/* Set dwc3 usb2 phy config */
	reg = dwc3_readl(dwc->regs, DWC3_GUSB2PHYCFG(0));

	switch (hsphy_mode) {
	case USBPHY_INTERFACE_MODE_UTMI:
		reg &= ~(DWC3_GUSB2PHYCFG_PHYIF_MASK |
			DWC3_GUSB2PHYCFG_USBTRDTIM_MASK);
		reg |= DWC3_GUSB2PHYCFG_PHYIF(UTMI_PHYIF_8_BIT) |
			DWC3_GUSB2PHYCFG_USBTRDTIM(USBTRDTIM_UTMI_8_BIT);
		break;
	case USBPHY_INTERFACE_MODE_UTMIW:
		reg &= ~(DWC3_GUSB2PHYCFG_PHYIF_MASK |
			DWC3_GUSB2PHYCFG_USBTRDTIM_MASK);
		reg |= DWC3_GUSB2PHYCFG_PHYIF(UTMI_PHYIF_16_BIT) |
			DWC3_GUSB2PHYCFG_USBTRDTIM(USBTRDTIM_UTMI_16_BIT);
		break;
	default:
		break;
	}

	dwc3_writel(dwc->regs, DWC3_GUSB2PHYCFG(0), reg);
}

/**
 * dwc3_phy_setup - Configure USB PHY Interface of DWC3 Core
 * @dwc: Pointer to our controller context structure
 */
static void dwc3_phy_setup(struct dwc3 *dwc)
{
	u32 reg;

	reg = dwc3_readl(dwc->regs, DWC3_GUSB3PIPECTL(0));

	/*
	 * Above 1.94a, it is recommended to set DWC3_GUSB3PIPECTL_SUSPHY
	 * to '0' during coreConsultant configuration. So default value
	 * will be '0' when the core is reset. Application needs to set it
	 * to '1' after the core initialization is completed.
	 */
	if (dwc->revision > DWC3_REVISION_194A)
		reg |= DWC3_GUSB3PIPECTL_SUSPHY;

	if (dwc->u2ss_inp3_quirk)
		reg |= DWC3_GUSB3PIPECTL_U2SSINP3OK;

	if (dwc->req_p1p2p3_quirk)
		reg |= DWC3_GUSB3PIPECTL_REQP1P2P3;

	if (dwc->del_p1p2p3_quirk)
		reg |= DWC3_GUSB3PIPECTL_DEP1P2P3_EN;

	if (dwc->del_phy_power_chg_quirk)
		reg |= DWC3_GUSB3PIPECTL_DEPOCHANGE;

	if (dwc->lfps_filter_quirk)
		reg |= DWC3_GUSB3PIPECTL_LFPSFILT;

	if (dwc->rx_detect_poll_quirk)
		reg |= DWC3_GUSB3PIPECTL_RX_DETOPOLL;

	if (dwc->tx_de_emphasis_quirk)
		reg |= DWC3_GUSB3PIPECTL_TX_DEEPH(dwc->tx_de_emphasis);

	if (dwc->dis_u3_susphy_quirk)
		reg &= ~DWC3_GUSB3PIPECTL_SUSPHY;

	if (dwc->dis_del_phy_power_chg_quirk)
		reg &= ~DWC3_GUSB3PIPECTL_DEPOCHANGE;

	dwc3_writel(dwc->regs, DWC3_GUSB3PIPECTL(0), reg);

	dwc3_hsphy_mode_setup(dwc);

	mdelay(100);

	reg = dwc3_readl(dwc->regs, DWC3_GUSB2PHYCFG(0));

	/*
	 * Above 1.94a, it is recommended to set DWC3_GUSB2PHYCFG_SUSPHY to
	 * '0' during coreConsultant configuration. So default value will
	 * be '0' when the core is reset. Application needs to set it to
	 * '1' after the core initialization is completed.
	 */
	if (dwc->revision > DWC3_REVISION_194A)
		reg |= DWC3_GUSB2PHYCFG_SUSPHY;

	if (dwc->dis_u2_susphy_quirk)
		reg &= ~DWC3_GUSB2PHYCFG_SUSPHY;

	if (dwc->dis_enblslpm_quirk)
		reg &= ~DWC3_GUSB2PHYCFG_ENBLSLPM;

	if (dwc->dis_u2_freeclk_exists_quirk)
		reg &= ~DWC3_GUSB2PHYCFG_U2_FREECLK_EXISTS;

	/*
	 * Some ULPI USB PHY does not support internal VBUS supply, to drive
	 * the CPEN pin requires the configuration of the ULPI DRVVBUSEXTERNAL
	 * bit of OTG_CTRL register. Controller configures the USB2 PHY
	 * ULPIEXTVBUSDRV bit[17] of the GUSB2PHYCFG register to drive vBus
	 * with an external supply.
	 */
	if (dwc->ulpi_ext_vbus_drv)
		reg |= DWC3_GUSB2PHYCFG_ULPIEXTVBUSDRV;

	dwc3_writel(dwc->regs, DWC3_GUSB2PHYCFG(0), reg);

	mdelay(100);
}

/* set global incr burst type configuration registers */
static void dwc3_set_incr_burst_type(struct dwc3 *dwc)
{
	struct udevice *dev = dwc->dev;
	u32 cfg;

	if (!dwc->incrx_size)
		return;

	cfg = dwc3_readl(dwc->regs, DWC3_GSBUSCFG0);

	/* Enable Undefined Length INCR Burst and Enable INCRx Burst */
	cfg &= ~DWC3_GSBUSCFG0_INCRBRST_MASK;
	if (dwc->incrx_mode)
		cfg |= DWC3_GSBUSCFG0_INCRBRSTENA;
	switch (dwc->incrx_size) {
	case 256:
		cfg |= DWC3_GSBUSCFG0_INCR256BRSTENA;
		break;
	case 128:
		cfg |= DWC3_GSBUSCFG0_INCR128BRSTENA;
		break;
	case 64:
		cfg |= DWC3_GSBUSCFG0_INCR64BRSTENA;
		break;
	case 32:
		cfg |= DWC3_GSBUSCFG0_INCR32BRSTENA;
		break;
	case 16:
		cfg |= DWC3_GSBUSCFG0_INCR16BRSTENA;
		break;
	case 8:
		cfg |= DWC3_GSBUSCFG0_INCR8BRSTENA;
		break;
	case 4:
		cfg |= DWC3_GSBUSCFG0_INCR4BRSTENA;
		break;
	case 1:
		break;
	default:
		dev_err(dev, "Invalid property\n");
		break;
	}

	dwc3_writel(dwc->regs, DWC3_GSBUSCFG0, cfg);
}

/**
 * dwc3_core_init - Low-level initialization of DWC3 Core
 * @dwc: Pointer to our controller context structure
 *
 * Returns 0 on success otherwise negative errno.
 */
static int dwc3_core_init(struct dwc3 *dwc)
{
	unsigned long		timeout;
	u32			hwparams4 = dwc->hwparams.hwparams4;
	u32			reg;
	int			ret;

	reg = dwc3_readl(dwc->regs, DWC3_GSNPSID);
	/* This should read as U3 followed by revision number */
	if ((reg & DWC3_GSNPSID_MASK) != 0x55330000 &&
	    (reg & DWC3_GSNPSID_MASK) != 0x33310000) {
		dev_err(dwc->dev, "this is not a DesignWare USB3 DRD Core\n");
		ret = -ENODEV;
		goto err0;
	}
	dwc->revision = reg;

	/* Handle USB2.0-only core configuration */
	if (DWC3_GHWPARAMS3_SSPHY_IFC(dwc->hwparams.hwparams3) ==
			DWC3_GHWPARAMS3_SSPHY_IFC_DIS) {
		if (dwc->maximum_speed == USB_SPEED_SUPER)
			dwc->maximum_speed = USB_SPEED_HIGH;
	}

	/* issue device SoftReset too */
	timeout = 5000;
	dwc3_writel(dwc->regs, DWC3_DCTL, DWC3_DCTL_CSFTRST);
	while (timeout--) {
		reg = dwc3_readl(dwc->regs, DWC3_DCTL);
		if (!(reg & DWC3_DCTL_CSFTRST))
			break;
	};

	if (!timeout) {
		dev_err(dwc->dev, "Reset Timed Out\n");
		ret = -ETIMEDOUT;
		goto err0;
	}

	dwc3_phy_setup(dwc);

	ret = dwc3_core_soft_reset(dwc);
	if (ret)
		goto err0;

	reg = dwc3_readl(dwc->regs, DWC3_GCTL);
	reg &= ~DWC3_GCTL_SCALEDOWN_MASK;

	switch (DWC3_GHWPARAMS1_EN_PWROPT(dwc->hwparams.hwparams1)) {
	case DWC3_GHWPARAMS1_EN_PWROPT_CLK:
		/**
		 * WORKAROUND: DWC3 revisions between 2.10a and 2.50a have an
		 * issue which would cause xHCI compliance tests to fail.
		 *
		 * Because of that we cannot enable clock gating on such
		 * configurations.
		 *
		 * Refers to:
		 *
		 * STAR#9000588375: Clock Gating, SOF Issues when ref_clk-Based
		 * SOF/ITP Mode Used
		 */
		if ((dwc->dr_mode == USB_DR_MODE_HOST ||
				dwc->dr_mode == USB_DR_MODE_OTG) &&
				(dwc->revision >= DWC3_REVISION_210A &&
				dwc->revision <= DWC3_REVISION_250A))
			reg |= DWC3_GCTL_DSBLCLKGTNG | DWC3_GCTL_SOFITPSYNC;
		else
			reg &= ~DWC3_GCTL_DSBLCLKGTNG;
		break;
	case DWC3_GHWPARAMS1_EN_PWROPT_HIB:
		/* enable hibernation here */
		dwc->nr_scratch = DWC3_GHWPARAMS4_HIBER_SCRATCHBUFS(hwparams4);

		/*
		 * REVISIT Enabling this bit so that host-mode hibernation
		 * will work. Device-mode hibernation is not yet implemented.
		 */
		reg |= DWC3_GCTL_GBLHIBERNATIONEN;
		break;
	default:
		dev_dbg(dwc->dev, "No power optimization available\n");
	}

	/* check if current dwc3 is on simulation board */
	if (dwc->hwparams.hwparams6 & DWC3_GHWPARAMS6_EN_FPGA) {
		dev_dbg(dwc->dev, "it is on FPGA board\n");
		dwc->is_fpga = true;
	}

	if(dwc->disable_scramble_quirk && !dwc->is_fpga)
		WARN(true,
		     "disable_scramble cannot be used on non-FPGA builds\n");

	if (dwc->disable_scramble_quirk && dwc->is_fpga)
		reg |= DWC3_GCTL_DISSCRAMBLE;
	else
		reg &= ~DWC3_GCTL_DISSCRAMBLE;

	if (dwc->u2exit_lfps_quirk)
		reg |= DWC3_GCTL_U2EXIT_LFPS;

	/*
	 * WORKAROUND: DWC3 revisions <1.90a have a bug
	 * where the device can fail to connect at SuperSpeed
	 * and falls back to high-speed mode which causes
	 * the device to enter a Connect/Disconnect loop
	 */
	if (dwc->revision < DWC3_REVISION_190A)
		reg |= DWC3_GCTL_U2RSTECN;

	dwc3_core_num_eps(dwc);

	dwc3_writel(dwc->regs, DWC3_GCTL, reg);

	ret = dwc3_alloc_scratch_buffers(dwc);
	if (ret)
		goto err0;

	ret = dwc3_setup_scratch_buffers(dwc);
	if (ret)
		goto err1;

	/* Adjust Frame Length */
	dwc3_frame_length_adjustment(dwc, dwc->fladj);

	/* Adjust Reference Clock Period */
	dwc3_ref_clk_period(dwc);

	dwc3_set_incr_burst_type(dwc);

	return 0;

err1:
	dwc3_free_scratch_buffers(dwc);

err0:
	return ret;
}

static void dwc3_core_exit(struct dwc3 *dwc)
{
	dwc3_free_scratch_buffers(dwc);
}

static int dwc3_core_init_mode(struct dwc3 *dwc)
{
	int ret;

	switch (dwc->dr_mode) {
	case USB_DR_MODE_PERIPHERAL:
		dwc3_set_mode(dwc, DWC3_GCTL_PRTCAP_DEVICE);
		ret = dwc3_gadget_init(dwc);
		if (ret) {
			dev_err(dwc->dev, "failed to initialize gadget\n");
			return ret;
		}
		break;
	case USB_DR_MODE_HOST:
		dwc3_set_mode(dwc, DWC3_GCTL_PRTCAP_HOST);
		ret = dwc3_host_init(dwc);
		if (ret) {
			dev_err(dwc->dev, "failed to initialize host\n");
			return ret;
		}
		break;
	case USB_DR_MODE_OTG:
		dwc3_set_mode(dwc, DWC3_GCTL_PRTCAP_OTG);
		ret = dwc3_host_init(dwc);
		if (ret) {
			dev_err(dwc->dev, "failed to initialize host\n");
			return ret;
		}

		ret = dwc3_gadget_init(dwc);
		if (ret) {
			dev_err(dwc->dev, "failed to initialize gadget\n");
			return ret;
		}
		break;
	default:
		dev_err(dwc->dev,
			"Unsupported mode of operation %d\n", dwc->dr_mode);
		return -EINVAL;
	}

	return 0;
}

static void dwc3_gadget_run(struct dwc3 *dwc)
{
	dwc3_writel(dwc->regs, DWC3_DCTL, DWC3_DCTL_RUN_STOP);
	mdelay(100);
}

static void dwc3_core_stop(struct dwc3 *dwc)
{
	u32 reg;

	reg = dwc3_readl(dwc->regs, DWC3_DCTL);
	dwc3_writel(dwc->regs, DWC3_DCTL, reg & ~(DWC3_DCTL_RUN_STOP));
}

static void dwc3_core_exit_mode(struct dwc3 *dwc)
{
	switch (dwc->dr_mode) {
	case USB_DR_MODE_PERIPHERAL:
		dwc3_gadget_exit(dwc);
		break;
	case USB_DR_MODE_HOST:
		dwc3_host_exit(dwc);
		break;
	case USB_DR_MODE_OTG:
		dwc3_host_exit(dwc);
		dwc3_gadget_exit(dwc);
		break;
	default:
		/* do nothing */
		break;
	}

	/*
	 * switch back to peripheral mode
	 * This enables the phy to enter idle and then, if enabled, suspend.
	 */
	dwc3_set_mode(dwc, DWC3_GCTL_PRTCAP_DEVICE);
	dwc3_gadget_run(dwc);
}

#define DWC3_ALIGN_MASK		(16 - 1)

/**
 * dwc3_uboot_init - dwc3 core uboot initialization code
 * @dwc3_dev: struct dwc3_device containing initialization data
 *
 * Entry point for dwc3 driver (equivalent to dwc3_probe in linux
 * kernel driver). Pointer to dwc3_device should be passed containing
 * base address and other initialization data. Returns '0' on success and
 * a negative value on failure.
 *
 * Generally called from board_usb_init() implemented in board file.
 */
int dwc3_uboot_init(struct dwc3_device *dwc3_dev)
{
	struct dwc3		*dwc;
	struct device		*dev = NULL;
	u8			lpm_nyet_threshold;
	u8			tx_de_emphasis;
	u8			hird_threshold;

	int			ret;

	void			*mem;

	mem = devm_kzalloc((struct udevice *)dev,
			   sizeof(*dwc) + DWC3_ALIGN_MASK, GFP_KERNEL);
	if (!mem)
		return -ENOMEM;

	dwc = PTR_ALIGN(mem, DWC3_ALIGN_MASK + 1);
	dwc->mem = mem;

	dwc->regs = (void *)(uintptr_t)(dwc3_dev->base +
					DWC3_GLOBALS_REGS_START);

	/* default to highest possible threshold */
	lpm_nyet_threshold = 0xff;

	/* default to -3.5dB de-emphasis */
	tx_de_emphasis = 1;

	/*
	 * default to assert utmi_sleep_n and use maximum allowed HIRD
	 * threshold value of 0b1100
	 */
	hird_threshold = 12;

	dwc->maximum_speed = dwc3_dev->maximum_speed;
	dwc->has_lpm_erratum = dwc3_dev->has_lpm_erratum;
	if (dwc3_dev->lpm_nyet_threshold)
		lpm_nyet_threshold = dwc3_dev->lpm_nyet_threshold;
	dwc->is_utmi_l1_suspend = dwc3_dev->is_utmi_l1_suspend;
	if (dwc3_dev->hird_threshold)
		hird_threshold = dwc3_dev->hird_threshold;

	dwc->needs_fifo_resize = dwc3_dev->tx_fifo_resize;
	dwc->dr_mode = dwc3_dev->dr_mode;

	dwc->disable_scramble_quirk = dwc3_dev->disable_scramble_quirk;
	dwc->u2exit_lfps_quirk = dwc3_dev->u2exit_lfps_quirk;
	dwc->u2ss_inp3_quirk = dwc3_dev->u2ss_inp3_quirk;
	dwc->req_p1p2p3_quirk = dwc3_dev->req_p1p2p3_quirk;
	dwc->del_p1p2p3_quirk = dwc3_dev->del_p1p2p3_quirk;
	dwc->del_phy_power_chg_quirk = dwc3_dev->del_phy_power_chg_quirk;
	dwc->lfps_filter_quirk = dwc3_dev->lfps_filter_quirk;
	dwc->rx_detect_poll_quirk = dwc3_dev->rx_detect_poll_quirk;
	dwc->dis_u3_susphy_quirk = dwc3_dev->dis_u3_susphy_quirk;
	dwc->dis_u2_susphy_quirk = dwc3_dev->dis_u2_susphy_quirk;
	dwc->dis_del_phy_power_chg_quirk = dwc3_dev->dis_del_phy_power_chg_quirk;
	dwc->dis_tx_ipgap_linecheck_quirk = dwc3_dev->dis_tx_ipgap_linecheck_quirk;
	dwc->dis_enblslpm_quirk = dwc3_dev->dis_enblslpm_quirk;
	dwc->dis_u2_freeclk_exists_quirk = dwc3_dev->dis_u2_freeclk_exists_quirk;
	dwc->ulpi_ext_vbus_drv = dwc3_dev->ulpi_ext_vbus_drv;

	dwc->tx_de_emphasis_quirk = dwc3_dev->tx_de_emphasis_quirk;
	if (dwc3_dev->tx_de_emphasis)
		tx_de_emphasis = dwc3_dev->tx_de_emphasis;

	/* default to superspeed if no maximum_speed passed */
	if (dwc->maximum_speed == USB_SPEED_UNKNOWN)
		dwc->maximum_speed = USB_SPEED_SUPER;

	dwc->lpm_nyet_threshold = lpm_nyet_threshold;
	dwc->tx_de_emphasis = tx_de_emphasis;

	dwc->hird_threshold = hird_threshold
		| (dwc->is_utmi_l1_suspend << 4);

	dwc->hsphy_mode = dwc3_dev->hsphy_mode;

	dwc->index = dwc3_dev->index;

	dwc3_cache_hwparams(dwc);

	ret = dwc3_alloc_event_buffers(dwc, DWC3_EVENT_BUFFERS_SIZE);
	if (ret) {
		dev_err(dwc->dev, "failed to allocate event buffers\n");
		return -ENOMEM;
	}

	if (!IS_ENABLED(CONFIG_USB_DWC3_GADGET))
		dwc->dr_mode = USB_DR_MODE_HOST;
	else if (!IS_ENABLED(CONFIG_USB_HOST))
		dwc->dr_mode = USB_DR_MODE_PERIPHERAL;

	if (dwc->dr_mode == USB_DR_MODE_UNKNOWN)
		dwc->dr_mode = USB_DR_MODE_OTG;

	ret = dwc3_core_init(dwc);
	if (ret) {
		dev_err(dwc->dev, "failed to initialize core\n");
		goto err0;
	}

	ret = dwc3_event_buffers_setup(dwc);
	if (ret) {
		dev_err(dwc->dev, "failed to setup event buffers\n");
		goto err1;
	}

	ret = dwc3_core_init_mode(dwc);
	if (ret)
		goto err2;

	list_add_tail(&dwc->list, &dwc3_list);

	return 0;

err2:
	dwc3_event_buffers_cleanup(dwc);

err1:
	dwc3_core_exit(dwc);

err0:
	dwc3_free_event_buffers(dwc);

	return ret;
}

/**
 * dwc3_uboot_exit - dwc3 core uboot cleanup code
 * @index: index of this controller
 *
 * Performs cleanup of memory allocated in dwc3_uboot_init and other misc
 * cleanups (equivalent to dwc3_remove in linux). index of _this_ controller
 * should be passed and should match with the index passed in
 * dwc3_device during init.
 *
 * Generally called from board file.
 */
void dwc3_uboot_exit(int index)
{
	struct dwc3 *dwc;

	list_for_each_entry(dwc, &dwc3_list, list) {
		if (dwc->index != index)
			continue;

		dwc3_core_exit_mode(dwc);
		dwc3_event_buffers_cleanup(dwc);
		dwc3_free_event_buffers(dwc);
		dwc3_core_exit(dwc);
		list_del(&dwc->list);
		kfree(dwc->mem);
		break;
	}
}

MODULE_ALIAS("platform:dwc3");
MODULE_AUTHOR("Felipe Balbi <balbi@ti.com>");
MODULE_LICENSE("GPL v2");
MODULE_DESCRIPTION("DesignWare USB3 DRD Controller Driver");

#if !CONFIG_IS_ENABLED(DM_USB_GADGET)
__weak int dwc3_uboot_interrupt_status(struct udevice *dev)
{
	return 1;
}

/**
 * dm_usb_gadget_handle_interrupts - handle dwc3 core interrupt
 * @dev: device of this controller
 *
 * Invokes dwc3 gadget interrupts.
 *
 * Generally called from board file.
 */
int dm_usb_gadget_handle_interrupts(struct udevice *dev)
{
	struct dwc3 *dwc = NULL;

	if (!dwc3_uboot_interrupt_status(dev))
		return 0;

	list_for_each_entry(dwc, &dwc3_list, list) {
		if (dwc->dev != dev)
			continue;

		dwc3_gadget_uboot_handle_interrupt(dwc);
		break;
	}

	return 0;
}
#endif

#if CONFIG_IS_ENABLED(PHY) && CONFIG_IS_ENABLED(DM_USB)
int dwc3_setup_phy(struct udevice *dev, struct phy_bulk *phys)
{
	int ret;

	ret = generic_phy_get_bulk(dev, phys);
	if (ret)
		return ret;

	ret = generic_phy_init_bulk(phys);
	if (ret)
		return ret;

	ret = generic_phy_power_on_bulk(phys);
	if (ret)
		generic_phy_exit_bulk(phys);

	return ret;
}

int dwc3_shutdown_phy(struct udevice *dev, struct phy_bulk *phys)
{
	int ret;

	ret = generic_phy_power_off_bulk(phys);
	ret |= generic_phy_exit_bulk(phys);
	return ret;
}
#endif

#if CONFIG_IS_ENABLED(DM_USB)
void dwc3_of_parse(struct dwc3 *dwc)
{
	const u8 *tmp;
	struct udevice *dev = dwc->dev;
	u8 lpm_nyet_threshold;
	u8 tx_de_emphasis;
	u8 hird_threshold;
	u32 val;
	int i;

	/* default to highest possible threshold */
	lpm_nyet_threshold = 0xff;

	/* default to -3.5dB de-emphasis */
	tx_de_emphasis = 1;

	/*
	 * default to assert utmi_sleep_n and use maximum allowed HIRD
	 * threshold value of 0b1100
	 */
	hird_threshold = 12;

	dwc->hsphy_mode = usb_get_phy_mode(dev_ofnode(dev));

	dwc->has_lpm_erratum = dev_read_bool(dev,
				"snps,has-lpm-erratum");
	tmp = dev_read_u8_array_ptr(dev, "snps,lpm-nyet-threshold", 1);
	if (tmp)
		lpm_nyet_threshold = *tmp;

	dwc->is_utmi_l1_suspend = dev_read_bool(dev,
				"snps,is-utmi-l1-suspend");
	tmp = dev_read_u8_array_ptr(dev, "snps,hird-threshold", 1);
	if (tmp)
		hird_threshold = *tmp;

	dwc->disable_scramble_quirk = dev_read_bool(dev,
				"snps,disable_scramble_quirk");
	dwc->u2exit_lfps_quirk = dev_read_bool(dev,
				"snps,u2exit_lfps_quirk");
	dwc->u2ss_inp3_quirk = dev_read_bool(dev,
				"snps,u2ss_inp3_quirk");
	dwc->req_p1p2p3_quirk = dev_read_bool(dev,
				"snps,req_p1p2p3_quirk");
	dwc->del_p1p2p3_quirk = dev_read_bool(dev,
				"snps,del_p1p2p3_quirk");
	dwc->del_phy_power_chg_quirk = dev_read_bool(dev,
				"snps,del_phy_power_chg_quirk");
	dwc->lfps_filter_quirk = dev_read_bool(dev,
				"snps,lfps_filter_quirk");
	dwc->rx_detect_poll_quirk = dev_read_bool(dev,
				"snps,rx_detect_poll_quirk");
	dwc->dis_u3_susphy_quirk = dev_read_bool(dev,
				"snps,dis_u3_susphy_quirk");
	dwc->dis_u2_susphy_quirk = dev_read_bool(dev,
				"snps,dis_u2_susphy_quirk");
	dwc->dis_del_phy_power_chg_quirk = dev_read_bool(dev,
				"snps,dis-del-phy-power-chg-quirk");
	dwc->dis_tx_ipgap_linecheck_quirk = dev_read_bool(dev,
				"snps,dis-tx-ipgap-linecheck-quirk");
	dwc->dis_enblslpm_quirk = dev_read_bool(dev,
				"snps,dis_enblslpm_quirk");
	dwc->dis_u2_freeclk_exists_quirk = dev_read_bool(dev,
				"snps,dis-u2-freeclk-exists-quirk");
	dwc->tx_de_emphasis_quirk = dev_read_bool(dev,
				"snps,tx_de_emphasis_quirk");
	dwc->ulpi_ext_vbus_drv = dev_read_bool(dev,
				"snps,ulpi-ext-vbus-drv");
	tmp = dev_read_u8_array_ptr(dev, "snps,tx_de_emphasis", 1);
	if (tmp)
		tx_de_emphasis = *tmp;

	dwc->lpm_nyet_threshold = lpm_nyet_threshold;
	dwc->tx_de_emphasis = tx_de_emphasis;

	dwc->hird_threshold = hird_threshold
		| (dwc->is_utmi_l1_suspend << 4);

	dev_read_u32(dev, "snps,quirk-frame-length-adjustment", &dwc->fladj);

	/*
	 * Handle property "snps,incr-burst-type-adjustment".
	 * Get the number of value from this property:
	 * result <= 0, means this property is not supported.
	 * result = 1, means INCRx burst mode supported.
	 * result > 1, means undefined length burst mode supported.
	 */
	dwc->incrx_mode = INCRX_BURST_MODE;
	dwc->incrx_size = 0;
	for (i = 0; i < 8; i++) {
		if (dev_read_u32_index(dev, "snps,incr-burst-type-adjustment",
				       i, &val))
			break;

		dwc->incrx_mode = INCRX_UNDEF_LENGTH_BURST_MODE;
		dwc->incrx_size = max(dwc->incrx_size, val);
	}
	dwc->ref_clk = devm_clk_get_optional(dev, "ref");
	if (IS_ERR(dwc->ref_clk))
		dev_err(dev, "dwc3 ref clock not found\n");
}

int dwc3_init(struct dwc3 *dwc)
{
	int ret;
	u32 reg;

	dwc3_cache_hwparams(dwc);

	ret = dwc3_alloc_event_buffers(dwc, DWC3_EVENT_BUFFERS_SIZE);
	if (ret) {
		dev_err(dwc->dev, "failed to allocate event buffers\n");
		return -ENOMEM;
	}

	ret = dwc3_core_init(dwc);
	if (ret) {
		dev_err(dwc->dev, "failed to initialize core\n");
		goto core_fail;
	}

	ret = dwc3_event_buffers_setup(dwc);
	if (ret) {
		dev_err(dwc->dev, "failed to setup event buffers\n");
		goto event_fail;
	}

	if (dwc->revision >= DWC3_REVISION_250A) {
		reg = dwc3_readl(dwc->regs, DWC3_GUCTL1);

		/*
		 * Enable hardware control of sending remote wakeup
		 * in HS when the device is in the L1 state.
		 */
		if (dwc->revision >= DWC3_REVISION_290A)
			reg |= DWC3_GUCTL1_DEV_L1_EXIT_BY_HW;

		if (dwc->dis_tx_ipgap_linecheck_quirk)
			reg |= DWC3_GUCTL1_TX_IPGAP_LINECHECK_DIS;

		dwc3_writel(dwc->regs, DWC3_GUCTL1, reg);
	}

	if (dwc->dr_mode == USB_DR_MODE_HOST ||
	    dwc->dr_mode == USB_DR_MODE_OTG) {
		reg = dwc3_readl(dwc->regs, DWC3_GUCTL);

		reg |= DWC3_GUCTL_HSTINAUTORETRY;

		dwc3_writel(dwc->regs, DWC3_GUCTL, reg);
	}

	ret = dwc3_core_init_mode(dwc);
	if (ret)
		goto mode_fail;

	return 0;

mode_fail:
	dwc3_event_buffers_cleanup(dwc);

event_fail:
	dwc3_core_exit(dwc);

core_fail:
	dwc3_free_event_buffers(dwc);

	return ret;
}

void dwc3_remove(struct dwc3 *dwc)
{
	dwc3_core_exit_mode(dwc);
	dwc3_event_buffers_cleanup(dwc);
	dwc3_free_event_buffers(dwc);
	dwc3_core_stop(dwc);
	dwc3_core_exit(dwc);
	kfree(dwc->mem);
}
#endif<|MERGE_RESOLUTION|>--- conflicted
+++ resolved
@@ -67,7 +67,6 @@
 	 */
 	if (dwc->dr_mode == USB_DR_MODE_HOST)
 		return 0;
-<<<<<<< HEAD
 
 	reg = dwc3_readl(dwc->regs, DWC3_DCTL);
 	reg |= DWC3_DCTL_CSFTRST;
@@ -82,22 +81,6 @@
 		udelay(1);
 	} while (--retries);
 
-=======
-
-	reg = dwc3_readl(dwc->regs, DWC3_DCTL);
-	reg |= DWC3_DCTL_CSFTRST;
-	reg &= ~DWC3_DCTL_RUN_STOP;
-	dwc3_gadget_dctl_write_safe(dwc, reg);
-
-	do {
-		reg = dwc3_readl(dwc->regs, DWC3_DCTL);
-		if (!(reg & DWC3_DCTL_CSFTRST))
-			return 0;
-
-		udelay(1);
-	} while (--retries);
-
->>>>>>> 26124993
 	return -ETIMEDOUT;
 }
 
