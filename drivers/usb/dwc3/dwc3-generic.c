--- conflicted
+++ resolved
@@ -82,18 +82,11 @@
 static int dwc3_generic_probe(struct udevice *dev,
 			      struct dwc3_generic_priv *priv)
 {
-<<<<<<< HEAD
 	int rc, ret;
-	struct dwc3_generic_plat *plat = dev_get_platdata(dev);
-	struct dwc3 *dwc3 = &priv->dwc3;
-	struct dwc3_glue_data *glue = dev_get_platdata(dev->parent);
-	struct gpio_desc reset_gpio;
-=======
-	int rc;
 	struct dwc3_generic_plat *plat = dev_get_plat(dev);
 	struct dwc3 *dwc3 = &priv->dwc3;
 	struct dwc3_glue_data *glue = dev_get_plat(dev->parent);
->>>>>>> ade37460
+	struct gpio_desc reset_gpio;
 
 	dwc3->dev = dev;
 	dwc3->maximum_speed = plat->maximum_speed;
