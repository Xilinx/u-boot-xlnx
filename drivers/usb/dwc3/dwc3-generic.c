// SPDX-License-Identifier: GPL-2.0
/*
 * Generic DWC3 Glue layer
 *
 * Copyright (C) 2016 - 2018 Xilinx, Inc.
 *
 * Based on dwc3-omap.c.
 */

#include <common.h>
#include <cpu_func.h>
#include <log.h>
#include <dm.h>
#include <dm/device-internal.h>
#include <dm/lists.h>
#include <dwc3-uboot.h>
#include <generic-phy.h>
#include <linux/bitops.h>
#include <linux/delay.h>
#include <linux/printk.h>
#include <linux/usb/ch9.h>
#include <linux/usb/gadget.h>
#include <malloc.h>
#include <usb.h>
#include "core.h"
#include "gadget.h"
#include <reset.h>
#include <clk.h>
#include <usb/xhci.h>
#include <asm/gpio.h>

#include "dwc3-generic.h"

struct dwc3_generic_plat {
	fdt_addr_t base;
	u32 maximum_speed;
	enum usb_dr_mode dr_mode;
};

struct dwc3_generic_priv {
	void *base;
	struct dwc3 dwc3;
	struct phy_bulk phys;
	struct gpio_desc *ulpi_reset;
};

struct dwc3_generic_host_priv {
	struct xhci_ctrl xhci_ctrl;
	struct dwc3_generic_priv gen_priv;
};

static int dwc3_generic_probe(struct udevice *dev,
			      struct dwc3_generic_priv *priv)
{
	int rc;
	struct dwc3_generic_plat *plat = dev_get_plat(dev);
	struct dwc3 *dwc3 = &priv->dwc3;
	struct dwc3_glue_data *glue = dev_get_plat(dev->parent);
	int __maybe_unused index;
	ofnode __maybe_unused node;

	dwc3->dev = dev;
	dwc3->maximum_speed = plat->maximum_speed;
	dwc3->dr_mode = plat->dr_mode;
#if CONFIG_IS_ENABLED(OF_CONTROL)
	dwc3_of_parse(dwc3);

<<<<<<< HEAD
	if (!IS_ENABLED(CONFIG_ARCH_VERSAL)) {
		node = dev_ofnode(dev->parent);
		index = ofnode_stringlist_search(node, "clock-names", "ref");
		if (index < 0)
			index = ofnode_stringlist_search(node, "clock-names", "ref_clk");
		if (index >= 0)
			dwc3->ref_clk = &glue->clks.clks[index];
	}
=======
	/*
	 * There are currently four disparate placement possibilities of DWC3
	 * reference clock phandle in SoC DTs:
	 * - in top level glue node, with generic subnode without clock (ZynqMP)
	 * - in top level generic node, with no subnode (i.MX8MQ)
	 * - in generic subnode, with other clock in top level node (i.MX8MP)
	 * - in both top level node and generic subnode (Rockchip)
	 * Cover all the possibilities here by looking into both nodes, start
	 * with the top level node as that seems to be used in majority of DTs
	 * to reference the clock.
	 */
	node = dev_ofnode(dev->parent);
	index = ofnode_stringlist_search(node, "clock-names", "ref");
	if (index < 0)
		index = ofnode_stringlist_search(node, "clock-names", "ref_clk");
	if (index < 0) {
		node = dev_ofnode(dev);
		index = ofnode_stringlist_search(node, "clock-names", "ref");
		if (index < 0)
			index = ofnode_stringlist_search(node, "clock-names", "ref_clk");
	}
	if (index >= 0)
		dwc3->ref_clk = &glue->clks.clks[index];
>>>>>>> 84b83556
#endif

	/*
	 * It must hold whole USB3.0 OTG controller in resetting to hold pipe
	 * power state in P2 before initializing TypeC PHY on RK3399 platform.
	 */
	if (device_is_compatible(dev->parent, "rockchip,rk3399-dwc3")) {
		reset_assert_bulk(&glue->resets);
		udelay(1);
	}

	rc = dwc3_setup_phy(dev, &priv->phys);
	if (rc && rc != -ENOTSUPP)
		return rc;

	if (CONFIG_IS_ENABLED(DM_GPIO) &&
	    device_is_compatible(dev->parent, "xlnx,zynqmp-dwc3")) {
<<<<<<< HEAD
		rc = gpio_request_by_name(dev->parent, "reset-gpios", 0,
					  &priv->ulpi_reset, GPIOD_ACTIVE_LOW);
		/* property is optional, don't return error! */
		if (rc != -ENOENT) {
			/* Toggle ulpi to reset the phy. */
			rc = dm_gpio_set_value(&priv->ulpi_reset, 1);
=======
		priv->ulpi_reset = devm_gpiod_get_optional(dev->parent, "reset",
							   GPIOD_IS_OUT | GPIOD_ACTIVE_LOW);
		/* property is optional, don't return error! */
		if (priv->ulpi_reset) {
			/* Toggle ulpi to reset the phy. */
			rc = dm_gpio_set_value(priv->ulpi_reset, 1);
>>>>>>> 84b83556
			if (rc)
				return rc;

			mdelay(5);

<<<<<<< HEAD
			rc = dm_gpio_set_value(&priv->ulpi_reset, 0);
=======
			rc = dm_gpio_set_value(priv->ulpi_reset, 0);
>>>>>>> 84b83556
			if (rc)
				return rc;

			mdelay(5);
		}
	}

	if (device_is_compatible(dev->parent, "rockchip,rk3399-dwc3"))
		reset_deassert_bulk(&glue->resets);

	priv->base = map_physmem(plat->base, DWC3_OTG_REGS_END, MAP_NOCACHE);
	dwc3->regs = priv->base + DWC3_GLOBALS_REGS_START;


	rc =  dwc3_init(dwc3);
	if (rc) {
		unmap_physmem(priv->base, MAP_NOCACHE);
		return rc;
	}

	return 0;
}

static int dwc3_generic_remove(struct udevice *dev,
			       struct dwc3_generic_priv *priv)
{
	struct dwc3 *dwc3 = &priv->dwc3;

	if (CONFIG_IS_ENABLED(DM_GPIO) &&
	    device_is_compatible(dev->parent, "xlnx,zynqmp-dwc3") &&
	    priv->ulpi_reset) {
		struct gpio_desc *ulpi_reset = priv->ulpi_reset;

		dm_gpio_free(ulpi_reset->dev, ulpi_reset);
	}

	dwc3_remove(dwc3);
	dwc3_shutdown_phy(dev, &priv->phys);
	unmap_physmem(dwc3->regs, MAP_NOCACHE);

	return 0;
}

static int dwc3_generic_of_to_plat(struct udevice *dev)
{
	struct dwc3_generic_plat *plat = dev_get_plat(dev);
	ofnode node = dev_ofnode(dev);

	if (!strncmp(dev->name, "port", 4) || !strncmp(dev->name, "hub", 3)) {
		/* This is a leaf so check the parent */
		plat->base = dev_read_addr(dev->parent);
	} else {
		plat->base = dev_read_addr(dev);
	}

	plat->maximum_speed = usb_get_maximum_speed(node);
	if (plat->maximum_speed == USB_SPEED_UNKNOWN) {
		pr_info("No USB maximum speed specified. Using super speed\n");
		plat->maximum_speed = USB_SPEED_SUPER;
	}

	plat->dr_mode = usb_get_dr_mode(node);
	if (plat->dr_mode == USB_DR_MODE_UNKNOWN) {
		/* might be a leaf so check the parent for mode */
		node = dev_ofnode(dev->parent);
		plat->dr_mode = usb_get_dr_mode(node);
		if (plat->dr_mode == USB_DR_MODE_UNKNOWN) {
			pr_err("Invalid usb mode setup\n");
			return -ENODEV;
		}
	}

	if (plat->dr_mode == USB_DR_MODE_PERIPHERAL &&
	    plat->maximum_speed > USB_SPEED_HIGH)
		plat->maximum_speed = USB_SPEED_HIGH;

	return 0;
}

#if CONFIG_IS_ENABLED(DM_USB_GADGET)
int dm_usb_gadget_handle_interrupts(struct udevice *dev)
{
	struct dwc3_generic_priv *priv = dev_get_priv(dev);
	struct dwc3 *dwc3 = &priv->dwc3;

	dwc3_gadget_uboot_handle_interrupt(dwc3);

	return 0;
}

static int dwc3_generic_peripheral_probe(struct udevice *dev)
{
	struct dwc3_generic_priv *priv = dev_get_priv(dev);

	return dwc3_generic_probe(dev, priv);
}

static int dwc3_generic_peripheral_remove(struct udevice *dev)
{
	struct dwc3_generic_priv *priv = dev_get_priv(dev);

	return dwc3_generic_remove(dev, priv);
}

U_BOOT_DRIVER(dwc3_generic_peripheral) = {
	.name	= "dwc3-generic-peripheral",
	.id	= UCLASS_USB_GADGET_GENERIC,
	.of_to_plat = dwc3_generic_of_to_plat,
	.probe = dwc3_generic_peripheral_probe,
	.remove = dwc3_generic_peripheral_remove,
	.priv_auto	= sizeof(struct dwc3_generic_priv),
	.plat_auto	= sizeof(struct dwc3_generic_plat),
};
#endif

#if CONFIG_IS_ENABLED(USB_HOST)
static int dwc3_generic_host_probe(struct udevice *dev)
{
	struct xhci_hcor *hcor;
	struct xhci_hccr *hccr;
	struct dwc3_generic_host_priv *priv = dev_get_priv(dev);
	int rc;

	rc = dwc3_generic_probe(dev, &priv->gen_priv);
	if (rc)
		return rc;

	hccr = (struct xhci_hccr *)priv->gen_priv.base;
	hcor = (struct xhci_hcor *)(priv->gen_priv.base +
			HC_LENGTH(xhci_readl(&(hccr)->cr_capbase)));

	return xhci_register(dev, hccr, hcor);
}

static int dwc3_generic_host_remove(struct udevice *dev)
{
	struct dwc3_generic_host_priv *priv = dev_get_priv(dev);
	int rc;

	rc = xhci_deregister(dev);
	if (rc)
		return rc;

	return dwc3_generic_remove(dev, &priv->gen_priv);
}

U_BOOT_DRIVER(dwc3_generic_host) = {
	.name	= "dwc3-generic-host",
	.id	= UCLASS_USB,
	.of_to_plat = dwc3_generic_of_to_plat,
	.probe = dwc3_generic_host_probe,
	.remove = dwc3_generic_host_remove,
	.priv_auto	= sizeof(struct dwc3_generic_host_priv),
	.plat_auto	= sizeof(struct dwc3_generic_plat),
	.ops = &xhci_usb_ops,
	.flags = DM_FLAG_ALLOC_PRIV_DMA,
};
#endif

void dwc3_imx8mp_glue_configure(struct udevice *dev, int index,
				enum usb_dr_mode mode)
{
/* USB glue registers */
#define USB_CTRL0		0x00
#define USB_CTRL1		0x04

#define USB_CTRL0_PORTPWR_EN	BIT(12) /* 1 - PPC enabled (default) */
#define USB_CTRL0_USB3_FIXED	BIT(22) /* 1 - USB3 permanent attached */
#define USB_CTRL0_USB2_FIXED	BIT(23) /* 1 - USB2 permanent attached */

#define USB_CTRL1_OC_POLARITY	BIT(16) /* 0 - HIGH / 1 - LOW */
#define USB_CTRL1_PWR_POLARITY	BIT(17) /* 0 - HIGH / 1 - LOW */
	fdt_addr_t regs = dev_read_addr_index(dev, 1);
	void *base = map_physmem(regs, 0x8, MAP_NOCACHE);
	u32 value;

	value = readl(base + USB_CTRL0);

	if (dev_read_bool(dev, "fsl,permanently-attached"))
		value |= (USB_CTRL0_USB2_FIXED | USB_CTRL0_USB3_FIXED);
	else
		value &= ~(USB_CTRL0_USB2_FIXED | USB_CTRL0_USB3_FIXED);

	if (dev_read_bool(dev, "fsl,disable-port-power-control"))
		value &= ~(USB_CTRL0_PORTPWR_EN);
	else
		value |= USB_CTRL0_PORTPWR_EN;

	writel(value, base + USB_CTRL0);

	value = readl(base + USB_CTRL1);
	if (dev_read_bool(dev, "fsl,over-current-active-low"))
		value |= USB_CTRL1_OC_POLARITY;
	else
		value &= ~USB_CTRL1_OC_POLARITY;

	if (dev_read_bool(dev, "fsl,power-active-low"))
		value |= USB_CTRL1_PWR_POLARITY;
	else
		value &= ~USB_CTRL1_PWR_POLARITY;

	writel(value, base + USB_CTRL1);

	unmap_physmem(base, MAP_NOCACHE);
}

struct dwc3_glue_ops imx8mp_ops = {
	.glue_configure = dwc3_imx8mp_glue_configure,
};

void dwc3_ti_glue_configure(struct udevice *dev, int index,
			    enum usb_dr_mode mode)
{
#define USBOTGSS_UTMI_OTG_STATUS		0x0084
#define USBOTGSS_UTMI_OTG_OFFSET		0x0480

/* UTMI_OTG_STATUS REGISTER */
#define USBOTGSS_UTMI_OTG_STATUS_SW_MODE	BIT(31)
#define USBOTGSS_UTMI_OTG_STATUS_POWERPRESENT	BIT(9)
#define USBOTGSS_UTMI_OTG_STATUS_TXBITSTUFFENABLE BIT(8)
#define USBOTGSS_UTMI_OTG_STATUS_IDDIG		BIT(4)
#define USBOTGSS_UTMI_OTG_STATUS_SESSEND	BIT(3)
#define USBOTGSS_UTMI_OTG_STATUS_SESSVALID	BIT(2)
#define USBOTGSS_UTMI_OTG_STATUS_VBUSVALID	BIT(1)
enum dwc3_omap_utmi_mode {
	DWC3_OMAP_UTMI_MODE_UNKNOWN = 0,
	DWC3_OMAP_UTMI_MODE_HW,
	DWC3_OMAP_UTMI_MODE_SW,
};

	u32 use_id_pin;
	u32 host_mode;
	u32 reg;
	u32 utmi_mode;
	u32 utmi_status_offset = USBOTGSS_UTMI_OTG_STATUS;

	struct dwc3_glue_data *glue = dev_get_plat(dev);
	void *base = map_physmem(glue->regs, 0x10000, MAP_NOCACHE);

	if (device_is_compatible(dev, "ti,am437x-dwc3"))
		utmi_status_offset += USBOTGSS_UTMI_OTG_OFFSET;

	utmi_mode = dev_read_u32_default(dev, "utmi-mode",
					 DWC3_OMAP_UTMI_MODE_UNKNOWN);
	if (utmi_mode != DWC3_OMAP_UTMI_MODE_HW) {
		debug("%s: OTG is not supported. defaulting to PERIPHERAL\n",
		      dev->name);
		mode = USB_DR_MODE_PERIPHERAL;
	}

	switch (mode)  {
	case USB_DR_MODE_PERIPHERAL:
		use_id_pin = 0;
		host_mode = 0;
		break;
	case USB_DR_MODE_HOST:
		use_id_pin = 0;
		host_mode = 1;
		break;
	case USB_DR_MODE_OTG:
	default:
		use_id_pin = 1;
		host_mode = 0;
		break;
	}

	reg = readl(base + utmi_status_offset);

	reg &= ~(USBOTGSS_UTMI_OTG_STATUS_SW_MODE);
	if (!use_id_pin)
		reg |= USBOTGSS_UTMI_OTG_STATUS_SW_MODE;

	writel(reg, base + utmi_status_offset);

	reg &= ~(USBOTGSS_UTMI_OTG_STATUS_SESSEND |
		USBOTGSS_UTMI_OTG_STATUS_VBUSVALID |
		USBOTGSS_UTMI_OTG_STATUS_IDDIG);

	reg |= USBOTGSS_UTMI_OTG_STATUS_SESSVALID |
		USBOTGSS_UTMI_OTG_STATUS_POWERPRESENT;

	if (!host_mode)
		reg |= USBOTGSS_UTMI_OTG_STATUS_IDDIG |
			USBOTGSS_UTMI_OTG_STATUS_VBUSVALID;

	writel(reg, base + utmi_status_offset);

	unmap_physmem(base, MAP_NOCACHE);
}

struct dwc3_glue_ops ti_ops = {
	.glue_configure = dwc3_ti_glue_configure,
};

static int dwc3_rk_glue_get_ctrl_dev(struct udevice *dev, ofnode *node)
{
	*node = dev_ofnode(dev);
	if (!ofnode_valid(*node))
		return -EINVAL;

	return 0;
}

<<<<<<< HEAD
	ofnode_for_each_subnode(node, dev_ofnode(parent)) {
		struct udevice *dev;
		char *driver = NULL;
		const char *name = ofnode_get_name(node);

		if (!ofnode_device_is_compatible(node, "snps,dwc3")) {
			if (ofnode_device_is_compatible(node,
							"microchip,usb5744"))
				driver = "usb5744";
			else if (ofnode_device_is_compatible
				 (node, "microchip,usb2244"))
				driver = "usb2244";

			ret = device_bind_driver_to_node(parent, driver, name,
							 node, &dev);
			if (ret) {
				printf("Failed to bind: %s, err: %d\n",
				       driver, ret);
				return ret;
			}
		}
	}

	ofnode_for_each_subnode(node, dev_ofnode(parent)) {
		const char *name = ofnode_get_name(node);
		struct udevice *dev;
		const char *driver = NULL;
=======
struct dwc3_glue_ops rk_ops = {
	.glue_get_ctrl_dev = dwc3_rk_glue_get_ctrl_dev,
};

static int dwc3_glue_bind_common(struct udevice *parent, ofnode node)
{
	const char *name = ofnode_get_name(node);
	const char *driver;
	enum usb_dr_mode dr_mode;
	struct udevice *dev;
	int ret;
>>>>>>> 84b83556

	debug("%s: subnode name: %s\n", __func__, name);

	if (!ofnode_device_is_compatible(node, "snps,dwc3")) {
		if (ofnode_device_is_compatible(node,
						"microchip,usb5744"))
				driver = "usb5744";
		else if (ofnode_device_is_compatible
			(node, "microchip,usb2244"))
				driver = "usb2244";

			ret = device_bind_driver_to_node(parent, driver, name,
							 node, &dev);
			if (ret) {
				printf("Failed to bind: %s, err: %d\n",
				       driver, ret);
				return ret;
			}
	}

	/* if the parent node doesn't have a mode check the leaf */
	dr_mode = usb_get_dr_mode(dev_ofnode(parent));
	if (!dr_mode)
		dr_mode = usb_get_dr_mode(node);

<<<<<<< HEAD
		if (ofnode_device_is_compatible(node, "snps,dwc3")) {
			switch (dr_mode) {
			case USB_DR_MODE_PERIPHERAL:
			case USB_DR_MODE_OTG:
#if CONFIG_IS_ENABLED(DM_USB_GADGET)
				debug("%s: dr_mode: OTG or Peripheral\n",
				      __func__);
				driver = "dwc3-generic-peripheral";
#endif
			break;
#if defined(CONFIG_SPL_USB_HOST) || !defined(CONFIG_SPL_BUILD)
			case USB_DR_MODE_HOST:
				debug("%s: dr_mode: HOST\n", __func__);
				driver = "dwc3-generic-host";
			break;
#endif
			default:
				debug("%s: unsupported dr_mode\n",
				      __func__);
				return -ENODEV;
			};
		}
		if (!driver)
			continue;
=======
	if (ofnode_device_is_compatible(node, "snps,dwc3")) {
		if (CONFIG_IS_ENABLED(DM_USB_GADGET) &&
		    (dr_mode == USB_DR_MODE_PERIPHERAL || dr_mode == USB_DR_MODE_OTG)) {
			debug("%s: dr_mode: OTG or Peripheral\n", __func__);
			driver = "dwc3-generic-peripheral";
		} else if (CONFIG_IS_ENABLED(USB_HOST) && dr_mode == USB_DR_MODE_HOST) {
			debug("%s: dr_mode: HOST\n", __func__);
			driver = "dwc3-generic-host";
		} else {
			debug("%s: unsupported dr_mode %d\n", __func__, dr_mode);
			return -ENODEV;
		}
>>>>>>> 84b83556

		ret = device_bind_driver_to_node(parent, driver, name,
						 node, &dev);

		if (ret) {
			debug("%s: not able to bind usb device mode\n",
			      __func__);
			return ret;
		}
	}

	return 0;
}

int dwc3_glue_bind(struct udevice *parent)
{
	struct dwc3_glue_ops *ops = (struct dwc3_glue_ops *)dev_get_driver_data(parent);
	ofnode node;
	int ret;

	if (ops && ops->glue_get_ctrl_dev) {
		ret = ops->glue_get_ctrl_dev(parent, &node);
		if (ret)
			return ret;

		return dwc3_glue_bind_common(parent, node);
	}

	ofnode_for_each_subnode(node, dev_ofnode(parent)) {
		ret = dwc3_glue_bind_common(parent, node);
		if (ret == -ENXIO)
			continue;
		if (ret)
			return ret;
	}
	return 0;
}

static int dwc3_glue_reset_init(struct udevice *dev,
				struct dwc3_glue_data *glue)
{
	int ret;

	ret = reset_get_bulk(dev, &glue->resets);
	if (ret == -ENOTSUPP || ret == -ENOENT)
		return 0;
	else if (ret)
		return ret;

	ret = reset_deassert_bulk(&glue->resets);
	if (ret) {
		reset_release_bulk(&glue->resets);
		return ret;
	}

	return 0;
}

static int dwc3_glue_clk_init(struct udevice *dev,
			      struct dwc3_glue_data *glue)
{
	int ret;

	ret = clk_get_bulk(dev, &glue->clks);
	if (ret == -ENOSYS || ret == -ENOENT)
		return 0;
	if (ret)
		return ret;

#if CONFIG_IS_ENABLED(CLK)
	ret = clk_enable_bulk(&glue->clks);
	if (ret) {
		clk_release_bulk(&glue->clks);
		return ret;
	}
#endif

	return 0;
}

int dwc3_glue_probe(struct udevice *dev)
{
	struct dwc3_glue_ops *ops = (struct dwc3_glue_ops *)dev_get_driver_data(dev);
	struct dwc3_glue_data *glue = dev_get_plat(dev);
	struct udevice *child = NULL;
	ofnode node;
	int index = 0;
	int ret;
	struct phy phy;

	ret = generic_phy_get_by_name(dev, "usb3-phy", &phy);
	if (!ret) {
		ret = generic_phy_init(&phy);
		if (ret)
			return ret;
	} else if (ret != -ENOENT && ret != -ENODATA) {
		debug("could not get phy (err %d)\n", ret);
		return ret;
	}

	glue->regs = dev_read_addr_size_index(dev, 0, &glue->size);

	ret = dwc3_glue_clk_init(dev, glue);
	if (ret)
		return ret;

	ret = dwc3_glue_reset_init(dev, glue);
	if (ret)
		return ret;

	if (generic_phy_valid(&phy)) {
		ret = generic_phy_power_on(&phy);
		if (ret)
			return ret;
	}

	ofnode_for_each_subnode(node, dev_ofnode(dev)) {
		if (!ofnode_device_is_compatible(node, "snps,dwc3")) {
			ret = uclass_get_device_by_ofnode(UCLASS_MISC, node, &child);
			if (ret) {
				printf("could not get device %s, err = %d\n",
				       node.np->name, ret);
				return ret;
			}
		}
	}

<<<<<<< HEAD
	ret = device_find_first_child(dev, &child);
	if (ret)
		return ret;
=======
	device_find_first_child(dev, &child);
	if (!child)
		return 0;

	if (glue->clks.count == 0) {
		ret = dwc3_glue_clk_init(child, glue);
		if (ret)
			return ret;
	}
>>>>>>> 84b83556

	if (glue->resets.count == 0) {
		ret = dwc3_glue_reset_init(child, glue);
		if (ret)
			return ret;
	}

	while (child) {
		enum usb_dr_mode dr_mode;

		dr_mode = usb_get_dr_mode(dev_ofnode(child));
		device_find_next_child(&child);
		if (ops && ops->glue_configure)
			ops->glue_configure(dev, index, dr_mode);
		index++;
	}

	return 0;
}

int dwc3_glue_remove(struct udevice *dev)
{
	struct dwc3_glue_data *glue = dev_get_plat(dev);

	reset_release_bulk(&glue->resets);

	clk_release_bulk(&glue->clks);

	return 0;
}

static const struct udevice_id dwc3_glue_ids[] = {
	{ .compatible = "xlnx,zynqmp-dwc3" },
	{ .compatible = "xlnx,versal-dwc3" },
	{ .compatible = "ti,keystone-dwc3"},
	{ .compatible = "ti,dwc3", .data = (ulong)&ti_ops },
	{ .compatible = "ti,am437x-dwc3", .data = (ulong)&ti_ops },
	{ .compatible = "ti,am654-dwc3" },
	{ .compatible = "rockchip,rk3328-dwc3", .data = (ulong)&rk_ops },
	{ .compatible = "rockchip,rk3399-dwc3" },
	{ .compatible = "rockchip,rk3568-dwc3", .data = (ulong)&rk_ops },
	{ .compatible = "rockchip,rk3588-dwc3", .data = (ulong)&rk_ops },
	{ .compatible = "qcom,dwc3" },
	{ .compatible = "fsl,imx8mp-dwc3", .data = (ulong)&imx8mp_ops },
	{ .compatible = "fsl,imx8mq-dwc3" },
	{ .compatible = "intel,tangier-dwc3" },
	{ }
};

U_BOOT_DRIVER(dwc3_generic_wrapper) = {
	.name	= "dwc3-generic-wrapper",
	.id	= UCLASS_NOP,
	.of_match = dwc3_glue_ids,
	.bind = dwc3_glue_bind,
	.probe = dwc3_glue_probe,
	.remove = dwc3_glue_remove,
	.plat_auto	= sizeof(struct dwc3_glue_data),

};<|MERGE_RESOLUTION|>--- conflicted
+++ resolved
@@ -65,16 +65,6 @@
 #if CONFIG_IS_ENABLED(OF_CONTROL)
 	dwc3_of_parse(dwc3);
 
-<<<<<<< HEAD
-	if (!IS_ENABLED(CONFIG_ARCH_VERSAL)) {
-		node = dev_ofnode(dev->parent);
-		index = ofnode_stringlist_search(node, "clock-names", "ref");
-		if (index < 0)
-			index = ofnode_stringlist_search(node, "clock-names", "ref_clk");
-		if (index >= 0)
-			dwc3->ref_clk = &glue->clks.clks[index];
-	}
-=======
 	/*
 	 * There are currently four disparate placement possibilities of DWC3
 	 * reference clock phandle in SoC DTs:
@@ -98,7 +88,6 @@
 	}
 	if (index >= 0)
 		dwc3->ref_clk = &glue->clks.clks[index];
->>>>>>> 84b83556
 #endif
 
 	/*
@@ -116,31 +105,18 @@
 
 	if (CONFIG_IS_ENABLED(DM_GPIO) &&
 	    device_is_compatible(dev->parent, "xlnx,zynqmp-dwc3")) {
-<<<<<<< HEAD
-		rc = gpio_request_by_name(dev->parent, "reset-gpios", 0,
-					  &priv->ulpi_reset, GPIOD_ACTIVE_LOW);
-		/* property is optional, don't return error! */
-		if (rc != -ENOENT) {
-			/* Toggle ulpi to reset the phy. */
-			rc = dm_gpio_set_value(&priv->ulpi_reset, 1);
-=======
 		priv->ulpi_reset = devm_gpiod_get_optional(dev->parent, "reset",
 							   GPIOD_IS_OUT | GPIOD_ACTIVE_LOW);
 		/* property is optional, don't return error! */
 		if (priv->ulpi_reset) {
 			/* Toggle ulpi to reset the phy. */
 			rc = dm_gpio_set_value(priv->ulpi_reset, 1);
->>>>>>> 84b83556
 			if (rc)
 				return rc;
 
 			mdelay(5);
 
-<<<<<<< HEAD
-			rc = dm_gpio_set_value(&priv->ulpi_reset, 0);
-=======
 			rc = dm_gpio_set_value(priv->ulpi_reset, 0);
->>>>>>> 84b83556
 			if (rc)
 				return rc;
 
@@ -444,18 +420,26 @@
 	return 0;
 }
 
-<<<<<<< HEAD
-	ofnode_for_each_subnode(node, dev_ofnode(parent)) {
-		struct udevice *dev;
-		char *driver = NULL;
-		const char *name = ofnode_get_name(node);
-
-		if (!ofnode_device_is_compatible(node, "snps,dwc3")) {
-			if (ofnode_device_is_compatible(node,
-							"microchip,usb5744"))
+struct dwc3_glue_ops rk_ops = {
+	.glue_get_ctrl_dev = dwc3_rk_glue_get_ctrl_dev,
+};
+
+static int dwc3_glue_bind_common(struct udevice *parent, ofnode node)
+{
+	const char *name = ofnode_get_name(node);
+	const char *driver;
+	enum usb_dr_mode dr_mode;
+	struct udevice *dev;
+	int ret;
+
+	debug("%s: subnode name: %s\n", __func__, name);
+
+	if (!ofnode_device_is_compatible(node, "snps,dwc3")) {
+		if (ofnode_device_is_compatible(node,
+						"microchip,usb5744"))
 				driver = "usb5744";
-			else if (ofnode_device_is_compatible
-				 (node, "microchip,usb2244"))
+		else if (ofnode_device_is_compatible
+			(node, "microchip,usb2244"))
 				driver = "usb2244";
 
 			ret = device_bind_driver_to_node(parent, driver, name,
@@ -465,44 +449,6 @@
 				       driver, ret);
 				return ret;
 			}
-		}
-	}
-
-	ofnode_for_each_subnode(node, dev_ofnode(parent)) {
-		const char *name = ofnode_get_name(node);
-		struct udevice *dev;
-		const char *driver = NULL;
-=======
-struct dwc3_glue_ops rk_ops = {
-	.glue_get_ctrl_dev = dwc3_rk_glue_get_ctrl_dev,
-};
-
-static int dwc3_glue_bind_common(struct udevice *parent, ofnode node)
-{
-	const char *name = ofnode_get_name(node);
-	const char *driver;
-	enum usb_dr_mode dr_mode;
-	struct udevice *dev;
-	int ret;
->>>>>>> 84b83556
-
-	debug("%s: subnode name: %s\n", __func__, name);
-
-	if (!ofnode_device_is_compatible(node, "snps,dwc3")) {
-		if (ofnode_device_is_compatible(node,
-						"microchip,usb5744"))
-				driver = "usb5744";
-		else if (ofnode_device_is_compatible
-			(node, "microchip,usb2244"))
-				driver = "usb2244";
-
-			ret = device_bind_driver_to_node(parent, driver, name,
-							 node, &dev);
-			if (ret) {
-				printf("Failed to bind: %s, err: %d\n",
-				       driver, ret);
-				return ret;
-			}
 	}
 
 	/* if the parent node doesn't have a mode check the leaf */
@@ -510,32 +456,6 @@
 	if (!dr_mode)
 		dr_mode = usb_get_dr_mode(node);
 
-<<<<<<< HEAD
-		if (ofnode_device_is_compatible(node, "snps,dwc3")) {
-			switch (dr_mode) {
-			case USB_DR_MODE_PERIPHERAL:
-			case USB_DR_MODE_OTG:
-#if CONFIG_IS_ENABLED(DM_USB_GADGET)
-				debug("%s: dr_mode: OTG or Peripheral\n",
-				      __func__);
-				driver = "dwc3-generic-peripheral";
-#endif
-			break;
-#if defined(CONFIG_SPL_USB_HOST) || !defined(CONFIG_SPL_BUILD)
-			case USB_DR_MODE_HOST:
-				debug("%s: dr_mode: HOST\n", __func__);
-				driver = "dwc3-generic-host";
-			break;
-#endif
-			default:
-				debug("%s: unsupported dr_mode\n",
-				      __func__);
-				return -ENODEV;
-			};
-		}
-		if (!driver)
-			continue;
-=======
 	if (ofnode_device_is_compatible(node, "snps,dwc3")) {
 		if (CONFIG_IS_ENABLED(DM_USB_GADGET) &&
 		    (dr_mode == USB_DR_MODE_PERIPHERAL || dr_mode == USB_DR_MODE_OTG)) {
@@ -548,7 +468,6 @@
 			debug("%s: unsupported dr_mode %d\n", __func__, dr_mode);
 			return -ENODEV;
 		}
->>>>>>> 84b83556
 
 		ret = device_bind_driver_to_node(parent, driver, name,
 						 node, &dev);
@@ -676,11 +595,6 @@
 		}
 	}
 
-<<<<<<< HEAD
-	ret = device_find_first_child(dev, &child);
-	if (ret)
-		return ret;
-=======
 	device_find_first_child(dev, &child);
 	if (!child)
 		return 0;
@@ -690,7 +604,6 @@
 		if (ret)
 			return ret;
 	}
->>>>>>> 84b83556
 
 	if (glue->resets.count == 0) {
 		ret = dwc3_glue_reset_init(child, glue);
