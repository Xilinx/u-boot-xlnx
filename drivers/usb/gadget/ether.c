--- conflicted
+++ resolved
@@ -2641,11 +2641,7 @@
 
 	ret = _usb_eth_recv(priv);
 	if (ret) {
-<<<<<<< HEAD
-		error("error packet receive\n");
-=======
 		pr_err("error packet receive\n");
->>>>>>> f3dd87e0
 		return ret;
 	}
 
@@ -2654,11 +2650,7 @@
 			*packetp = (uchar *)net_rx_packets[0];
 			return ethdev->rx_req->length;
 		} else {
-<<<<<<< HEAD
-			error("dev->rx_req invalid");
-=======
 			pr_err("dev->rx_req invalid");
->>>>>>> f3dd87e0
 			return -EFAULT;
 		}
 	}
@@ -2693,11 +2685,7 @@
 	l_priv = priv;
 
 	get_ether_addr(CONFIG_USBNET_DEVADDR, pdata->enetaddr);
-<<<<<<< HEAD
-	eth_setenv_enetaddr("usbnet_devaddr", pdata->enetaddr);
-=======
 	eth_env_set_enetaddr("usbnet_devaddr", pdata->enetaddr);
->>>>>>> f3dd87e0
 
 	return 0;
 }
@@ -2718,21 +2706,13 @@
 
 	ret = uclass_first_device(UCLASS_USB_DEV_GENERIC, &usb_dev);
 	if (!usb_dev || ret) {
-<<<<<<< HEAD
-		error("No USB device found\n");
-=======
 		pr_err("No USB device found\n");
->>>>>>> f3dd87e0
 		return ret;
 	}
 
 	ret = device_bind_driver(usb_dev, "usb_ether", "usb_ether", &dev);
 	if (!dev || ret) {
-<<<<<<< HEAD
-		error("usb - not able to bind usb_ether device\n");
-=======
 		pr_err("usb - not able to bind usb_ether device\n");
->>>>>>> f3dd87e0
 		return ret;
 	}
 
