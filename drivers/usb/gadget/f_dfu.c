--- conflicted
+++ resolved
@@ -325,11 +325,7 @@
 
 	switch (ctrl->bRequest) {
 	case USB_REQ_DFU_DNLOAD:
-<<<<<<< HEAD
-		if (ctrl->bRequestType == USB_DIR_OUT) {
-=======
 		if (!(ctrl->bRequestType & USB_DIR_IN)) {
->>>>>>> 907ddbc8
 			if (len == 0) {
 				f_dfu->dfu_state = DFU_STATE_dfuERROR;
 				value = RET_STALL;
@@ -341,19 +337,12 @@
 		}
 		break;
 	case USB_REQ_DFU_UPLOAD:
-<<<<<<< HEAD
-		if (ctrl->bRequestType == USB_DIR_IN) {
-			f_dfu->dfu_state = DFU_STATE_dfuUPLOAD_IDLE;
-			f_dfu->blk_seq_num = 0;
-			value = handle_upload(req, len);
-=======
 		if (ctrl->bRequestType & USB_DIR_IN) {
 			f_dfu->dfu_state = DFU_STATE_dfuUPLOAD_IDLE;
 			f_dfu->blk_seq_num = 0;
 			value = handle_upload(req, len);
 			if (value >= 0 && value < len)
 				f_dfu->dfu_state = DFU_STATE_dfuIDLE;
->>>>>>> 907ddbc8
 		}
 		break;
 	case USB_REQ_DFU_ABORT:
@@ -447,11 +436,7 @@
 
 	switch (ctrl->bRequest) {
 	case USB_REQ_DFU_DNLOAD:
-<<<<<<< HEAD
-		if (ctrl->bRequestType == USB_DIR_OUT) {
-=======
 		if (!(ctrl->bRequestType & USB_DIR_IN)) {
->>>>>>> 907ddbc8
 			f_dfu->dfu_state = DFU_STATE_dfuDNLOAD_SYNC;
 			f_dfu->blk_seq_num = w_value;
 			value = handle_dnload(gadget, len);
@@ -542,11 +527,7 @@
 
 	switch (ctrl->bRequest) {
 	case USB_REQ_DFU_UPLOAD:
-<<<<<<< HEAD
-		if (ctrl->bRequestType == USB_DIR_IN) {
-=======
 		if (ctrl->bRequestType & USB_DIR_IN) {
->>>>>>> 907ddbc8
 			/* state transition if less data then requested */
 			f_dfu->blk_seq_num = w_value;
 			value = handle_upload(req, len);
