// SPDX-License-Identifier: GPL-2.0+
/*
 * Device manager
 *
 * Copyright (c) 2013 Google, Inc
 *
 * (C) Copyright 2012
 * Pavel Herrmann <morpheus.ibis@gmail.com>
 */

#include <common.h>
#include <cpu_func.h>
#include <event.h>
#include <log.h>
#include <asm/global_data.h>
#include <asm/io.h>
#include <clk.h>
#include <fdtdec.h>
#include <fdt_support.h>
#include <malloc.h>
#include <asm/cache.h>
#include <dm/device.h>
#include <dm/device-internal.h>
#include <dm/lists.h>
#include <dm/of_access.h>
#include <dm/pinctrl.h>
#include <dm/platdata.h>
#include <dm/read.h>
#include <dm/uclass.h>
#include <dm/uclass-internal.h>
#include <dm/util.h>
#include <iommu.h>
#include <linux/err.h>
#include <linux/list.h>
#include <power-domain.h>

DECLARE_GLOBAL_DATA_PTR;

static int device_bind_common(struct udevice *parent, const struct driver *drv,
			      const char *name, void *plat,
			      ulong driver_data, ofnode node,
			      uint of_plat_size, struct udevice **devp)
{
	struct udevice *dev;
	struct uclass *uc;
	int size, ret = 0;
	bool auto_seq = true;
	void *ptr;

	if (CONFIG_IS_ENABLED(OF_PLATDATA_NO_BIND))
		return -ENOSYS;

	if (devp)
		*devp = NULL;
	if (!name)
		return -EINVAL;

	ret = uclass_get(drv->id, &uc);
	if (ret) {
		debug("Missing uclass for driver %s\n", drv->name);
		return ret;
	}

	dev = calloc(1, sizeof(struct udevice));
	if (!dev)
		return -ENOMEM;

	INIT_LIST_HEAD(&dev->sibling_node);
	INIT_LIST_HEAD(&dev->child_head);
	INIT_LIST_HEAD(&dev->uclass_node);
#if CONFIG_IS_ENABLED(DEVRES)
	INIT_LIST_HEAD(&dev->devres_head);
#endif
	dev_set_plat(dev, plat);
	dev->driver_data = driver_data;
	dev->name = name;
	dev_set_ofnode(dev, node);
	dev->parent = parent;
	dev->driver = drv;
	dev->uclass = uc;

	dev->seq_ = -1;
	if (CONFIG_IS_ENABLED(DM_SEQ_ALIAS) &&
	    (uc->uc_drv->flags & DM_UC_FLAG_SEQ_ALIAS)) {
		/*
		 * Some devices, such as a SPI bus, I2C bus and serial ports
		 * are numbered using aliases.
		 */
		if (CONFIG_IS_ENABLED(OF_CONTROL) &&
		    !CONFIG_IS_ENABLED(OF_PLATDATA)) {
			if (uc->uc_drv->name && ofnode_valid(node)) {
				if (!dev_read_alias_seq(dev, &dev->seq_)) {
					auto_seq = false;
					log_debug("   - seq=%d\n", dev->seq_);
					}
			}
		}
	}
	if (auto_seq && !(uc->uc_drv->flags & DM_UC_FLAG_NO_AUTO_SEQ))
		dev->seq_ = uclass_find_next_free_seq(uc);

	/* Check if we need to allocate plat */
	if (drv->plat_auto) {
		bool alloc = !plat;

		/*
		 * For of-platdata, we try use the existing data, but if
		 * plat_auto is larger, we must allocate a new space
		 */
		if (CONFIG_IS_ENABLED(OF_PLATDATA)) {
			if (of_plat_size)
				dev_or_flags(dev, DM_FLAG_OF_PLATDATA);
			if (of_plat_size < drv->plat_auto)
				alloc = true;
		}
		if (alloc) {
			dev_or_flags(dev, DM_FLAG_ALLOC_PDATA);
			ptr = calloc(1, drv->plat_auto);
			if (!ptr) {
				ret = -ENOMEM;
				goto fail_alloc1;
			}

			/*
			 * For of-platdata, copy the old plat into the new
			 * space
			 */
			if (CONFIG_IS_ENABLED(OF_PLATDATA) && plat)
				memcpy(ptr, plat, of_plat_size);
			dev_set_plat(dev, ptr);
		}
	}

	size = uc->uc_drv->per_device_plat_auto;
	if (size) {
		dev_or_flags(dev, DM_FLAG_ALLOC_UCLASS_PDATA);
		ptr = calloc(1, size);
		if (!ptr) {
			ret = -ENOMEM;
			goto fail_alloc2;
		}
		dev_set_uclass_plat(dev, ptr);
	}

	if (parent) {
		size = parent->driver->per_child_plat_auto;
		if (!size)
			size = parent->uclass->uc_drv->per_child_plat_auto;
		if (size) {
			dev_or_flags(dev, DM_FLAG_ALLOC_PARENT_PDATA);
			ptr = calloc(1, size);
			if (!ptr) {
				ret = -ENOMEM;
				goto fail_alloc3;
			}
			dev_set_parent_plat(dev, ptr);
		}
		/* put dev into parent's successor list */
		list_add_tail(&dev->sibling_node, &parent->child_head);
	}

	ret = uclass_bind_device(dev);
	if (ret)
		goto fail_uclass_bind;

	/* if we fail to bind we remove device from successors and free it */
	if (drv->bind) {
		ret = drv->bind(dev);
		if (ret)
			goto fail_bind;
	}
	if (parent && parent->driver->child_post_bind) {
		ret = parent->driver->child_post_bind(dev);
		if (ret)
			goto fail_child_post_bind;
	}
	if (uc->uc_drv->post_bind) {
		ret = uc->uc_drv->post_bind(dev);
		if (ret)
			goto fail_uclass_post_bind;
	}

	if (parent)
		pr_debug("Bound device %s to %s\n", dev->name, parent->name);
	if (devp)
		*devp = dev;

	dev_or_flags(dev, DM_FLAG_BOUND);

	return 0;

fail_uclass_post_bind:
	/* There is no child unbind() method, so no clean-up required */
fail_child_post_bind:
	if (CONFIG_IS_ENABLED(DM_DEVICE_REMOVE)) {
		if (drv->unbind && drv->unbind(dev)) {
			dm_warn("unbind() method failed on dev '%s' on error path\n",
				dev->name);
		}
	}

fail_bind:
	if (CONFIG_IS_ENABLED(DM_DEVICE_REMOVE)) {
		if (uclass_unbind_device(dev)) {
			dm_warn("Failed to unbind dev '%s' on error path\n",
				dev->name);
		}
	}
fail_uclass_bind:
	if (CONFIG_IS_ENABLED(DM_DEVICE_REMOVE)) {
		list_del(&dev->sibling_node);
		if (dev_get_flags(dev) & DM_FLAG_ALLOC_PARENT_PDATA) {
			free(dev_get_parent_plat(dev));
			dev_set_parent_plat(dev, NULL);
		}
	}
fail_alloc3:
	if (CONFIG_IS_ENABLED(DM_DEVICE_REMOVE)) {
		if (dev_get_flags(dev) & DM_FLAG_ALLOC_UCLASS_PDATA) {
			free(dev_get_uclass_plat(dev));
			dev_set_uclass_plat(dev, NULL);
		}
	}
fail_alloc2:
	if (CONFIG_IS_ENABLED(DM_DEVICE_REMOVE)) {
		if (dev_get_flags(dev) & DM_FLAG_ALLOC_PDATA) {
			free(dev_get_plat(dev));
			dev_set_plat(dev, NULL);
		}
	}
fail_alloc1:
	devres_release_all(dev);

	free(dev);

	return ret;
}

int device_bind_with_driver_data(struct udevice *parent,
				 const struct driver *drv, const char *name,
				 ulong driver_data, ofnode node,
				 struct udevice **devp)
{
	return device_bind_common(parent, drv, name, NULL, driver_data, node,
				  0, devp);
}

int device_bind(struct udevice *parent, const struct driver *drv,
		const char *name, void *plat, ofnode node,
		struct udevice **devp)
{
	return device_bind_common(parent, drv, name, plat, 0, node, 0,
				  devp);
}

int device_bind_by_name(struct udevice *parent, bool pre_reloc_only,
			const struct driver_info *info, struct udevice **devp)
{
	struct driver *drv;
	uint plat_size = 0;
	int ret;

	drv = lists_driver_lookup_name(info->name);
	if (!drv)
		return -ENOENT;
	if (pre_reloc_only && !(drv->flags & DM_FLAG_PRE_RELOC))
		return -EPERM;

#if CONFIG_IS_ENABLED(OF_PLATDATA)
	plat_size = info->plat_size;
#endif
	ret = device_bind_common(parent, drv, info->name, (void *)info->plat, 0,
				 ofnode_null(), plat_size, devp);
	if (ret)
		return ret;

	return ret;
}

int device_reparent(struct udevice *dev, struct udevice *new_parent)
{
	struct udevice *pos, *n;

	assert(dev);
	assert(new_parent);

	device_foreach_child_safe(pos, n, dev->parent) {
		if (pos->driver != dev->driver)
			continue;

		list_del(&dev->sibling_node);
		list_add_tail(&dev->sibling_node, &new_parent->child_head);
		dev->parent = new_parent;

		break;
	}

	return 0;
}

static void *alloc_priv(int size, uint flags)
{
	void *priv;

	if (flags & DM_FLAG_ALLOC_PRIV_DMA) {
		size = ROUND(size, ARCH_DMA_MINALIGN);
		priv = memalign(ARCH_DMA_MINALIGN, size);
		if (priv) {
			memset(priv, '\0', size);

			/*
			 * Ensure that the zero bytes are flushed to memory.
			 * This prevents problems if the driver uses this as
			 * both an input and an output buffer:
			 *
			 * 1. Zeroes written to buffer (here) and sit in the
			 *	cache
			 * 2. Driver issues a read command to DMA
			 * 3. CPU runs out of cache space and evicts some cache
			 *	data in the buffer, writing zeroes to RAM from
			 *	the memset() above
			 * 4. DMA completes
			 * 5. Buffer now has some DMA data and some zeroes
			 * 6. Data being read is now incorrect
			 *
			 * To prevent this, ensure that the cache is clean
			 * within this range at the start. The driver can then
			 * use normal flush-after-write, invalidate-before-read
			 * procedures.
			 */
			flush_dcache_range((ulong)priv, (ulong)priv + size);
		}
	} else {
		priv = calloc(1, size);
	}

	return priv;
}

/**
 * device_alloc_priv() - Allocate priv/plat data required by the device
 *
 * @dev: Device to process
 * Return: 0 if OK, -ENOMEM if out of memory
 */
static int device_alloc_priv(struct udevice *dev)
{
	const struct driver *drv;
	void *ptr;
	int size;

	drv = dev->driver;
	assert(drv);

	/* Allocate private data if requested and not reentered */
	if (drv->priv_auto && !dev_get_priv(dev)) {
		ptr = alloc_priv(drv->priv_auto, drv->flags);
		if (!ptr)
			return -ENOMEM;
		dev_set_priv(dev, ptr);
	}

	/* Allocate private data if requested and not reentered */
	size = dev->uclass->uc_drv->per_device_auto;
	if (size && !dev_get_uclass_priv(dev)) {
		ptr = alloc_priv(size, dev->uclass->uc_drv->flags);
		if (!ptr)
			return -ENOMEM;
		dev_set_uclass_priv(dev, ptr);
	}

	/* Allocate parent data for this child */
	if (dev->parent) {
		size = dev->parent->driver->per_child_auto;
		if (!size)
			size = dev->parent->uclass->uc_drv->per_child_auto;
		if (size && !dev_get_parent_priv(dev)) {
			ptr = alloc_priv(size, drv->flags);
			if (!ptr)
				return -ENOMEM;
			dev_set_parent_priv(dev, ptr);
		}
	}

	return 0;
}

int device_of_to_plat(struct udevice *dev)
{
	const struct driver *drv;
	int ret;

	if (!dev)
		return -EINVAL;

	if (dev_get_flags(dev) & DM_FLAG_PLATDATA_VALID)
		return 0;

	/*
	 * This is not needed if binding is disabled, since data is allocated
	 * at build time.
	 */
	if (!CONFIG_IS_ENABLED(OF_PLATDATA_NO_BIND)) {
		/* Ensure all parents have ofdata */
		if (dev->parent) {
			ret = device_of_to_plat(dev->parent);
			if (ret)
				goto fail;

			/*
			 * The device might have already been probed during
			 * the call to device_probe() on its parent device
			 * (e.g. PCI bridge devices). Test the flags again
			 * so that we don't mess up the device.
			 */
			if (dev_get_flags(dev) & DM_FLAG_PLATDATA_VALID)
				return 0;
		}

		ret = device_alloc_priv(dev);
		if (ret)
			goto fail;
	}
	drv = dev->driver;
	assert(drv);

	if (drv->of_to_plat &&
	    (CONFIG_IS_ENABLED(OF_PLATDATA) || dev_has_ofnode(dev))) {
		ret = drv->of_to_plat(dev);
		if (ret)
			goto fail;
	}

	dev_or_flags(dev, DM_FLAG_PLATDATA_VALID);

	return 0;
fail:
	device_free(dev);

	return ret;
}

/**
 * device_get_dma_constraints() - Populate device's DMA constraints
 *
 * Gets a device's DMA constraints from firmware. This information is later
 * used by drivers to translate physcal addresses to the device's bus address
 * space. For now only device-tree is supported.
 *
 * @dev: Pointer to target device
 * Return: 0 if OK or if no DMA constraints were found, error otherwise
 */
static int device_get_dma_constraints(struct udevice *dev)
{
	struct udevice *parent = dev->parent;
	phys_addr_t cpu = 0;
	dma_addr_t bus = 0;
	u64 size = 0;
	int ret;

	if (!CONFIG_IS_ENABLED(DM_DMA) || !parent || !dev_has_ofnode(parent))
		return 0;

	/*
	 * We start parsing for dma-ranges from the device's bus node. This is
	 * specially important on nested buses.
	 */
	ret = dev_get_dma_range(parent, &cpu, &bus, &size);
	/* Don't return an error if no 'dma-ranges' were found */
	if (ret && ret != -ENOENT) {
		dm_warn("%s: failed to get DMA range, %d\n", dev->name, ret);
		return ret;
	}

	dev_set_dma_offset(dev, cpu - bus);

	return 0;
}

int device_probe(struct udevice *dev)
{
	const struct driver *drv;
	int ret;

	if (!dev)
		return -EINVAL;

	if (dev_get_flags(dev) & DM_FLAG_ACTIVATED)
		return 0;

	ret = device_notify(dev, EVT_DM_PRE_PROBE);
	if (ret)
		return ret;

	drv = dev->driver;
	assert(drv);

	ret = device_of_to_plat(dev);
	if (ret)
		goto fail;

	/* Ensure all parents are probed */
	if (dev->parent) {
		ret = device_probe(dev->parent);
		if (ret)
			goto fail;

		/*
		 * The device might have already been probed during
		 * the call to device_probe() on its parent device
		 * (e.g. PCI bridge devices). Test the flags again
		 * so that we don't mess up the device.
		 */
		if (dev_get_flags(dev) & DM_FLAG_ACTIVATED)
			return 0;
	}

	dev_or_flags(dev, DM_FLAG_ACTIVATED);

	if (CONFIG_IS_ENABLED(POWER_DOMAIN) && dev->parent &&
	    (device_get_uclass_id(dev) != UCLASS_POWER_DOMAIN) &&
	    !(drv->flags & DM_FLAG_DEFAULT_PD_CTRL_OFF)) {
		ret = dev_power_domain_on(dev);
		if (ret)
			goto fail;
	}

	/*
	 * Process pinctrl for everything except the root device, and
	 * continue regardless of the result of pinctrl. Don't process pinctrl
	 * settings for pinctrl devices since the device may not yet be
	 * probed.
	 *
	 * This call can produce some non-intuitive results. For example, on an
	 * x86 device where dev is the main PCI bus, the pinctrl device may be
	 * child or grandchild of that bus, meaning that the child will be
	 * probed here. If the child happens to be the P2SB and the pinctrl
	 * device is a child of that, then both the pinctrl and P2SB will be
	 * probed by this call. This works because the DM_FLAG_ACTIVATED flag
	 * is set just above. However, the PCI bus' probe() method and
	 * associated uclass methods have not yet been called.
	 */
<<<<<<< HEAD
	if (dev->parent && device_get_uclass_id(dev) != UCLASS_PINCTRL)
		pinctrl_select_state(dev, "default");
=======
	if (dev->parent && device_get_uclass_id(dev) != UCLASS_PINCTRL) {
		ret = pinctrl_select_state(dev, "default");
		if (ret && ret != -ENOSYS)
			log_debug("Device '%s' failed to configure default pinctrl: %d (%s)\n",
				  dev->name, ret, errno_str(ret));
	}
>>>>>>> 907ddbc8

	if (CONFIG_IS_ENABLED(IOMMU) && dev->parent &&
	    (device_get_uclass_id(dev) != UCLASS_IOMMU)) {
		ret = dev_iommu_enable(dev);
		if (ret)
			goto fail;
	}

	ret = device_get_dma_constraints(dev);
	if (ret)
		goto fail;

	ret = uclass_pre_probe_device(dev);
	if (ret)
		goto fail;

	if (dev->parent && dev->parent->driver->child_pre_probe) {
		ret = dev->parent->driver->child_pre_probe(dev);
		if (ret)
			goto fail;
	}

	/* Only handle devices that have a valid ofnode */
	if (dev_has_ofnode(dev)) {
		/*
		 * Process 'assigned-{clocks/clock-parents/clock-rates}'
		 * properties
		 */
		ret = clk_set_defaults(dev, CLK_DEFAULTS_PRE);
		if (ret)
			goto fail;
	}

	if (drv->probe) {
		ret = drv->probe(dev);
		if (ret)
			goto fail;
	}

	ret = uclass_post_probe_device(dev);
	if (ret)
		goto fail_uclass;

	if (dev->parent && device_get_uclass_id(dev) == UCLASS_PINCTRL) {
		ret = pinctrl_select_state(dev, "default");
		if (ret && ret != -ENOSYS)
			log_debug("Device '%s' failed to configure default pinctrl: %d (%s)\n",
				  dev->name, ret, errno_str(ret));
	}

	ret = device_notify(dev, EVT_DM_POST_PROBE);
	if (ret)
		return ret;

	return 0;
fail_uclass:
	if (device_remove(dev, DM_REMOVE_NORMAL)) {
		dm_warn("%s: Device '%s' failed to remove on error path\n",
			__func__, dev->name);
	}
fail:
	dev_bic_flags(dev, DM_FLAG_ACTIVATED);

	device_free(dev);

	return ret;
}

void *dev_get_plat(const struct udevice *dev)
{
	if (!dev) {
		dm_warn("%s: null device\n", __func__);
		return NULL;
	}

	return dm_priv_to_rw(dev->plat_);
}

void *dev_get_parent_plat(const struct udevice *dev)
{
	if (!dev) {
		dm_warn("%s: null device\n", __func__);
		return NULL;
	}

	return dm_priv_to_rw(dev->parent_plat_);
}

void *dev_get_uclass_plat(const struct udevice *dev)
{
	if (!dev) {
		dm_warn("%s: null device\n", __func__);
		return NULL;
	}

	return dm_priv_to_rw(dev->uclass_plat_);
}

void *dev_get_priv(const struct udevice *dev)
{
	if (!dev) {
		dm_warn("%s: null device\n", __func__);
		return NULL;
	}

	return dm_priv_to_rw(dev->priv_);
}

void *dev_get_uclass_priv(const struct udevice *dev)
{
	if (!dev) {
		dm_warn("%s: null device\n", __func__);
		return NULL;
	}

	return dm_priv_to_rw(dev->uclass_priv_);
}

void *dev_get_parent_priv(const struct udevice *dev)
{
	if (!dev) {
		dm_warn("%s: null device\n", __func__);
		return NULL;
	}

	return dm_priv_to_rw(dev->parent_priv_);
}

void *dev_get_attach_ptr(const struct udevice *dev, enum dm_tag_t tag)
{
	switch (tag) {
	case DM_TAG_PLAT:
		return dev_get_plat(dev);
	case DM_TAG_PARENT_PLAT:
		return dev_get_parent_plat(dev);
	case DM_TAG_UC_PLAT:
		return dev_get_uclass_plat(dev);
	case DM_TAG_PRIV:
		return dev_get_priv(dev);
	case DM_TAG_PARENT_PRIV:
		return dev_get_parent_priv(dev);
	case DM_TAG_UC_PRIV:
		return dev_get_uclass_priv(dev);
	default:
		return NULL;
	}
}

int dev_get_attach_size(const struct udevice *dev, enum dm_tag_t tag)
{
	const struct udevice *parent = dev_get_parent(dev);
	const struct uclass *uc = dev->uclass;
	const struct uclass_driver *uc_drv = uc->uc_drv;
	const struct driver *parent_drv = NULL;
	int size = 0;

	if (parent)
		parent_drv = parent->driver;

	switch (tag) {
	case DM_TAG_PLAT:
		size = dev->driver->plat_auto;
		break;
	case DM_TAG_PARENT_PLAT:
		if (parent) {
			size = parent_drv->per_child_plat_auto;
			if (!size)
				size = parent->uclass->uc_drv->per_child_plat_auto;
		}
		break;
	case DM_TAG_UC_PLAT:
		size = uc_drv->per_device_plat_auto;
		break;
	case DM_TAG_PRIV:
		size = dev->driver->priv_auto;
		break;
	case DM_TAG_PARENT_PRIV:
		if (parent) {
			size = parent_drv->per_child_auto;
			if (!size)
				size = parent->uclass->uc_drv->per_child_auto;
		}
		break;
	case DM_TAG_UC_PRIV:
		size = uc_drv->per_device_auto;
		break;
	default:
		break;
	}

	return size;
}

static int device_get_device_tail(struct udevice *dev, int ret,
				  struct udevice **devp)
{
	if (ret)
		return ret;

	ret = device_probe(dev);
	if (ret)
		return ret;

	*devp = dev;

	return 0;
}

#if CONFIG_IS_ENABLED(OF_REAL)
/**
 * device_find_by_ofnode() - Return device associated with given ofnode
 *
 * The returned device is *not* activated.
 *
 * @node: The ofnode for which a associated device should be looked up
 * @devp: Pointer to structure to hold the found device
 * Return: 0 if OK, -ve on error
 */
static int device_find_by_ofnode(ofnode node, struct udevice **devp)
{
	struct uclass *uc;
	struct udevice *dev;
	int ret;

	list_for_each_entry(uc, gd->uclass_root, sibling_node) {
		ret = uclass_find_device_by_ofnode(uc->uc_drv->id, node,
						   &dev);
		if (!ret || dev) {
			*devp = dev;
			return 0;
		}
	}

	return -ENODEV;
}
#endif

int device_get_child(const struct udevice *parent, int index,
		     struct udevice **devp)
{
	struct udevice *dev;

	device_foreach_child(dev, parent) {
		if (!index--)
			return device_get_device_tail(dev, 0, devp);
	}

	return -ENODEV;
}

int device_get_child_count(const struct udevice *parent)
{
	struct udevice *dev;
	int count = 0;

	device_foreach_child(dev, parent)
		count++;

	return count;
}

int device_get_decendent_count(const struct udevice *parent)
{
	const struct udevice *dev;
	int count = 1;

	device_foreach_child(dev, parent)
		count += device_get_decendent_count(dev);

	return count;
}

int device_find_child_by_seq(const struct udevice *parent, int seq,
			     struct udevice **devp)
{
	struct udevice *dev;

	*devp = NULL;

	device_foreach_child(dev, parent) {
		if (dev->seq_ == seq) {
			*devp = dev;
			return 0;
		}
	}

	return -ENODEV;
}

int device_get_child_by_seq(const struct udevice *parent, int seq,
			    struct udevice **devp)
{
	struct udevice *dev;
	int ret;

	*devp = NULL;
	ret = device_find_child_by_seq(parent, seq, &dev);

	return device_get_device_tail(dev, ret, devp);
}

int device_find_child_by_of_offset(const struct udevice *parent, int of_offset,
				   struct udevice **devp)
{
	struct udevice *dev;

	*devp = NULL;

	device_foreach_child(dev, parent) {
		if (dev_of_offset(dev) == of_offset) {
			*devp = dev;
			return 0;
		}
	}

	return -ENODEV;
}

int device_get_child_by_of_offset(const struct udevice *parent, int node,
				  struct udevice **devp)
{
	struct udevice *dev;
	int ret;

	*devp = NULL;
	ret = device_find_child_by_of_offset(parent, node, &dev);
	return device_get_device_tail(dev, ret, devp);
}

static struct udevice *_device_find_global_by_ofnode(struct udevice *parent,
						     ofnode ofnode)
{
	struct udevice *dev, *found;

	if (ofnode_equal(dev_ofnode(parent), ofnode))
		return parent;

	device_foreach_child(dev, parent) {
		found = _device_find_global_by_ofnode(dev, ofnode);
		if (found)
			return found;
	}

	return NULL;
}

int device_find_global_by_ofnode(ofnode ofnode, struct udevice **devp)
{
	*devp = _device_find_global_by_ofnode(gd->dm_root, ofnode);

	return *devp ? 0 : -ENOENT;
}

int device_get_global_by_ofnode(ofnode ofnode, struct udevice **devp)
{
	struct udevice *dev;

	dev = _device_find_global_by_ofnode(gd->dm_root, ofnode);
	return device_get_device_tail(dev, dev ? 0 : -ENOENT, devp);
}

#if CONFIG_IS_ENABLED(OF_PLATDATA)
int device_get_by_ofplat_idx(uint idx, struct udevice **devp)
{
	struct udevice *dev;

	if (CONFIG_IS_ENABLED(OF_PLATDATA_INST)) {
		struct udevice *base = ll_entry_start(struct udevice, udevice);

		dev = base + idx;
	} else {
		struct driver_rt *drt = gd_dm_driver_rt() + idx;

		dev = drt->dev;
	}
	*devp = NULL;

	return device_get_device_tail(dev, dev ? 0 : -ENOENT, devp);
}
#endif

int device_find_first_child(const struct udevice *parent, struct udevice **devp)
{
	if (list_empty(&parent->child_head)) {
		*devp = NULL;
	} else {
		*devp = list_first_entry(&parent->child_head, struct udevice,
					 sibling_node);
	}

	return 0;
}

int device_find_next_child(struct udevice **devp)
{
	struct udevice *dev = *devp;
	struct udevice *parent = dev->parent;

	if (list_is_last(&dev->sibling_node, &parent->child_head)) {
		*devp = NULL;
	} else {
		*devp = list_entry(dev->sibling_node.next, struct udevice,
				   sibling_node);
	}

	return 0;
}

int device_find_first_inactive_child(const struct udevice *parent,
				     enum uclass_id uclass_id,
				     struct udevice **devp)
{
	struct udevice *dev;

	*devp = NULL;
	device_foreach_child(dev, parent) {
		if (!device_active(dev) &&
		    device_get_uclass_id(dev) == uclass_id) {
			*devp = dev;
			return 0;
		}
	}

	return -ENODEV;
}

int device_find_first_child_by_uclass(const struct udevice *parent,
				      enum uclass_id uclass_id,
				      struct udevice **devp)
{
	struct udevice *dev;

	*devp = NULL;
	device_foreach_child(dev, parent) {
		if (device_get_uclass_id(dev) == uclass_id) {
			*devp = dev;
			return 0;
		}
	}

	return -ENODEV;
}

int device_find_child_by_namelen(const struct udevice *parent, const char *name,
				 int len, struct udevice **devp)
{
	struct udevice *dev;

	*devp = NULL;

	device_foreach_child(dev, parent) {
		if (!strncmp(dev->name, name, len) &&
		    strlen(dev->name) == len) {
			*devp = dev;
			return 0;
		}
	}

	return -ENODEV;
}

int device_find_child_by_name(const struct udevice *parent, const char *name,
			      struct udevice **devp)
{
	return device_find_child_by_namelen(parent, name, strlen(name), devp);
}

int device_first_child_err(struct udevice *parent, struct udevice **devp)
{
	struct udevice *dev;

	device_find_first_child(parent, &dev);
	if (!dev)
		return -ENODEV;

	return device_get_device_tail(dev, 0, devp);
}

int device_next_child_err(struct udevice **devp)
{
	struct udevice *dev = *devp;

	device_find_next_child(&dev);
	if (!dev)
		return -ENODEV;

	return device_get_device_tail(dev, 0, devp);
}

int device_first_child_ofdata_err(struct udevice *parent, struct udevice **devp)
{
	struct udevice *dev;
	int ret;

	device_find_first_child(parent, &dev);
	if (!dev)
		return -ENODEV;

	ret = device_of_to_plat(dev);
	if (ret)
		return ret;

	*devp = dev;

	return 0;
}

int device_next_child_ofdata_err(struct udevice **devp)
{
	struct udevice *dev = *devp;
	int ret;

	device_find_next_child(&dev);
	if (!dev)
		return -ENODEV;

	ret = device_of_to_plat(dev);
	if (ret)
		return ret;

	*devp = dev;

	return 0;
}

struct udevice *dev_get_parent(const struct udevice *child)
{
	return child->parent;
}

ulong dev_get_driver_data(const struct udevice *dev)
{
	return dev->driver_data;
}

const void *dev_get_driver_ops(const struct udevice *dev)
{
	if (!dev || !dev->driver->ops)
		return NULL;

	return dev->driver->ops;
}

enum uclass_id device_get_uclass_id(const struct udevice *dev)
{
	return dev->uclass->uc_drv->id;
}

const char *dev_get_uclass_name(const struct udevice *dev)
{
	if (!dev)
		return NULL;

	return dev->uclass->uc_drv->name;
}

bool device_has_children(const struct udevice *dev)
{
	return !list_empty(&dev->child_head);
}

bool device_has_active_children(const struct udevice *dev)
{
	struct udevice *child;

	for (device_find_first_child(dev, &child);
	     child;
	     device_find_next_child(&child)) {
		if (device_active(child))
			return true;
	}

	return false;
}

bool device_is_last_sibling(const struct udevice *dev)
{
	struct udevice *parent = dev->parent;

	if (!parent)
		return false;
	return list_is_last(&dev->sibling_node, &parent->child_head);
}

void device_set_name_alloced(struct udevice *dev)
{
	dev_or_flags(dev, DM_FLAG_NAME_ALLOCED);
}

int device_set_name(struct udevice *dev, const char *name)
{
	name = strdup(name);
	if (!name)
		return -ENOMEM;
	dev->name = name;
	device_set_name_alloced(dev);

	return 0;
}

void dev_set_priv(struct udevice *dev, void *priv)
{
	dev->priv_ = priv;
}

void dev_set_parent_priv(struct udevice *dev, void *parent_priv)
{
	dev->parent_priv_ = parent_priv;
}

void dev_set_uclass_priv(struct udevice *dev, void *uclass_priv)
{
	dev->uclass_priv_ = uclass_priv;
}

void dev_set_plat(struct udevice *dev, void *plat)
{
	dev->plat_ = plat;
}

void dev_set_parent_plat(struct udevice *dev, void *parent_plat)
{
	dev->parent_plat_ = parent_plat;
}

void dev_set_uclass_plat(struct udevice *dev, void *uclass_plat)
{
	dev->uclass_plat_ = uclass_plat;
}

#if CONFIG_IS_ENABLED(OF_REAL)
bool device_is_compatible(const struct udevice *dev, const char *compat)
{
	return ofnode_device_is_compatible(dev_ofnode(dev), compat);
}

bool of_machine_is_compatible(const char *compat)
{
	return ofnode_device_is_compatible(ofnode_root(), compat);
}

int dev_disable_by_path(const char *path)
{
	struct uclass *uc;
	ofnode node = ofnode_path(path);
	struct udevice *dev;
	int ret = 1;

	if (!of_live_active())
		return -ENOSYS;

	list_for_each_entry(uc, gd->uclass_root, sibling_node) {
		ret = uclass_find_device_by_ofnode(uc->uc_drv->id, node, &dev);
		if (!ret)
			break;
	}

	if (ret)
		return ret;

	ret = device_remove(dev, DM_REMOVE_NORMAL);
	if (ret)
		return ret;

	ret = device_unbind(dev);
	if (ret)
		return ret;

	return ofnode_set_enabled(node, false);
}

int dev_enable_by_path(const char *path)
{
	ofnode node = ofnode_path(path);
	ofnode pnode = ofnode_get_parent(node);
	struct udevice *parent;
	int ret = 1;

	if (!of_live_active())
		return -ENOSYS;

	ret = device_find_by_ofnode(pnode, &parent);
	if (ret)
		return ret;

	ret = ofnode_set_enabled(node, true);
	if (ret)
		return ret;

	return lists_bind_fdt(parent, node, NULL, NULL, false);
}
#endif

#if CONFIG_IS_ENABLED(OF_PLATDATA_RT)
static struct udevice_rt *dev_get_rt(const struct udevice *dev)
{
	struct udevice *base = ll_entry_start(struct udevice, udevice);
	uint each_size = dm_udevice_size();
	int idx = ((void *)dev - (void *)base) / each_size;

	struct udevice_rt *urt = gd_dm_udevice_rt() + idx;

	return urt;
}

u32 dev_get_flags(const struct udevice *dev)
{
	const struct udevice_rt *urt = dev_get_rt(dev);

	return urt->flags_;
}

void dev_or_flags(const struct udevice *dev, u32 or)
{
	struct udevice_rt *urt = dev_get_rt(dev);

	urt->flags_ |= or;
}

void dev_bic_flags(const struct udevice *dev, u32 bic)
{
	struct udevice_rt *urt = dev_get_rt(dev);

	urt->flags_ &= ~bic;
}
#endif /* OF_PLATDATA_RT */<|MERGE_RESOLUTION|>--- conflicted
+++ resolved
@@ -540,17 +540,12 @@
 	 * is set just above. However, the PCI bus' probe() method and
 	 * associated uclass methods have not yet been called.
 	 */
-<<<<<<< HEAD
-	if (dev->parent && device_get_uclass_id(dev) != UCLASS_PINCTRL)
-		pinctrl_select_state(dev, "default");
-=======
 	if (dev->parent && device_get_uclass_id(dev) != UCLASS_PINCTRL) {
 		ret = pinctrl_select_state(dev, "default");
 		if (ret && ret != -ENOSYS)
 			log_debug("Device '%s' failed to configure default pinctrl: %d (%s)\n",
 				  dev->name, ret, errno_str(ret));
 	}
->>>>>>> 907ddbc8
 
 	if (CONFIG_IS_ENABLED(IOMMU) && dev->parent &&
 	    (device_get_uclass_id(dev) != UCLASS_IOMMU)) {
