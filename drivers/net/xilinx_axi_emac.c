--- conflicted
+++ resolved
@@ -732,11 +732,7 @@
 	}
 	priv->interface = pdata->phy_interface;
 
-<<<<<<< HEAD
-	priv->eth_hasnobuf = fdtdec_get_bool(gd->fdt_blob, dev->of_offset,
-=======
 	priv->eth_hasnobuf = fdtdec_get_bool(gd->fdt_blob, node,
->>>>>>> f3dd87e0
 					     "xlnx,eth-hasnobuf");
 
 	printf("AXI EMAC: %lx, phyaddr %d, interface %s\n", (ulong)priv->iobase,
