// SPDX-License-Identifier: GPL-2.0+
/*
 * (C) Copyright 2014 - 2018 Xilinx
 *
 * Xilinx ZynqMP Generic Quad-SPI(QSPI) controller driver(master mode only)
 */

#include <common.h>
<<<<<<< HEAD
#include <asm/arch/hardware.h>
=======
#include <cpu_func.h>
>>>>>>> 3414936b
#include <asm/arch/sys_proto.h>
#include <asm/io.h>
#include <clk.h>
#include <malloc.h>
#include <memalign.h>
#include <spi.h>
#include <spi_flash.h>
#include <ubi_uboot.h>
#include <wait_bit.h>
<<<<<<< HEAD
#include "../mtd/spi/sf_internal.h"
=======
#include <linux/mtd/spi-nor.h>
#include "../mtd/spi/sf_internal.h"
#include <zynqmp_firmware.h>
>>>>>>> 3414936b

#define GQSPI_GFIFO_STRT_MODE_MASK	BIT(29)
#define GQSPI_CONFIG_MODE_EN_MASK	(3 << 30)
#define GQSPI_CONFIG_DMA_MODE		(2 << 30)
#define GQSPI_CONFIG_CPHA_MASK		BIT(2)
#define GQSPI_CONFIG_CPOL_MASK		BIT(1)

/*
 * QSPI Interrupt Registers bit Masks
 *
 * All the four interrupt registers (Status/Mask/Enable/Disable) have the same
 * bit definitions.
 */
#define GQSPI_IXR_TXNFULL_MASK		0x00000004 /* QSPI TX FIFO Overflow */
#define GQSPI_IXR_TXFULL_MASK		0x00000008 /* QSPI TX FIFO is full */
#define GQSPI_IXR_RXNEMTY_MASK		0x00000010 /* QSPI RX FIFO Not Empty */
#define GQSPI_IXR_GFEMTY_MASK		0x00000080 /* QSPI Generic FIFO Empty */
#define GQSPI_IXR_GFNFULL_MASK		0x00000200 /* QSPI GENFIFO not full */
#define GQSPI_IXR_ALL_MASK		(GQSPI_IXR_TXNFULL_MASK | \
					 GQSPI_IXR_RXNEMTY_MASK)

/*
 * QSPI Enable Register bit Masks
 *
 * This register is used to enable or disable the QSPI controller
 */
#define GQSPI_ENABLE_ENABLE_MASK	0x00000001 /* QSPI Enable Bit Mask */

#define GQSPI_GFIFO_LOW_BUS		BIT(14)
#define GQSPI_GFIFO_CS_LOWER		BIT(12)
#define GQSPI_GFIFO_UP_BUS		BIT(15)
#define GQSPI_GFIFO_CS_UPPER		BIT(13)
#define GQSPI_SPI_MODE_QSPI		(3 << 10)
#define GQSPI_SPI_MODE_SPI		BIT(10)
#define GQSPI_SPI_MODE_DUAL_SPI		(2 << 10)
#define GQSPI_IMD_DATA_CS_ASSERT	5
#define GQSPI_IMD_DATA_CS_DEASSERT	5
#define GQSPI_GFIFO_TX			BIT(16)
#define GQSPI_GFIFO_RX			BIT(17)
#define GQSPI_GFIFO_STRIPE_MASK		BIT(18)
#define GQSPI_GFIFO_IMD_MASK		0xFF
#define GQSPI_GFIFO_EXP_MASK		BIT(9)
#define GQSPI_GFIFO_DATA_XFR_MASK	BIT(8)
#define GQSPI_STRT_GEN_FIFO		BIT(28)
#define GQSPI_GEN_FIFO_STRT_MOD		BIT(29)
#define GQSPI_GFIFO_WP_HOLD		BIT(19)
#define GQSPI_BAUD_DIV_MASK		(7 << 3)
#define GQSPI_DFLT_BAUD_RATE_DIV	BIT(3)
#define GQSPI_GFIFO_ALL_INT_MASK	0xFBE
#define GQSPI_DMA_DST_I_STS_DONE	BIT(1)
#define GQSPI_DMA_DST_I_STS_MASK	0xFE
#define MODEBITS			0x6

#define QUAD_OUT_READ_CMD		0x6B
#define QUAD_PAGE_PROGRAM_CMD		0x32
#define DUAL_OUTPUT_FASTRD_CMD		0x3B

#define GQSPI_GFIFO_SELECT		BIT(0)

#define GQSPI_FIFO_THRESHOLD		1
#define GQSPI_GENFIFO_THRESHOLD		31

#define SPI_XFER_ON_BOTH		0
#define SPI_XFER_ON_LOWER		1
#define SPI_XFER_ON_UPPER		2

#define GQSPI_DMA_ALIGN			0x4
#define GQSPI_MAX_BAUD_RATE_VAL		7
#define GQSPI_DFLT_BAUD_RATE_VAL	2

#define GQSPI_TIMEOUT			100000000

#define GQSPI_BAUD_DIV_SHIFT		2
#define GQSPI_LPBK_DLY_ADJ_LPBK_SHIFT	5
#define GQSPI_LPBK_DLY_ADJ_DLY_1	0x2
#define GQSPI_LPBK_DLY_ADJ_DLY_1_SHIFT	3
#define GQSPI_LPBK_DLY_ADJ_DLY_0	0x3
#define GQSPI_USE_DATA_DLY		0x1
#define GQSPI_USE_DATA_DLY_SHIFT	31
#define GQSPI_DATA_DLY_ADJ_VALUE	0x2
#define GQSPI_DATA_DLY_ADJ_SHIFT	28
#define TAP_DLY_BYPASS_LQSPI_RX_VALUE	0x1
#define TAP_DLY_BYPASS_LQSPI_RX_SHIFT	2
#define GQSPI_DATA_DLY_ADJ_OFST		0x000001F8
#if !defined(CONFIG_ARCH_VERSAL)
#define IOU_TAPDLY_BYPASS_OFST		0xFF180390
#else
#define IOU_TAPDLY_BYPASS_OFST		0xF103003C
#define GQSPI_FREQ_37_5MHZ		37500000
#endif
#define GQSPI_LPBK_DLY_ADJ_LPBK_MASK	0x00000020
#define GQSPI_FREQ_40MHZ		40000000
#define GQSPI_FREQ_100MHZ		100000000
#define GQSPI_FREQ_150MHZ		150000000
#define IOU_TAPDLY_BYPASS_MASK		0x7

#define GQSPI_REG_OFFSET		0x100
#define GQSPI_DMA_REG_OFFSET		0x800

/* QSPI register offsets */
struct zynqmp_qspi_regs {
	u32 confr;	/* 0x00 */
	u32 isr;	/* 0x04 */
	u32 ier;	/* 0x08 */
	u32 idisr;	/* 0x0C */
	u32 imaskr;	/* 0x10 */
	u32 enbr;	/* 0x14 */
	u32 dr;		/* 0x18 */
	u32 txd0r;	/* 0x1C */
	u32 drxr;	/* 0x20 */
	u32 sicr;	/* 0x24 */
	u32 txftr;	/* 0x28 */
	u32 rxftr;	/* 0x2C */
	u32 gpior;	/* 0x30 */
	u32 reserved0;	/* 0x34 */
	u32 lpbkdly;	/* 0x38 */
	u32 reserved1;	/* 0x3C */
	u32 genfifo;	/* 0x40 */
	u32 gqspisel;	/* 0x44 */
	u32 reserved2;	/* 0x48 */
	u32 gqfifoctrl;	/* 0x4C */
	u32 gqfthr;	/* 0x50 */
	u32 gqpollcfg;	/* 0x54 */
	u32 gqpollto;	/* 0x58 */
	u32 gqxfersts;	/* 0x5C */
	u32 gqfifosnap;	/* 0x60 */
	u32 gqrxcpy;	/* 0x64 */
	u32 reserved3[36];	/* 0x68 */
	u32 gqspidlyadj;	/* 0xF8 */
};

struct zynqmp_qspi_dma_regs {
	u32 dmadst;	/* 0x00 */
	u32 dmasize;	/* 0x04 */
	u32 dmasts;	/* 0x08 */
	u32 dmactrl;	/* 0x0C */
	u32 reserved0;	/* 0x10 */
	u32 dmaisr;	/* 0x14 */
	u32 dmaier;	/* 0x18 */
	u32 dmaidr;	/* 0x1C */
	u32 dmaimr;	/* 0x20 */
	u32 dmactrl2;	/* 0x24 */
	u32 dmadstmsb;	/* 0x28 */
};

DECLARE_GLOBAL_DATA_PTR;

struct zynqmp_qspi_platdata {
	struct zynqmp_qspi_regs *regs;
	struct zynqmp_qspi_dma_regs *dma_regs;
	u32 frequency;
	u32 speed_hz;
	unsigned int is_dual;
	unsigned int io_mode;
};

struct zynqmp_qspi_priv {
	struct zynqmp_qspi_regs *regs;
	struct zynqmp_qspi_dma_regs *dma_regs;
	const void *tx_buf;
	void *rx_buf;
	unsigned int len;
	int bytes_to_transfer;
	int bytes_to_receive;
	unsigned int is_inst;
	unsigned int is_dual;
	unsigned int u_page;
	unsigned int bus;
	unsigned int stripe;
	unsigned int cs_change:1;
	unsigned int dummy_bytes;
	unsigned int tx_rx_mode;
	unsigned int io_mode;
};

static u8 last_cmd;

static int zynqmp_qspi_ofdata_to_platdata(struct udevice *bus)
{
	struct zynqmp_qspi_platdata *plat = bus->platdata;
	int is_dual;

	debug("%s\n", __func__);

	plat->regs = (struct zynqmp_qspi_regs *)(devfdt_get_addr(bus) +
						 GQSPI_REG_OFFSET);
	plat->dma_regs = (struct zynqmp_qspi_dma_regs *)
			  (devfdt_get_addr(bus) + GQSPI_DMA_REG_OFFSET);

	is_dual = fdtdec_get_int(gd->fdt_blob, dev_of_offset(bus), "is-dual", -1);
	if (is_dual < 0)
		plat->is_dual = SF_SINGLE_FLASH;
	else if (is_dual == 1)
		plat->is_dual = SF_DUAL_PARALLEL_FLASH;
	else
		if (fdtdec_get_int(gd->fdt_blob, dev_of_offset(bus),
				   "is-stacked", -1) < 0)
			plat->is_dual = SF_SINGLE_FLASH;
		else
			plat->is_dual = SF_DUAL_STACKED_FLASH;

	plat->io_mode = fdtdec_get_bool(gd->fdt_blob, dev_of_offset(bus),
					"has-io-mode");

	return 0;
}

static void zynqmp_qspi_init_hw(struct zynqmp_qspi_priv *priv)
{
	u32 config_reg;
	struct zynqmp_qspi_regs *regs = priv->regs;

	writel(GQSPI_GFIFO_SELECT, &regs->gqspisel);
	writel(GQSPI_GFIFO_ALL_INT_MASK, &regs->idisr);
	writel(GQSPI_FIFO_THRESHOLD, &regs->txftr);
	writel(GQSPI_FIFO_THRESHOLD, &regs->rxftr);
	writel(GQSPI_GENFIFO_THRESHOLD, &regs->gqfthr);
	writel(GQSPI_GFIFO_ALL_INT_MASK, &regs->isr);
	writel(0x0, &regs->enbr);

	config_reg = readl(&regs->confr);
	config_reg &= ~(GQSPI_CONFIG_MODE_EN_MASK);
	config_reg |= GQSPI_GFIFO_WP_HOLD |
		      GQSPI_DFLT_BAUD_RATE_DIV;
	if (priv->io_mode) {
		config_reg |= GQSPI_GFIFO_STRT_MODE_MASK;
	} else {
		config_reg &= ~(GQSPI_GFIFO_STRT_MODE_MASK);
		config_reg |= GQSPI_CONFIG_DMA_MODE;
	}

	writel(config_reg, &regs->confr);

	writel(GQSPI_ENABLE_ENABLE_MASK, &regs->enbr);
}

static u32 zynqmp_qspi_bus_select(struct zynqmp_qspi_priv *priv)
{
	u32 gqspi_fifo_reg = 0;

	if (priv->is_dual == SF_DUAL_PARALLEL_FLASH) {
		if (priv->bus == SPI_XFER_ON_BOTH)
			gqspi_fifo_reg = GQSPI_GFIFO_LOW_BUS |
					 GQSPI_GFIFO_UP_BUS |
					 GQSPI_GFIFO_CS_UPPER |
					 GQSPI_GFIFO_CS_LOWER;
		else if (priv->bus == SPI_XFER_ON_LOWER)
			gqspi_fifo_reg = GQSPI_GFIFO_LOW_BUS |
					 GQSPI_GFIFO_CS_UPPER |
					 GQSPI_GFIFO_CS_LOWER;
		else if (priv->bus == SPI_XFER_ON_UPPER)
			gqspi_fifo_reg = GQSPI_GFIFO_UP_BUS |
					 GQSPI_GFIFO_CS_LOWER |
					 GQSPI_GFIFO_CS_UPPER;
		else
			debug("Wrong Bus selection:0x%x\n", priv->bus);
	} else {
		if (priv->u_page)
			gqspi_fifo_reg = GQSPI_GFIFO_LOW_BUS |
					 GQSPI_GFIFO_CS_UPPER;
		else
			gqspi_fifo_reg = GQSPI_GFIFO_LOW_BUS |
					 GQSPI_GFIFO_CS_LOWER;
	}
	return gqspi_fifo_reg;
}

static void zynqmp_qspi_fill_gen_fifo(struct zynqmp_qspi_priv *priv,
				      u32 gqspi_fifo_reg)
{
	struct zynqmp_qspi_regs *regs = priv->regs;
	u32 config_reg, ier;
	int ret = 0;

	config_reg = readl(&regs->confr);
	/* Manual start if needed */
	if (config_reg & GQSPI_GEN_FIFO_STRT_MOD) {
		config_reg |= GQSPI_STRT_GEN_FIFO;
		writel(config_reg, &regs->confr);

		/* Enable interrupts */
		ier = readl(&regs->ier);
		ier |= GQSPI_IXR_ALL_MASK;
		writel(ier, &regs->ier);
	}

	/* Wait until the fifo is not full to write the new command */
	ret = wait_for_bit_le32(&regs->isr, GQSPI_IXR_GFNFULL_MASK, 1,
				GQSPI_TIMEOUT, 1);
	if (ret)
		printf("%s Timeout\n", __func__);

	writel(gqspi_fifo_reg, &regs->genfifo);
}

static void zynqmp_qspi_chipselect(struct zynqmp_qspi_priv *priv, int is_on)
{
	u32 gqspi_fifo_reg = 0;

	if (is_on) {
		gqspi_fifo_reg = zynqmp_qspi_bus_select(priv);
		gqspi_fifo_reg |= GQSPI_SPI_MODE_SPI |
				  GQSPI_IMD_DATA_CS_ASSERT;
	} else {
		if (priv->is_dual == SF_DUAL_PARALLEL_FLASH)
			gqspi_fifo_reg = GQSPI_GFIFO_UP_BUS |
					 GQSPI_GFIFO_LOW_BUS;
		else if (priv->u_page)
			gqspi_fifo_reg = GQSPI_GFIFO_UP_BUS;
		else
			gqspi_fifo_reg = GQSPI_GFIFO_LOW_BUS;
		gqspi_fifo_reg |= GQSPI_IMD_DATA_CS_DEASSERT;
	}

	debug("GFIFO_CMD_CS: 0x%x\n", gqspi_fifo_reg);

	zynqmp_qspi_fill_gen_fifo(priv, gqspi_fifo_reg);
}

void zynqmp_qspi_set_tapdelay(struct udevice *bus, u32 baudrateval)
{
	struct zynqmp_qspi_platdata *plat = bus->platdata;
	struct zynqmp_qspi_priv *priv = dev_get_priv(bus);
	struct zynqmp_qspi_regs *regs = priv->regs;
	u32 tapdlybypass = 0, lpbkdlyadj = 0, datadlyadj = 0, clk_rate;
	u32 reqhz = 0;

	clk_rate = plat->frequency;
	reqhz = (clk_rate / (GQSPI_BAUD_DIV_SHIFT << baudrateval));

	debug("%s, req_hz:%d, clk_rate:%d, baudrateval:%d\n",
	      __func__, reqhz, clk_rate, baudrateval);

#if !defined(CONFIG_ARCH_VERSAL)
	if (reqhz <= GQSPI_FREQ_40MHZ) {
		tapdlybypass = (TAP_DLY_BYPASS_LQSPI_RX_VALUE <<
				TAP_DLY_BYPASS_LQSPI_RX_SHIFT);
	} else if (reqhz <= GQSPI_FREQ_100MHZ) {
		tapdlybypass = (TAP_DLY_BYPASS_LQSPI_RX_VALUE <<
				TAP_DLY_BYPASS_LQSPI_RX_SHIFT);
		lpbkdlyadj = (GQSPI_LPBK_DLY_ADJ_LPBK_MASK);
		datadlyadj = ((GQSPI_USE_DATA_DLY << GQSPI_USE_DATA_DLY_SHIFT)
				| (GQSPI_DATA_DLY_ADJ_VALUE <<
					GQSPI_DATA_DLY_ADJ_SHIFT));
	} else if (reqhz <= GQSPI_FREQ_150MHZ) {
		lpbkdlyadj = ((GQSPI_LPBK_DLY_ADJ_LPBK_MASK) |
				GQSPI_LPBK_DLY_ADJ_DLY_0);
	}

	zynqmp_mmio_write(IOU_TAPDLY_BYPASS_OFST, IOU_TAPDLY_BYPASS_MASK,
			  tapdlybypass);
#else
	if (reqhz <= GQSPI_FREQ_37_5MHZ) {
		tapdlybypass = (TAP_DLY_BYPASS_LQSPI_RX_VALUE <<
				TAP_DLY_BYPASS_LQSPI_RX_SHIFT);
	} else if (reqhz <= GQSPI_FREQ_100MHZ) {
		tapdlybypass = (TAP_DLY_BYPASS_LQSPI_RX_VALUE <<
				TAP_DLY_BYPASS_LQSPI_RX_SHIFT);
		lpbkdlyadj = (GQSPI_LPBK_DLY_ADJ_LPBK_MASK);
		datadlyadj = (GQSPI_USE_DATA_DLY << GQSPI_USE_DATA_DLY_SHIFT);
	} else if (reqhz <= GQSPI_FREQ_150MHZ) {
		lpbkdlyadj = ((GQSPI_LPBK_DLY_ADJ_LPBK_MASK) |
			       (GQSPI_LPBK_DLY_ADJ_DLY_1 <<
				GQSPI_LPBK_DLY_ADJ_DLY_1_SHIFT));
	}
	writel(tapdlybypass, IOU_TAPDLY_BYPASS_OFST);
#endif
	writel(lpbkdlyadj, &regs->lpbkdly);
	writel(datadlyadj, &regs->gqspidlyadj);
}

static int zynqmp_qspi_set_speed(struct udevice *bus, uint speed)
{
	struct zynqmp_qspi_platdata *plat = bus->platdata;
	struct zynqmp_qspi_priv *priv = dev_get_priv(bus);
	struct zynqmp_qspi_regs *regs = priv->regs;
	u32 confr;
	u8 baud_rate_val = 0;

	debug("%s\n", __func__);
	if (speed > plat->frequency)
		speed = plat->frequency;

	/* Set the clock frequency */
	confr = readl(&regs->confr);
	if (speed == 0) {
		/* Set baudrate x8, if the freq is 0 */
		baud_rate_val = GQSPI_DFLT_BAUD_RATE_VAL;
	} else if (plat->speed_hz != speed) {
		while ((baud_rate_val < 8) &&
		       ((plat->frequency /
		       (2 << baud_rate_val)) > speed))
			baud_rate_val++;

		if (baud_rate_val > GQSPI_MAX_BAUD_RATE_VAL)
			baud_rate_val = GQSPI_DFLT_BAUD_RATE_VAL;

		plat->speed_hz = plat->frequency / (2 << baud_rate_val);
	}
	confr &= ~GQSPI_BAUD_DIV_MASK;
	confr |= (baud_rate_val << 3);
	writel(confr, &regs->confr);

	zynqmp_qspi_set_tapdelay(bus, baud_rate_val);
	debug("regs=%p, speed=%d\n", priv->regs, plat->speed_hz);

	return 0;
}

static int zynqmp_qspi_child_pre_probe(struct udevice *bus)
{
	struct spi_slave *slave = dev_get_parent_priv(bus);
	struct zynqmp_qspi_priv *priv = dev_get_priv(bus->parent);

	slave->option = priv->is_dual;
<<<<<<< HEAD
=======
#ifdef CONFIG_SPI_FLASH_SPLIT_READ
	slave->multi_die = 1;
#endif
>>>>>>> 3414936b
	slave->bytemode = SPI_4BYTE_MODE;

	return 0;
}

static int zynqmp_qspi_probe(struct udevice *bus)
{
	struct zynqmp_qspi_platdata *plat = dev_get_platdata(bus);
	struct zynqmp_qspi_priv *priv = dev_get_priv(bus);
	struct clk clk;
	unsigned long clock;
	int ret;

	debug("%s: bus:%p, priv:%p\n", __func__, bus, priv);

	priv->regs = plat->regs;
	priv->dma_regs = plat->dma_regs;
	priv->is_dual = plat->is_dual;
	priv->io_mode = plat->io_mode;

	if (priv->is_dual == -1) {
		debug("%s: No QSPI device detected based on MIO settings\n",
		      __func__);
		return -1;
	}
	ret = clk_get_by_index(bus, 0, &clk);
	if (ret < 0) {
		dev_err(dev, "failed to get clock\n");
		return ret;
	}

#if defined(CONFIG_ARCH_VERSAL)
	ret = xilinx_pm_request(PM_REQUEST_NODE, 0x1822402b, 1, 100, 0, NULL);
	if (ret)
		printf("Request node failed\n");

	ret = clk_set_rate(&clk, 150000000);
	if (IS_ERR_VALUE(ret) && ret != (unsigned long)-ENOSYS) {
		dev_err(dev, "failed to set tx clock rate\n");
		return ret;
	}
#endif

	clock = clk_get_rate(&clk);
	if (IS_ERR_VALUE(clock)) {
		dev_err(dev, "failed to get rate\n");
		return clock;
	}
	debug("%s: CLK %ld\n", __func__, clock);

	ret = clk_enable(&clk);
	if (ret && ret != -ENOSYS) {
		dev_err(dev, "failed to enable clock\n");
		return ret;
	}
	plat->frequency = clock;
	plat->speed_hz = plat->frequency;

	/* init the zynq spi hw */
	zynqmp_qspi_init_hw(priv);

	return 0;
}

static int zynqmp_qspi_set_mode(struct udevice *bus, uint mode)
{
	struct zynqmp_qspi_priv *priv = dev_get_priv(bus);
	struct zynqmp_qspi_regs *regs = priv->regs;
	u32 confr;

	debug("%s\n", __func__);
	/* Set the SPI Clock phase and polarities */
	confr = readl(&regs->confr);
	confr &= ~(GQSPI_CONFIG_CPHA_MASK |
		   GQSPI_CONFIG_CPOL_MASK);

	if (mode & SPI_CPHA)
		confr |= GQSPI_CONFIG_CPHA_MASK;
	if (mode & SPI_CPOL)
		confr |= GQSPI_CONFIG_CPOL_MASK;

	writel(confr, &regs->confr);
	priv->tx_rx_mode = mode;

	return 0;
}

static int zynqmp_qspi_fill_tx_fifo(struct zynqmp_qspi_priv *priv, u32 size)
{
	u32 data, config_reg, ier;
	int ret = 0;
	struct zynqmp_qspi_regs *regs = priv->regs;
	u32 *buf = (u32 *)priv->tx_buf;
	u32 len = size;

	debug("TxFIFO: 0x%x, size: 0x%x\n", readl(&regs->isr),
	      size);

	config_reg = readl(&regs->confr);
	/* Manual start if needed */
	if (config_reg & GQSPI_GEN_FIFO_STRT_MOD) {
		config_reg |= GQSPI_STRT_GEN_FIFO;
		writel(config_reg, &regs->confr);
		/* Enable interrupts */
		ier = readl(&regs->ier);
		ier |= GQSPI_IXR_ALL_MASK;
		writel(ier, &regs->ier);
	}

	while (size) {
		ret = wait_for_bit_le32(&regs->isr, GQSPI_IXR_TXNFULL_MASK, 1,
					GQSPI_TIMEOUT, 1);
		if (ret) {
			printf("%s: Timeout\n", __func__);
			return ret;
		}

		if (size >= 4) {
			writel(*buf, &regs->txd0r);
			buf++;
			size -= 4;
		} else {
			switch (size) {
			case 1:
				data = *((u8 *)buf);
				buf += 1;
				data |= GENMASK(31, 8);
				break;
			case 2:
				data = *((u16 *)buf);
				buf += 2;
				data |= GENMASK(31, 16);
				break;
			case 3:
				data = *((u16 *)buf);
				buf += 2;
				data |= (*((u8 *)buf) << 16);
				buf += 1;
				data |= GENMASK(31, 24);
				break;
			}
			writel(data, &regs->txd0r);
			size = 0;
		}
	}

	priv->tx_buf += len;
	return 0;
}

static void zynqmp_qspi_genfifo_cmd(struct zynqmp_qspi_priv *priv)
{
	u8 command = 1;
	u32 gen_fifo_cmd;
	u32 bytecount = 0;

	if (priv->dummy_bytes)
		priv->len -= priv->dummy_bytes;

	while (priv->len) {
		gen_fifo_cmd = zynqmp_qspi_bus_select(priv);
		gen_fifo_cmd |= GQSPI_GFIFO_TX;

		if (command) {
			command = 0;
			last_cmd = *(u8 *)priv->tx_buf;
		}

		gen_fifo_cmd |= GQSPI_SPI_MODE_SPI;
		gen_fifo_cmd |= *(u8 *)priv->tx_buf;
		bytecount++;
		priv->len--;
		priv->tx_buf = (u8 *)priv->tx_buf + 1;

		debug("GFIFO_CMD_Cmd = 0x%x\n", gen_fifo_cmd);

		zynqmp_qspi_fill_gen_fifo(priv, gen_fifo_cmd);
	}

	if (priv->dummy_bytes) {
		gen_fifo_cmd = zynqmp_qspi_bus_select(priv);
		gen_fifo_cmd &= ~(GQSPI_GFIFO_TX | GQSPI_GFIFO_RX);
		if (priv->tx_rx_mode & SPI_RX_QUAD)
			gen_fifo_cmd |= GQSPI_SPI_MODE_QSPI;
		else if (priv->tx_rx_mode & SPI_RX_DUAL)
			gen_fifo_cmd |= GQSPI_SPI_MODE_DUAL_SPI;
		else
			gen_fifo_cmd |= GQSPI_SPI_MODE_SPI;
		gen_fifo_cmd |= GQSPI_GFIFO_DATA_XFR_MASK;
		gen_fifo_cmd |= (priv->dummy_bytes * 8);
		zynqmp_qspi_fill_gen_fifo(priv, gen_fifo_cmd);
	}
}

static u32 zynqmp_qspi_calc_exp(struct zynqmp_qspi_priv *priv,
				u32 *gen_fifo_cmd)
{
	u32 expval = 8;
	u32 len;

	while (1) {
		if (priv->len > 255) {
			if (priv->len & (1 << expval)) {
				*gen_fifo_cmd &= ~GQSPI_GFIFO_IMD_MASK;
				*gen_fifo_cmd |= GQSPI_GFIFO_EXP_MASK;
				*gen_fifo_cmd |= expval;
				priv->len -= (1 << expval);
				return expval;
			}
			expval++;
		} else {
			*gen_fifo_cmd &= ~(GQSPI_GFIFO_IMD_MASK |
					  GQSPI_GFIFO_EXP_MASK);
			*gen_fifo_cmd |= (u8)priv->len;
			len = (u8)priv->len;
			priv->len  = 0;
			return len;
		}
	}
}

static int zynqmp_qspi_genfifo_fill_tx(struct zynqmp_qspi_priv *priv)
{
	u32 gen_fifo_cmd;
	u32 len;
	int ret = 0;

	gen_fifo_cmd = zynqmp_qspi_bus_select(priv);
	gen_fifo_cmd |= GQSPI_GFIFO_TX |
			GQSPI_GFIFO_DATA_XFR_MASK;

	if (priv->stripe)
		gen_fifo_cmd |= GQSPI_GFIFO_STRIPE_MASK;

	if (last_cmd == QUAD_PAGE_PROGRAM_CMD)
		gen_fifo_cmd |= GQSPI_SPI_MODE_QSPI;
	else
		gen_fifo_cmd |= GQSPI_SPI_MODE_SPI;

	while (priv->len) {
		len = zynqmp_qspi_calc_exp(priv, &gen_fifo_cmd);
		zynqmp_qspi_fill_gen_fifo(priv, gen_fifo_cmd);

		debug("GFIFO_CMD_TX:0x%x\n", gen_fifo_cmd);

		if (gen_fifo_cmd & GQSPI_GFIFO_EXP_MASK)
			ret = zynqmp_qspi_fill_tx_fifo(priv,
						       1 << len);
		else
			ret = zynqmp_qspi_fill_tx_fifo(priv,
						       len);

		if (ret)
			return ret;
	}
	return ret;
}

static int zynqmp_qspi_start_io(struct zynqmp_qspi_priv *priv,
				u32 gen_fifo_cmd, u32 *buf)
{
	u32 len;
	u32 actuallen = priv->len;
	u32 config_reg, ier, isr;
	u32 timeout = GQSPI_TIMEOUT;
	struct zynqmp_qspi_regs *regs = priv->regs;
	u32 last_bits;
	u32 *traverse = buf;

	while (priv->len) {
		len = zynqmp_qspi_calc_exp(priv, &gen_fifo_cmd);
		/* If exponent bit is set, reset immediate to be 2^len */
		if (gen_fifo_cmd & GQSPI_GFIFO_EXP_MASK)
			priv->bytes_to_receive = (1 << len);
		else
			priv->bytes_to_receive = len;
		zynqmp_qspi_fill_gen_fifo(priv, gen_fifo_cmd);
		debug("GFIFO_CMD_RX:0x%x\n", gen_fifo_cmd);
		/* Manual start */
		config_reg = readl(&regs->confr);
		config_reg |= GQSPI_STRT_GEN_FIFO;
		writel(config_reg, &regs->confr);
		/* Enable RX interrupts for IO mode */
		ier = readl(&regs->ier);
		ier |= GQSPI_IXR_ALL_MASK;
		writel(ier, &regs->ier);
		while (priv->bytes_to_receive && timeout) {
			isr = readl(&regs->isr);
			if (isr & GQSPI_IXR_RXNEMTY_MASK) {
				if (priv->bytes_to_receive >= 4) {
					*traverse = readl(&regs->drxr);
					traverse++;
					priv->bytes_to_receive -= 4;
				} else {
					last_bits = readl(&regs->drxr);
					memcpy(traverse, &last_bits,
					       priv->bytes_to_receive);
					priv->bytes_to_receive = 0;
				}
				timeout = GQSPI_TIMEOUT;
			} else {
				udelay(1);
				timeout--;
			}
		}

		debug("buf:0x%lx, rxbuf:0x%lx, *buf:0x%x len: 0x%x\n",
		      (unsigned long)buf, (unsigned long)priv->rx_buf,
		      *buf, actuallen);
		if (!timeout) {
			printf("IO timeout: %d\n", readl(&regs->isr));
			return -1;
		}
	}

	return 0;
}

static int zynqmp_qspi_start_dma(struct zynqmp_qspi_priv *priv,
				 u32 gen_fifo_cmd, u32 *buf)
{
	u32 addr;
	u32 size;
	u32 actuallen = priv->len;
	int ret = 0;
	struct zynqmp_qspi_dma_regs *dma_regs = priv->dma_regs;

	writel((unsigned long)buf, &dma_regs->dmadst);
	writel(roundup(priv->len, GQSPI_DMA_ALIGN), &dma_regs->dmasize);
	writel(GQSPI_DMA_DST_I_STS_MASK, &dma_regs->dmaier);
	addr = (unsigned long)buf;
	size = roundup(priv->len, GQSPI_DMA_ALIGN);
	flush_dcache_range(addr, addr + size);

	while (priv->len) {
		zynqmp_qspi_calc_exp(priv, &gen_fifo_cmd);
		zynqmp_qspi_fill_gen_fifo(priv, gen_fifo_cmd);

		debug("GFIFO_CMD_RX:0x%x\n", gen_fifo_cmd);
	}

	ret = wait_for_bit_le32(&dma_regs->dmaisr, GQSPI_DMA_DST_I_STS_DONE,
				1, GQSPI_TIMEOUT, 1);
	if (ret) {
		printf("DMA Timeout:0x%x\n", readl(&dma_regs->dmaisr));
		return -ETIMEDOUT;
	}

	writel(GQSPI_DMA_DST_I_STS_DONE, &dma_regs->dmaisr);

	debug("buf:0x%lx, rxbuf:0x%lx, *buf:0x%x len: 0x%x\n",
	      (unsigned long)buf, (unsigned long)priv->rx_buf, *buf,
	      actuallen);

	if (buf != priv->rx_buf)
		memcpy(priv->rx_buf, buf, actuallen);

	return 0;
}

static int zynqmp_qspi_genfifo_fill_rx(struct zynqmp_qspi_priv *priv)
{
	u32 gen_fifo_cmd;
	u32 *buf;
	u32 actuallen = priv->len;

	gen_fifo_cmd = zynqmp_qspi_bus_select(priv);
	gen_fifo_cmd |= GQSPI_GFIFO_RX |
			GQSPI_GFIFO_DATA_XFR_MASK;

	if (last_cmd == QUAD_OUT_READ_CMD)
		gen_fifo_cmd |= GQSPI_SPI_MODE_QSPI;
	else if (last_cmd == DUAL_OUTPUT_FASTRD_CMD)
		gen_fifo_cmd |= GQSPI_SPI_MODE_DUAL_SPI;
	else
		gen_fifo_cmd |= GQSPI_SPI_MODE_SPI;

	if (priv->stripe)
		gen_fifo_cmd |= GQSPI_GFIFO_STRIPE_MASK;

	/*
	 * Check if receive buffer is aligned to 4 byte and length
	 * is multiples of four byte as we are using dma to receive.
	 */
	if ((!((unsigned long)priv->rx_buf & (GQSPI_DMA_ALIGN - 1)) &&
	     !(actuallen % GQSPI_DMA_ALIGN)) || priv->io_mode) {
		buf = (u32 *)priv->rx_buf;
		if (priv->io_mode)
			return zynqmp_qspi_start_io(priv, gen_fifo_cmd, buf);
		else
			return zynqmp_qspi_start_dma(priv, gen_fifo_cmd, buf);
	}

	ALLOC_CACHE_ALIGN_BUFFER(u8, tmp, roundup(priv->len,
						  GQSPI_DMA_ALIGN));
	buf = (u32 *)tmp;
	return zynqmp_qspi_start_dma(priv, gen_fifo_cmd, buf);
}

static int zynqmp_qspi_start_transfer(struct zynqmp_qspi_priv *priv)
{
	int ret = 0;

	if (priv->is_inst) {
		if (priv->tx_buf)
			zynqmp_qspi_genfifo_cmd(priv);
		else
			return -EINVAL;
	} else {
		if (priv->tx_buf)
			ret = zynqmp_qspi_genfifo_fill_tx(priv);
		else if (priv->rx_buf)
			ret = zynqmp_qspi_genfifo_fill_rx(priv);
		else
			return -EINVAL;
	}
	return ret;
}

static int zynqmp_qspi_transfer(struct zynqmp_qspi_priv *priv)
{
	static unsigned int cs_change = 1;
	int status = 0;

	debug("%s\n", __func__);

	while (1) {
		/* Select the chip if required */
		if (cs_change)
			zynqmp_qspi_chipselect(priv, 1);

		cs_change = priv->cs_change;

		if (!priv->tx_buf && !priv->rx_buf && priv->len) {
			status = -EINVAL;
			break;
		}

		/* Request the transfer */
		if (priv->len) {
			status = zynqmp_qspi_start_transfer(priv);
			priv->is_inst = 0;
			if (status < 0)
				break;
		}

		if (cs_change)
			/* Deselect the chip */
			zynqmp_qspi_chipselect(priv, 0);
		break;
	}

	return status;
}

static int zynqmp_qspi_claim_bus(struct udevice *dev)
{
	struct udevice *bus = dev->parent;
	struct zynqmp_qspi_priv *priv = dev_get_priv(bus);
	struct zynqmp_qspi_regs *regs = priv->regs;

	writel(GQSPI_ENABLE_ENABLE_MASK, &regs->enbr);

	return 0;
}

static int zynqmp_qspi_release_bus(struct udevice *dev)
{
	struct udevice *bus = dev->parent;
	struct zynqmp_qspi_priv *priv = dev_get_priv(bus);
	struct zynqmp_qspi_regs *regs = priv->regs;

	writel(~GQSPI_ENABLE_ENABLE_MASK, &regs->enbr);

	return 0;
}

int zynqmp_qspi_xfer(struct udevice *dev, unsigned int bitlen, const void *dout,
		     void *din, unsigned long flags)
{
	struct udevice *bus = dev->parent;
	struct zynqmp_qspi_priv *priv = dev_get_priv(bus);
	struct spi_slave *slave = dev_get_parent_priv(dev);

	debug("%s: priv: 0x%08lx bitlen: %d dout: 0x%08lx ", __func__,
	      (unsigned long)priv, bitlen, (unsigned long)dout);
	debug("din: 0x%08lx flags: 0x%lx\n", (unsigned long)din, flags);

	priv->tx_buf = dout;
	priv->rx_buf = din;
	priv->len = bitlen / 8;

	/*
	 * Festering sore.
	 * Assume that the beginning of a transfer with bits to
	 * transmit must contain a device command.
	 */
	if (dout && flags & SPI_XFER_BEGIN)
		priv->is_inst = 1;
	else
		priv->is_inst = 0;

	if (flags & SPI_XFER_END)
		priv->cs_change = 1;
	else
		priv->cs_change = 0;

	if (flags & SPI_XFER_U_PAGE)
		priv->u_page = 1;
	else
		priv->u_page = 0;

	priv->stripe = 0;
	priv->bus = 0;

	if (priv->is_dual == SF_DUAL_PARALLEL_FLASH) {
		if (flags & SPI_XFER_MASK)
			priv->bus = (flags & SPI_XFER_MASK) >> 8;
		if (flags & SPI_XFER_STRIPE)
			priv->stripe = 1;
	}

	priv->dummy_bytes = slave->dummy_bytes;
	zynqmp_qspi_transfer(priv);

	return 0;
}

static const struct dm_spi_ops zynqmp_qspi_ops = {
	.claim_bus      = zynqmp_qspi_claim_bus,
	.release_bus    = zynqmp_qspi_release_bus,
	.xfer           = zynqmp_qspi_xfer,
	.set_speed      = zynqmp_qspi_set_speed,
	.set_mode       = zynqmp_qspi_set_mode,
};

static const struct udevice_id zynqmp_qspi_ids[] = {
	{ .compatible = "xlnx,zynqmp-qspi-1.0" },
	{ .compatible = "xlnx,versal-qspi-1.0" },
	{ }
};

U_BOOT_DRIVER(zynqmp_qspi) = {
	.name   = "zynqmp_qspi",
	.id     = UCLASS_SPI,
	.of_match = zynqmp_qspi_ids,
	.ops    = &zynqmp_qspi_ops,
	.ofdata_to_platdata = zynqmp_qspi_ofdata_to_platdata,
	.platdata_auto_alloc_size = sizeof(struct zynqmp_qspi_platdata),
	.priv_auto_alloc_size = sizeof(struct zynqmp_qspi_priv),
	.probe  = zynqmp_qspi_probe,
	.child_pre_probe = zynqmp_qspi_child_pre_probe,
};<|MERGE_RESOLUTION|>--- conflicted
+++ resolved
@@ -6,27 +6,20 @@
  */
 
 #include <common.h>
-<<<<<<< HEAD
-#include <asm/arch/hardware.h>
-=======
 #include <cpu_func.h>
->>>>>>> 3414936b
 #include <asm/arch/sys_proto.h>
 #include <asm/io.h>
 #include <clk.h>
+#include <dm.h>
 #include <malloc.h>
 #include <memalign.h>
 #include <spi.h>
 #include <spi_flash.h>
 #include <ubi_uboot.h>
 #include <wait_bit.h>
-<<<<<<< HEAD
-#include "../mtd/spi/sf_internal.h"
-=======
 #include <linux/mtd/spi-nor.h>
 #include "../mtd/spi/sf_internal.h"
 #include <zynqmp_firmware.h>
->>>>>>> 3414936b
 
 #define GQSPI_GFIFO_STRT_MODE_MASK	BIT(29)
 #define GQSPI_CONFIG_MODE_EN_MASK	(3 << 30)
@@ -442,12 +435,9 @@
 	struct zynqmp_qspi_priv *priv = dev_get_priv(bus->parent);
 
 	slave->option = priv->is_dual;
-<<<<<<< HEAD
-=======
 #ifdef CONFIG_SPI_FLASH_SPLIT_READ
 	slave->multi_die = 1;
 #endif
->>>>>>> 3414936b
 	slave->bytemode = SPI_4BYTE_MODE;
 
 	return 0;
