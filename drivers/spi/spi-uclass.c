--- conflicted
+++ resolved
@@ -446,19 +446,12 @@
 	slave = dev_get_parent_priv(dev);
 	bus_data = dev_get_uclass_priv(bus);
 
-<<<<<<< HEAD
-=======
 #if CONFIG_IS_ENABLED(SPI_STACKED_PARALLEL)
->>>>>>> 26124993
 	if ((dev_read_bool(dev, "parallel-memories")) && !slave->multi_cs_cap) {
 		dev_err(dev, "controller doesn't support multi CS\n");
 		return -EINVAL;
 	}
-<<<<<<< HEAD
-
-=======
 #endif
->>>>>>> 26124993
 	/*
 	 * In case the operation speed is not yet established by
 	 * dm_spi_claim_bus() ensure the bus is configured properly.
@@ -521,28 +514,7 @@
 {
 	int mode = 0;
 	int value;
-	int ret;
-
-	ret = dev_read_u32_array(dev, "reg", plat->cs, SPI_CS_CNT_MAX);
-
-	if (IS_ENABLED(CONFIG_SPL_BUILD)) {
-		if (ret == -FDT_ERR_BADLAYOUT) {
-			dev_read_u32(dev, "reg", &plat->cs[0]);
-		} else {
-			dev_err(dev, "has no valid 'reg' property (%d)\n", ret);
-			return ret;
-		}
-	} else {
-		if (ret == -EOVERFLOW) {
-			dev_read_u32(dev, "reg", &plat->cs[0]);
-		} else if (ret) {
-			dev_err(dev, "has no valid 'reg' property (%d)\n", ret);
-			return ret;
-		}
-	}
-
-<<<<<<< HEAD
-=======
+
 #if CONFIG_IS_ENABLED(SPI_STACKED_PARALLEL)
 	int ret;
 
@@ -558,7 +530,6 @@
 	plat->cs[0] = dev_read_u32_default(dev, "reg", -1);
 #endif
 
->>>>>>> 26124993
 	plat->max_hz = dev_read_u32_default(dev, "spi-max-frequency",
 					    SPI_DEFAULT_SPEED_HZ);
 	if (dev_read_bool(dev, "spi-cpol"))
