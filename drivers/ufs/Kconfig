menu "UFS Host Controller Support"

config UFS
	bool "Support UFS controllers"
	depends on SCSI
	select CHARSET
	help
	  This selects support for Universal Flash Subsystem (UFS).
	  Say Y here if you want UFS Support.

config CADENCE_UFS
	bool "Cadence platform driver for UFS"
	depends on UFS
        help
	  This selects the platform driver for the Cadence UFS host
	  controller present on present TI's J721e devices.

config UFS_PCI
	bool "PCI bus based UFS Controller support"
	depends on PCI && UFS
	help
	  This selects the PCI UFS Host Controller Interface. Select this if
	  you have UFS Host Controller with PCI Interface.

	  If you have a controller with this interface, say Y here.

	  If unsure, say N.

config QCOM_UFS
	bool "Qualcomm Host Controller driver for UFS"
	depends on UFS && ARCH_SNAPDRAGON
        help
	  This selects the platform driver for the UFS host
	  controller present on Qualcomm Snapdragon SoCs.

config TI_J721E_UFS
	bool "Glue Layer driver for UFS on TI J721E devices"
	help
	  This selects the glue layer driver for Cadence controller
	  present on TI's J721E devices.

config UFS_RENESAS
	bool "Renesas specific hooks to UFS controller platform driver"
	depends on UFS
	select BOUNCE_BUFFER
	help
	  This selects the Renesas specific additions to UFSHCD platform driver.
	  UFS host on Renesas needs some vendor specific configuration before
	  accessing the hardware.

config UFS_AMD_VERSAL2
	bool "AMD Versal Gen 2 UFS controller platform driver"
	depends on UFS && ZYNQMP_FIRMWARE
	help
<<<<<<< HEAD
	 This selects the AMD specific additions to UFSHCD platform driver.
	 UFS host on AMD needs some vendor specific configuration before accessing
	 the hardware.
=======
	  This selects the AMD specific additions to UFSHCD platform driver.
	  UFS host on AMD needs some vendor specific configuration before accessing
	  the hardware.
>>>>>>> 26124993

endmenu<|MERGE_RESOLUTION|>--- conflicted
+++ resolved
@@ -52,14 +52,8 @@
 	bool "AMD Versal Gen 2 UFS controller platform driver"
 	depends on UFS && ZYNQMP_FIRMWARE
 	help
-<<<<<<< HEAD
-	 This selects the AMD specific additions to UFSHCD platform driver.
-	 UFS host on AMD needs some vendor specific configuration before accessing
-	 the hardware.
-=======
 	  This selects the AMD specific additions to UFSHCD platform driver.
 	  UFS host on AMD needs some vendor specific configuration before accessing
 	  the hardware.
->>>>>>> 26124993
 
 endmenu