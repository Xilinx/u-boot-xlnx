--- conflicted
+++ resolved
@@ -306,11 +306,7 @@
 
 config XILINX_UARTLITE
 	bool "Xilinx Uarlite support"
-<<<<<<< HEAD
-	depends on DM_SERIAL && (MICROBLAZE || ARCH_ZYNQ || ARCH_ZYNQMP)
-=======
 	depends on DM_SERIAL && (MICROBLAZE || ARCH_ZYNQ || ARCH_ZYNQMP || 4xx)
->>>>>>> df61a74e
 	help
 	  If you have a Xilinx based board and want to use the uartlite
 	  serial ports, say Y to this option. If unsure, say N.
